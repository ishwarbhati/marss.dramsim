--- conflicted
+++ resolved
@@ -469,14 +469,10 @@
 CFLAGS += " -Wall -Wundef -Wendif-labels -Wwrite-strings -Wmissing-prototypes -Wstrict-prototypes -Wredundant-decls"
 CFLAGS += " -m64"
 #LDFLAGS = "-g" 
-<<<<<<< HEAD
 LDFLAGS = " -Wl,--warn-common -m64"
 host_guest_base = True
 
 guest_base = host_guest_base
-=======
-LDFLAGS = "-Wl,--warn-common"
->>>>>>> 6df7f787
 
 ARCH_CFLAGS = ""
 ARCH_LDFLAGS = ""
@@ -530,11 +526,6 @@
     exit_with_error()
 else:
     env['sdl_x11'] = True
-<<<<<<< HEAD
-    libs_softmmu.append('X11')
-    # LDFLAGS += " -lX11 "
-=======
->>>>>>> 6df7f787
     sdl_x11 = True
 
 if not conf.CheckLib('X11'):
@@ -920,12 +911,8 @@
 # config_h.close()
 
 env.Append(CCFLAGS = CFLAGS)
-<<<<<<< HEAD
-env.Append(LINKFLAGS = LDFLAGS)
 env.Append(LIBS = libs_softmmu)
-=======
 env.Append(LINKFLAGS = LDFLAGS.split())
->>>>>>> 6df7f787
 env['aiolibs'] = AIOLIBS
 env['ARLIB_BEGIN'] = "-Wl,--whole-archive"
 env['ARLIB_END'] = "-Wl,--no-whole-archive"
