--- conflicted
+++ resolved
@@ -553,1358 +553,6 @@
         fprintf(stderr, "qemu: warning: adding a VHCI to "
                         "an empty scatternet %i\n", vlan_id);
 
-<<<<<<< HEAD
-    if (cursor != NULL)
-        qemu_put_mouse_event_current = cursor;
-    else
-        monitor_printf(mon, "Mouse at given index not found\n");
-}
-
-/* compute with 96 bit intermediate result: (a*b)/c */
-uint64_t muldiv64(uint64_t a, uint32_t b, uint32_t c)
-{
-    union {
-        uint64_t ll;
-        struct {
-#ifdef HOST_WORDS_BIGENDIAN
-            uint32_t high, low;
-#else
-            uint32_t low, high;
-#endif
-        } l;
-    } u, res;
-    uint64_t rl, rh;
-
-    u.ll = a;
-    rl = (uint64_t)u.l.low * (uint64_t)b;
-    rh = (uint64_t)u.l.high * (uint64_t)b;
-    rh += (rl >> 32);
-    res.l.high = rh / c;
-    res.l.low = (((rh % c) << 32) + (rl & 0xffffffff)) / c;
-    return res.ll;
-}
-
-/***********************************************************/
-/* real time host monotonic timer */
-
-static int64_t get_clock_realtime(void)
-{
-    struct timeval tv;
-
-    gettimeofday(&tv, NULL);
-    return tv.tv_sec * 1000000000LL + (tv.tv_usec * 1000);
-}
-
-#ifdef WIN32
-
-static int64_t clock_freq;
-
-static void init_get_clock(void)
-{
-    LARGE_INTEGER freq;
-    int ret;
-    ret = QueryPerformanceFrequency(&freq);
-    if (ret == 0) {
-        fprintf(stderr, "Could not calibrate ticks\n");
-        exit(1);
-    }
-    clock_freq = freq.QuadPart;
-}
-
-static int64_t get_clock(void)
-{
-    LARGE_INTEGER ti;
-    QueryPerformanceCounter(&ti);
-    return muldiv64(ti.QuadPart, get_ticks_per_sec(), clock_freq);
-}
-
-#else
-
-static int use_rt_clock;
-
-static void init_get_clock(void)
-{
-    use_rt_clock = 0;
-#if defined(__linux__) || (defined(__FreeBSD__) && __FreeBSD_version >= 500000) \
-    || defined(__DragonFly__) || defined(__FreeBSD_kernel__)
-    {
-        struct timespec ts;
-        if (clock_gettime(CLOCK_MONOTONIC, &ts) == 0) {
-            use_rt_clock = 1;
-        }
-    }
-#endif
-}
-
-static int64_t get_clock(void)
-{
-#if defined(__linux__) || (defined(__FreeBSD__) && __FreeBSD_version >= 500000) \
-	|| defined(__DragonFly__) || defined(__FreeBSD_kernel__)
-    if (use_rt_clock) {
-        struct timespec ts;
-        clock_gettime(CLOCK_MONOTONIC, &ts);
-        return ts.tv_sec * 1000000000LL + ts.tv_nsec;
-    } else
-#endif
-    {
-        /* XXX: using gettimeofday leads to problems if the date
-           changes, so it should be avoided. */
-        return get_clock_realtime();
-    }
-}
-#endif
-
-/* Return the virtual CPU time, based on the instruction counter.  */
-static int64_t cpu_get_icount(void)
-{
-    int64_t icount;
-    CPUState *env = cpu_single_env;;
-    icount = qemu_icount;
-    if (env) {
-        if (!can_do_io(env))
-            fprintf(stderr, "Bad clock read\n");
-        icount -= (env->icount_decr.u16.low + env->icount_extra);
-    }
-    return qemu_icount_bias + (icount << icount_time_shift);
-}
-
-/***********************************************************/
-/* guest cycle counter */
-
-typedef struct TimersState {
-    int64_t cpu_ticks_prev;
-    int64_t cpu_ticks_offset;
-    int64_t cpu_clock_offset;
-    int32_t cpu_ticks_enabled;
-#ifdef MARSS_QEMU
-    int64_t cpu_sim_ticks_offset;
-#endif
-    int64_t dummy;
-} TimersState;
-
-TimersState timers_state;
-
-/* return the host CPU cycle counter and handle stop/restart */
-int64_t cpu_get_ticks(void)
-{
-#ifdef MARSS_QEMU
-    if(in_simulation) {
-        return timers_state.cpu_sim_ticks_offset + sim_cycle;
-    }
-#endif
-    if (use_icount) {
-        return cpu_get_icount();
-    }
-    if (!timers_state.cpu_ticks_enabled) {
-        return timers_state.cpu_ticks_offset;
-    } else {
-        int64_t ticks;
-        ticks = cpu_get_real_ticks();
-        if (timers_state.cpu_ticks_prev > ticks) {
-            /* Note: non increasing ticks may happen if the host uses
-               software suspend */
-            timers_state.cpu_ticks_offset += timers_state.cpu_ticks_prev - ticks;
-        }
-        timers_state.cpu_ticks_prev = ticks;
-        return ticks + timers_state.cpu_ticks_offset;
-    }
-}
-
-/* return the host CPU monotonic timer and handle stop/restart */
-static int64_t cpu_get_clock(void)
-{
-    int64_t ti;
-    if (!timers_state.cpu_ticks_enabled) {
-        return timers_state.cpu_clock_offset;
-    } else {
-        ti = get_clock();
-        return ti + timers_state.cpu_clock_offset;
-    }
-}
-
-/* enable cpu_get_ticks() */
-void cpu_enable_ticks(void)
-{
-    if (!timers_state.cpu_ticks_enabled) {
-        timers_state.cpu_ticks_offset -= cpu_get_real_ticks();
-        timers_state.cpu_clock_offset -= get_clock();
-        timers_state.cpu_ticks_enabled = 1;
-    }
-}
-
-/* disable cpu_get_ticks() : the clock is stopped. You must not call
-   cpu_get_ticks() after that.  */
-void cpu_disable_ticks(void)
-{
-    if (timers_state.cpu_ticks_enabled) {
-        timers_state.cpu_ticks_offset = cpu_get_ticks();
-        timers_state.cpu_clock_offset = cpu_get_clock();
-        timers_state.cpu_ticks_enabled = 0;
-    }
-}
-
-
-#ifdef MARSS_QEMU
-#define PTLSIM_FREQ 2.4e9 // 2GHz Frequency of Simulated CPU
-#define freq_to_ns(freq) (1e9/freq)
-
-void cpu_set_sim_ticks(void)
-{
-  if(timers_state.cpu_ticks_enabled) {
-    timers_state.cpu_sim_ticks_offset = cpu_get_ticks();
-  } else {
-    timers_state.cpu_sim_ticks_offset = timers_state.cpu_ticks_offset;
-  }
-}
-
-static int64_t cpu_get_sim_clock(void)
-{
-  uint64_t sim_clock_t;
-  sim_clock_t = timers_state.cpu_sim_ticks_offset + (uint64_t)((float)(sim_cycle) * freq_to_ns(PTLSIM_FREQ));
-  return sim_clock_t;
-}
-
-void qemu_take_screenshot(char *filename)
-{
-  vga_hw_screen_dump(filename);
-}
-#endif
-
-
-/***********************************************************/
-/* timers */
-
-#define QEMU_CLOCK_REALTIME 0
-#define QEMU_CLOCK_VIRTUAL  1
-#define QEMU_CLOCK_HOST     2
-
-struct QEMUClock {
-    int type;
-    /* XXX: add frequency */
-};
-
-struct QEMUTimer {
-    QEMUClock *clock;
-    int64_t expire_time;
-    QEMUTimerCB *cb;
-    void *opaque;
-    struct QEMUTimer *next;
-};
-
-struct qemu_alarm_timer {
-    char const *name;
-    unsigned int flags;
-
-    int (*start)(struct qemu_alarm_timer *t);
-    void (*stop)(struct qemu_alarm_timer *t);
-    void (*rearm)(struct qemu_alarm_timer *t);
-    void *priv;
-};
-
-#define ALARM_FLAG_DYNTICKS  0x1
-#define ALARM_FLAG_EXPIRED   0x2
-
-static inline int alarm_has_dynticks(struct qemu_alarm_timer *t)
-{
-    return t && (t->flags & ALARM_FLAG_DYNTICKS);
-}
-
-static void qemu_rearm_alarm_timer(struct qemu_alarm_timer *t)
-{
-    if (!alarm_has_dynticks(t))
-        return;
-
-    t->rearm(t);
-}
-
-/* TODO: MIN_TIMER_REARM_US should be optimized */
-#define MIN_TIMER_REARM_US 250
-
-static struct qemu_alarm_timer *alarm_timer;
-
-#ifdef _WIN32
-
-struct qemu_alarm_win32 {
-    MMRESULT timerId;
-    unsigned int period;
-} alarm_win32_data = {0, -1};
-
-static int win32_start_timer(struct qemu_alarm_timer *t);
-static void win32_stop_timer(struct qemu_alarm_timer *t);
-static void win32_rearm_timer(struct qemu_alarm_timer *t);
-
-#else
-
-static int unix_start_timer(struct qemu_alarm_timer *t);
-static void unix_stop_timer(struct qemu_alarm_timer *t);
-
-#ifdef __linux__
-
-static int dynticks_start_timer(struct qemu_alarm_timer *t);
-static void dynticks_stop_timer(struct qemu_alarm_timer *t);
-static void dynticks_rearm_timer(struct qemu_alarm_timer *t);
-
-static int hpet_start_timer(struct qemu_alarm_timer *t);
-static void hpet_stop_timer(struct qemu_alarm_timer *t);
-
-static int rtc_start_timer(struct qemu_alarm_timer *t);
-static void rtc_stop_timer(struct qemu_alarm_timer *t);
-
-#endif /* __linux__ */
-
-#endif /* _WIN32 */
-
-/* Correlation between real and virtual time is always going to be
-   fairly approximate, so ignore small variation.
-   When the guest is idle real and virtual time will be aligned in
-   the IO wait loop.  */
-#define ICOUNT_WOBBLE (get_ticks_per_sec() / 10)
-
-static void icount_adjust(void)
-{
-    int64_t cur_time;
-    int64_t cur_icount;
-    int64_t delta;
-    static int64_t last_delta;
-    /* If the VM is not running, then do nothing.  */
-    if (!vm_running)
-        return;
-
-    cur_time = cpu_get_clock();
-    cur_icount = qemu_get_clock(vm_clock);
-    delta = cur_icount - cur_time;
-    /* FIXME: This is a very crude algorithm, somewhat prone to oscillation.  */
-    if (delta > 0
-        && last_delta + ICOUNT_WOBBLE < delta * 2
-        && icount_time_shift > 0) {
-        /* The guest is getting too far ahead.  Slow time down.  */
-        icount_time_shift--;
-    }
-    if (delta < 0
-        && last_delta - ICOUNT_WOBBLE > delta * 2
-        && icount_time_shift < MAX_ICOUNT_SHIFT) {
-        /* The guest is getting too far behind.  Speed time up.  */
-        icount_time_shift++;
-    }
-    last_delta = delta;
-    qemu_icount_bias = cur_icount - (qemu_icount << icount_time_shift);
-}
-
-static void icount_adjust_rt(void * opaque)
-{
-    qemu_mod_timer(icount_rt_timer,
-                   qemu_get_clock(rt_clock) + 1000);
-    icount_adjust();
-}
-
-static void icount_adjust_vm(void * opaque)
-{
-    qemu_mod_timer(icount_vm_timer,
-                   qemu_get_clock(vm_clock) + get_ticks_per_sec() / 10);
-    icount_adjust();
-}
-
-static void init_icount_adjust(void)
-{
-    /* Have both realtime and virtual time triggers for speed adjustment.
-       The realtime trigger catches emulated time passing too slowly,
-       the virtual time trigger catches emulated time passing too fast.
-       Realtime triggers occur even when idle, so use them less frequently
-       than VM triggers.  */
-    icount_rt_timer = qemu_new_timer(rt_clock, icount_adjust_rt, NULL);
-    qemu_mod_timer(icount_rt_timer,
-                   qemu_get_clock(rt_clock) + 1000);
-    icount_vm_timer = qemu_new_timer(vm_clock, icount_adjust_vm, NULL);
-    qemu_mod_timer(icount_vm_timer,
-                   qemu_get_clock(vm_clock) + get_ticks_per_sec() / 10);
-}
-
-static struct qemu_alarm_timer alarm_timers[] = {
-#ifndef _WIN32
-#ifdef __linux__
-    {"dynticks", ALARM_FLAG_DYNTICKS, dynticks_start_timer,
-     dynticks_stop_timer, dynticks_rearm_timer, NULL},
-    /* HPET - if available - is preferred */
-    {"hpet", 0, hpet_start_timer, hpet_stop_timer, NULL, NULL},
-    /* ...otherwise try RTC */
-    {"rtc", 0, rtc_start_timer, rtc_stop_timer, NULL, NULL},
-#endif
-    {"unix", 0, unix_start_timer, unix_stop_timer, NULL, NULL},
-#else
-    {"dynticks", ALARM_FLAG_DYNTICKS, win32_start_timer,
-     win32_stop_timer, win32_rearm_timer, &alarm_win32_data},
-    {"win32", 0, win32_start_timer,
-     win32_stop_timer, NULL, &alarm_win32_data},
-#endif
-    {NULL, }
-};
-
-static void show_available_alarms(void)
-{
-    int i;
-
-    printf("Available alarm timers, in order of precedence:\n");
-    for (i = 0; alarm_timers[i].name; i++)
-        printf("%s\n", alarm_timers[i].name);
-}
-
-static void configure_alarms(char const *opt)
-{
-    int i;
-    int cur = 0;
-    int count = ARRAY_SIZE(alarm_timers) - 1;
-    char *arg;
-    char *name;
-    struct qemu_alarm_timer tmp;
-
-    if (!strcmp(opt, "?")) {
-        show_available_alarms();
-        exit(0);
-    }
-
-    arg = qemu_strdup(opt);
-
-    /* Reorder the array */
-    name = strtok(arg, ",");
-    while (name) {
-        for (i = 0; i < count && alarm_timers[i].name; i++) {
-            if (!strcmp(alarm_timers[i].name, name))
-                break;
-        }
-
-        if (i == count) {
-            fprintf(stderr, "Unknown clock %s\n", name);
-            goto next;
-        }
-
-        if (i < cur)
-            /* Ignore */
-            goto next;
-
-	/* Swap */
-        tmp = alarm_timers[i];
-        alarm_timers[i] = alarm_timers[cur];
-        alarm_timers[cur] = tmp;
-
-        cur++;
-next:
-        name = strtok(NULL, ",");
-    }
-
-    qemu_free(arg);
-
-    if (cur) {
-        /* Disable remaining timers */
-        for (i = cur; i < count; i++)
-            alarm_timers[i].name = NULL;
-    } else {
-        show_available_alarms();
-        exit(1);
-    }
-}
-
-#define QEMU_NUM_CLOCKS 3
-
-QEMUClock *rt_clock;
-QEMUClock *vm_clock;
-QEMUClock *host_clock;
-
-static QEMUTimer *active_timers[QEMU_NUM_CLOCKS];
-
-static QEMUClock *qemu_new_clock(int type)
-{
-    QEMUClock *clock;
-    clock = qemu_mallocz(sizeof(QEMUClock));
-    clock->type = type;
-    return clock;
-}
-
-QEMUTimer *qemu_new_timer(QEMUClock *clock, QEMUTimerCB *cb, void *opaque)
-{
-    QEMUTimer *ts;
-
-    ts = qemu_mallocz(sizeof(QEMUTimer));
-    ts->clock = clock;
-    ts->cb = cb;
-    ts->opaque = opaque;
-    return ts;
-}
-
-void qemu_free_timer(QEMUTimer *ts)
-{
-    qemu_free(ts);
-}
-
-/* stop a timer, but do not dealloc it */
-void qemu_del_timer(QEMUTimer *ts)
-{
-    QEMUTimer **pt, *t;
-
-    /* NOTE: this code must be signal safe because
-       qemu_timer_expired() can be called from a signal. */
-    pt = &active_timers[ts->clock->type];
-    for(;;) {
-        t = *pt;
-        if (!t)
-            break;
-        if (t == ts) {
-            *pt = t->next;
-            break;
-        }
-        pt = &t->next;
-    }
-}
-
-/* modify the current timer so that it will be fired when current_time
-   >= expire_time. The corresponding callback will be called. */
-void qemu_mod_timer(QEMUTimer *ts, int64_t expire_time)
-{
-    QEMUTimer **pt, *t;
-
-    qemu_del_timer(ts);
-
-    /* add the timer in the sorted list */
-    /* NOTE: this code must be signal safe because
-       qemu_timer_expired() can be called from a signal. */
-    pt = &active_timers[ts->clock->type];
-    for(;;) {
-        t = *pt;
-        if (!t)
-            break;
-        if (t->expire_time > expire_time)
-            break;
-        pt = &t->next;
-    }
-    ts->expire_time = expire_time;
-    ts->next = *pt;
-    *pt = ts;
-
-    /* Rearm if necessary  */
-    if (pt == &active_timers[ts->clock->type]) {
-        if ((alarm_timer->flags & ALARM_FLAG_EXPIRED) == 0) {
-            qemu_rearm_alarm_timer(alarm_timer);
-        }
-        /* Interrupt execution to force deadline recalculation.  */
-        if (use_icount)
-            qemu_notify_event();
-    }
-}
-
-int qemu_timer_pending(QEMUTimer *ts)
-{
-    QEMUTimer *t;
-    for(t = active_timers[ts->clock->type]; t != NULL; t = t->next) {
-        if (t == ts)
-            return 1;
-    }
-    return 0;
-}
-
-int qemu_timer_expired(QEMUTimer *timer_head, int64_t current_time)
-{
-    if (!timer_head)
-        return 0;
-    return (timer_head->expire_time <= current_time);
-}
-
-static void qemu_run_timers(QEMUTimer **ptimer_head, int64_t current_time)
-{
-    QEMUTimer *ts;
-
-    for(;;) {
-        ts = *ptimer_head;
-        if (!ts || ts->expire_time > current_time)
-            break;
-        /* remove timer from the list before calling the callback */
-        *ptimer_head = ts->next;
-        ts->next = NULL;
-
-        /* run the callback (the timer list can be modified) */
-        ts->cb(ts->opaque);
-    }
-}
-
-int64_t qemu_get_clock(QEMUClock *clock)
-{
-    switch(clock->type) {
-    case QEMU_CLOCK_REALTIME:
-        return get_clock() / 1000000;
-    default:
-    case QEMU_CLOCK_VIRTUAL:
-#ifdef MARSS_QEMU
-        if (in_simulation) {
-            return cpu_get_sim_clock();
-        }
-#endif
-        if (use_icount) {
-            return cpu_get_icount();
-        } else {
-            return cpu_get_clock();
-        }
-    case QEMU_CLOCK_HOST:
-        return get_clock_realtime();
-    }
-}
-
-static void init_clocks(void)
-{
-    init_get_clock();
-    rt_clock = qemu_new_clock(QEMU_CLOCK_REALTIME);
-    vm_clock = qemu_new_clock(QEMU_CLOCK_VIRTUAL);
-    host_clock = qemu_new_clock(QEMU_CLOCK_HOST);
-
-    rtc_clock = host_clock;
-}
-
-/* save a timer */
-void qemu_put_timer(QEMUFile *f, QEMUTimer *ts)
-{
-    uint64_t expire_time;
-
-    if (qemu_timer_pending(ts)) {
-        expire_time = ts->expire_time;
-    } else {
-        expire_time = -1;
-    }
-    qemu_put_be64(f, expire_time);
-}
-
-void qemu_get_timer(QEMUFile *f, QEMUTimer *ts)
-{
-    uint64_t expire_time;
-
-    expire_time = qemu_get_be64(f);
-    if (expire_time != -1) {
-        qemu_mod_timer(ts, expire_time);
-    } else {
-        qemu_del_timer(ts);
-    }
-}
-
-static const VMStateDescription vmstate_timers = {
-    .name = "timer",
-    .version_id = 2,
-    .minimum_version_id = 1,
-    .minimum_version_id_old = 1,
-    .fields      = (VMStateField []) {
-        VMSTATE_INT64(cpu_ticks_offset, TimersState),
-        VMSTATE_INT64(dummy, TimersState),
-        VMSTATE_INT64_V(cpu_clock_offset, TimersState, 2),
-        VMSTATE_END_OF_LIST()
-    }
-};
-
-static void qemu_event_increment(void);
-
-#ifdef _WIN32
-static void CALLBACK host_alarm_handler(UINT uTimerID, UINT uMsg,
-                                        DWORD_PTR dwUser, DWORD_PTR dw1,
-                                        DWORD_PTR dw2)
-#else
-static void host_alarm_handler(int host_signum)
-#endif
-{
-#if 0
-#define DISP_FREQ 1000
-    {
-        static int64_t delta_min = INT64_MAX;
-        static int64_t delta_max, delta_cum, last_clock, delta, ti;
-        static int count;
-        ti = qemu_get_clock(vm_clock);
-        if (last_clock != 0) {
-            delta = ti - last_clock;
-            if (delta < delta_min)
-                delta_min = delta;
-            if (delta > delta_max)
-                delta_max = delta;
-            delta_cum += delta;
-            if (++count == DISP_FREQ) {
-                printf("timer: min=%" PRId64 " us max=%" PRId64 " us avg=%" PRId64 " us avg_freq=%0.3f Hz\n",
-                       muldiv64(delta_min, 1000000, get_ticks_per_sec()),
-                       muldiv64(delta_max, 1000000, get_ticks_per_sec()),
-                       muldiv64(delta_cum, 1000000 / DISP_FREQ, get_ticks_per_sec()),
-                       (double)get_ticks_per_sec() / ((double)delta_cum / DISP_FREQ));
-                count = 0;
-                delta_min = INT64_MAX;
-                delta_max = 0;
-                delta_cum = 0;
-            }
-        }
-        last_clock = ti;
-    }
-#endif
-    if (alarm_has_dynticks(alarm_timer) ||
-        (!use_icount &&
-            qemu_timer_expired(active_timers[QEMU_CLOCK_VIRTUAL],
-                               qemu_get_clock(vm_clock))) ||
-        qemu_timer_expired(active_timers[QEMU_CLOCK_REALTIME],
-                           qemu_get_clock(rt_clock)) ||
-        qemu_timer_expired(active_timers[QEMU_CLOCK_HOST],
-                           qemu_get_clock(host_clock))) {
-        qemu_event_increment();
-        if (alarm_timer) alarm_timer->flags |= ALARM_FLAG_EXPIRED;
-
-#ifndef CONFIG_IOTHREAD
-        if (next_cpu) {
-            /* stop the currently executing cpu because a timer occured */
-            cpu_exit(next_cpu);
-        }
-#endif
-        timer_alarm_pending = 1;
-        qemu_notify_event();
-    }
-}
-
-static int64_t qemu_next_deadline(void)
-{
-    /* To avoid problems with overflow limit this to 2^32.  */
-    int64_t delta = INT32_MAX;
-
-    if (active_timers[QEMU_CLOCK_VIRTUAL]) {
-        delta = active_timers[QEMU_CLOCK_VIRTUAL]->expire_time -
-                     qemu_get_clock(vm_clock);
-    }
-    if (active_timers[QEMU_CLOCK_HOST]) {
-        int64_t hdelta = active_timers[QEMU_CLOCK_HOST]->expire_time -
-                 qemu_get_clock(host_clock);
-        if (hdelta < delta)
-            delta = hdelta;
-    }
-
-    if (delta < 0)
-        delta = 0;
-
-    return delta;
-}
-
-#if defined(__linux__)
-static uint64_t qemu_next_deadline_dyntick(void)
-{
-    int64_t delta;
-    int64_t rtdelta;
-
-    if (use_icount)
-        delta = INT32_MAX;
-    else
-        delta = (qemu_next_deadline() + 999) / 1000;
-#ifdef MARSS_QEMU
-    if (in_simulation)
-        delta = INT32_MAX;
-#endif
-    if (active_timers[QEMU_CLOCK_REALTIME]) {
-        rtdelta = (active_timers[QEMU_CLOCK_REALTIME]->expire_time -
-                 qemu_get_clock(rt_clock))*1000;
-        if (rtdelta < delta)
-            delta = rtdelta;
-    }
-
-    if (delta < MIN_TIMER_REARM_US)
-        delta = MIN_TIMER_REARM_US;
-
-    return delta;
-}
-#endif
-
-#ifndef _WIN32
-
-/* Sets a specific flag */
-static int fcntl_setfl(int fd, int flag)
-{
-    int flags;
-
-    flags = fcntl(fd, F_GETFL);
-    if (flags == -1)
-        return -errno;
-
-    if (fcntl(fd, F_SETFL, flags | flag) == -1)
-        return -errno;
-
-    return 0;
-}
-
-#if defined(__linux__)
-
-#define RTC_FREQ 1024
-
-static void enable_sigio_timer(int fd)
-{
-    struct sigaction act;
-
-    /* timer signal */
-    sigfillset(&act.sa_mask);
-    act.sa_flags = 0;
-    act.sa_handler = host_alarm_handler;
-
-    sigaction(SIGIO, &act, NULL);
-    fcntl_setfl(fd, O_ASYNC);
-    fcntl(fd, F_SETOWN, getpid());
-}
-
-static int hpet_start_timer(struct qemu_alarm_timer *t)
-{
-    struct hpet_info info;
-    int r, fd;
-
-    fd = qemu_open("/dev/hpet", O_RDONLY);
-    if (fd < 0)
-        return -1;
-
-    /* Set frequency */
-    r = ioctl(fd, HPET_IRQFREQ, RTC_FREQ);
-    if (r < 0) {
-        fprintf(stderr, "Could not configure '/dev/hpet' to have a 1024Hz timer. This is not a fatal\n"
-                "error, but for better emulation accuracy type:\n"
-                "'echo 1024 > /proc/sys/dev/hpet/max-user-freq' as root.\n");
-        goto fail;
-    }
-
-    /* Check capabilities */
-    r = ioctl(fd, HPET_INFO, &info);
-    if (r < 0)
-        goto fail;
-
-    /* Enable periodic mode */
-    r = ioctl(fd, HPET_EPI, 0);
-    if (info.hi_flags && (r < 0))
-        goto fail;
-
-    /* Enable interrupt */
-    r = ioctl(fd, HPET_IE_ON, 0);
-    if (r < 0)
-        goto fail;
-
-    enable_sigio_timer(fd);
-    t->priv = (void *)(long)fd;
-
-    return 0;
-fail:
-    close(fd);
-    return -1;
-}
-
-static void hpet_stop_timer(struct qemu_alarm_timer *t)
-{
-    int fd = (long)t->priv;
-
-    close(fd);
-}
-
-static int rtc_start_timer(struct qemu_alarm_timer *t)
-{
-    int rtc_fd;
-    unsigned long current_rtc_freq = 0;
-
-    TFR(rtc_fd = qemu_open("/dev/rtc", O_RDONLY));
-    if (rtc_fd < 0)
-        return -1;
-    ioctl(rtc_fd, RTC_IRQP_READ, &current_rtc_freq);
-    if (current_rtc_freq != RTC_FREQ &&
-        ioctl(rtc_fd, RTC_IRQP_SET, RTC_FREQ) < 0) {
-        fprintf(stderr, "Could not configure '/dev/rtc' to have a 1024 Hz timer. This is not a fatal\n"
-                "error, but for better emulation accuracy either use a 2.6 host Linux kernel or\n"
-                "type 'echo 1024 > /proc/sys/dev/rtc/max-user-freq' as root.\n");
-        goto fail;
-    }
-    if (ioctl(rtc_fd, RTC_PIE_ON, 0) < 0) {
-    fail:
-        close(rtc_fd);
-        return -1;
-    }
-
-    enable_sigio_timer(rtc_fd);
-
-    t->priv = (void *)(long)rtc_fd;
-
-    return 0;
-}
-
-static void rtc_stop_timer(struct qemu_alarm_timer *t)
-{
-    int rtc_fd = (long)t->priv;
-
-    close(rtc_fd);
-}
-
-static int dynticks_start_timer(struct qemu_alarm_timer *t)
-{
-    struct sigevent ev;
-    timer_t host_timer;
-    struct sigaction act;
-
-    sigfillset(&act.sa_mask);
-    act.sa_flags = 0;
-    act.sa_handler = host_alarm_handler;
-
-    sigaction(SIGALRM, &act, NULL);
-
-    /*
-     * Initialize ev struct to 0 to avoid valgrind complaining
-     * about uninitialized data in timer_create call
-     */
-    memset(&ev, 0, sizeof(ev));
-    ev.sigev_value.sival_int = 0;
-    ev.sigev_notify = SIGEV_SIGNAL;
-    ev.sigev_signo = SIGALRM;
-
-    if (timer_create(CLOCK_REALTIME, &ev, &host_timer)) {
-        perror("timer_create");
-
-        /* disable dynticks */
-        fprintf(stderr, "Dynamic Ticks disabled\n");
-
-        return -1;
-    }
-
-    t->priv = (void *)(long)host_timer;
-
-    return 0;
-}
-
-static void dynticks_stop_timer(struct qemu_alarm_timer *t)
-{
-    timer_t host_timer = (timer_t)(long)t->priv;
-
-    timer_delete(host_timer);
-}
-
-static void dynticks_rearm_timer(struct qemu_alarm_timer *t)
-{
-    timer_t host_timer = (timer_t)(long)t->priv;
-    struct itimerspec timeout;
-    int64_t nearest_delta_us = INT64_MAX;
-    int64_t current_us;
-
-    if (!active_timers[QEMU_CLOCK_REALTIME] &&
-        !active_timers[QEMU_CLOCK_VIRTUAL] &&
-        !active_timers[QEMU_CLOCK_HOST])
-        return;
-
-    nearest_delta_us = qemu_next_deadline_dyntick();
-
-    /* check whether a timer is already running */
-    if (timer_gettime(host_timer, &timeout)) {
-        perror("gettime");
-        fprintf(stderr, "Internal timer error: aborting\n");
-        exit(1);
-    }
-    current_us = timeout.it_value.tv_sec * 1000000 + timeout.it_value.tv_nsec/1000;
-    if (current_us && current_us <= nearest_delta_us)
-        return;
-
-    timeout.it_interval.tv_sec = 0;
-    timeout.it_interval.tv_nsec = 0; /* 0 for one-shot timer */
-    timeout.it_value.tv_sec =  nearest_delta_us / 1000000;
-    timeout.it_value.tv_nsec = (nearest_delta_us % 1000000) * 1000;
-    if (timer_settime(host_timer, 0 /* RELATIVE */, &timeout, NULL)) {
-        perror("settime");
-        fprintf(stderr, "Internal timer error: aborting\n");
-        exit(1);
-    }
-}
-
-#endif /* defined(__linux__) */
-
-static int unix_start_timer(struct qemu_alarm_timer *t)
-{
-    struct sigaction act;
-    struct itimerval itv;
-    int err;
-
-    /* timer signal */
-    sigfillset(&act.sa_mask);
-    act.sa_flags = 0;
-    act.sa_handler = host_alarm_handler;
-
-    sigaction(SIGALRM, &act, NULL);
-
-    itv.it_interval.tv_sec = 0;
-    /* for i386 kernel 2.6 to get 1 ms */
-    itv.it_interval.tv_usec = 999;
-    itv.it_value.tv_sec = 0;
-    itv.it_value.tv_usec = 10 * 1000;
-
-    err = setitimer(ITIMER_REAL, &itv, NULL);
-    if (err)
-        return -1;
-
-    return 0;
-}
-
-static void unix_stop_timer(struct qemu_alarm_timer *t)
-{
-    struct itimerval itv;
-
-    memset(&itv, 0, sizeof(itv));
-    setitimer(ITIMER_REAL, &itv, NULL);
-}
-
-#endif /* !defined(_WIN32) */
-
-
-#ifdef _WIN32
-
-static int win32_start_timer(struct qemu_alarm_timer *t)
-{
-    TIMECAPS tc;
-    struct qemu_alarm_win32 *data = t->priv;
-    UINT flags;
-
-    memset(&tc, 0, sizeof(tc));
-    timeGetDevCaps(&tc, sizeof(tc));
-
-    if (data->period < tc.wPeriodMin)
-        data->period = tc.wPeriodMin;
-
-    timeBeginPeriod(data->period);
-
-    flags = TIME_CALLBACK_FUNCTION;
-    if (alarm_has_dynticks(t))
-        flags |= TIME_ONESHOT;
-    else
-        flags |= TIME_PERIODIC;
-
-    data->timerId = timeSetEvent(1,         // interval (ms)
-                        data->period,       // resolution
-                        host_alarm_handler, // function
-                        (DWORD)t,           // parameter
-                        flags);
-
-    if (!data->timerId) {
-        fprintf(stderr, "Failed to initialize win32 alarm timer: %ld\n",
-                GetLastError());
-        timeEndPeriod(data->period);
-        return -1;
-    }
-
-    return 0;
-}
-
-static void win32_stop_timer(struct qemu_alarm_timer *t)
-{
-    struct qemu_alarm_win32 *data = t->priv;
-
-    timeKillEvent(data->timerId);
-    timeEndPeriod(data->period);
-}
-
-static void win32_rearm_timer(struct qemu_alarm_timer *t)
-{
-    struct qemu_alarm_win32 *data = t->priv;
-
-    if (!active_timers[QEMU_CLOCK_REALTIME] &&
-        !active_timers[QEMU_CLOCK_VIRTUAL] &&
-        !active_timers[QEMU_CLOCK_HOST])
-        return;
-
-    timeKillEvent(data->timerId);
-
-    data->timerId = timeSetEvent(1,
-                        data->period,
-                        host_alarm_handler,
-                        (DWORD)t,
-                        TIME_ONESHOT | TIME_PERIODIC);
-
-    if (!data->timerId) {
-        fprintf(stderr, "Failed to re-arm win32 alarm timer %ld\n",
-                GetLastError());
-
-        timeEndPeriod(data->period);
-        exit(1);
-    }
-}
-
-#endif /* _WIN32 */
-
-static int init_timer_alarm(void)
-{
-    struct qemu_alarm_timer *t = NULL;
-    int i, err = -1;
-
-    for (i = 0; alarm_timers[i].name; i++) {
-        t = &alarm_timers[i];
-
-        err = t->start(t);
-        if (!err)
-            break;
-    }
-
-    if (err) {
-        err = -ENOENT;
-        goto fail;
-    }
-
-    alarm_timer = t;
-
-    return 0;
-
-fail:
-    return err;
-}
-
-static void quit_timers(void)
-{
-    alarm_timer->stop(alarm_timer);
-    alarm_timer = NULL;
-}
-
-/***********************************************************/
-/* host time/date access */
-void qemu_get_timedate(struct tm *tm, int offset)
-{
-    time_t ti;
-    struct tm *ret;
-
-    time(&ti);
-    ti += offset;
-    if (rtc_date_offset == -1) {
-        if (rtc_utc)
-            ret = gmtime(&ti);
-        else
-            ret = localtime(&ti);
-    } else {
-        ti -= rtc_date_offset;
-        ret = gmtime(&ti);
-    }
-
-    memcpy(tm, ret, sizeof(struct tm));
-}
-
-int qemu_timedate_diff(struct tm *tm)
-{
-    time_t seconds;
-
-    if (rtc_date_offset == -1)
-        if (rtc_utc)
-            seconds = mktimegm(tm);
-        else
-            seconds = mktime(tm);
-    else
-        seconds = mktimegm(tm) + rtc_date_offset;
-
-    return seconds - time(NULL);
-}
-
-static void configure_rtc_date_offset(const char *startdate, int legacy)
-{
-    time_t rtc_start_date;
-    struct tm tm;
-
-    if (!strcmp(startdate, "now") && legacy) {
-        rtc_date_offset = -1;
-    } else {
-        if (sscanf(startdate, "%d-%d-%dT%d:%d:%d",
-                   &tm.tm_year,
-                   &tm.tm_mon,
-                   &tm.tm_mday,
-                   &tm.tm_hour,
-                   &tm.tm_min,
-                   &tm.tm_sec) == 6) {
-            /* OK */
-        } else if (sscanf(startdate, "%d-%d-%d",
-                          &tm.tm_year,
-                          &tm.tm_mon,
-                          &tm.tm_mday) == 3) {
-            tm.tm_hour = 0;
-            tm.tm_min = 0;
-            tm.tm_sec = 0;
-        } else {
-            goto date_fail;
-        }
-        tm.tm_year -= 1900;
-        tm.tm_mon--;
-        rtc_start_date = mktimegm(&tm);
-        if (rtc_start_date == -1) {
-        date_fail:
-            fprintf(stderr, "Invalid date format. Valid formats are:\n"
-                            "'2006-06-17T16:01:21' or '2006-06-17'\n");
-            exit(1);
-        }
-        rtc_date_offset = time(NULL) - rtc_start_date;
-    }
-}
-
-static void configure_rtc(QemuOpts *opts)
-{
-    const char *value;
-
-    value = qemu_opt_get(opts, "base");
-    if (value) {
-        if (!strcmp(value, "utc")) {
-            rtc_utc = 1;
-        } else if (!strcmp(value, "localtime")) {
-            rtc_utc = 0;
-        } else {
-            configure_rtc_date_offset(value, 0);
-        }
-    }
-    value = qemu_opt_get(opts, "clock");
-    if (value) {
-        if (!strcmp(value, "host")) {
-            rtc_clock = host_clock;
-        } else if (!strcmp(value, "vm")) {
-            rtc_clock = vm_clock;
-        } else {
-            fprintf(stderr, "qemu: invalid option value '%s'\n", value);
-            exit(1);
-        }
-    }
-#ifdef CONFIG_TARGET_I386
-    value = qemu_opt_get(opts, "driftfix");
-    if (value) {
-        if (!strcmp(buf, "slew")) {
-            rtc_td_hack = 1;
-        } else if (!strcmp(buf, "none")) {
-            rtc_td_hack = 0;
-        } else {
-            fprintf(stderr, "qemu: invalid option value '%s'\n", value);
-            exit(1);
-        }
-    }
-#endif
-}
-
-#ifdef _WIN32
-static void socket_cleanup(void)
-{
-    WSACleanup();
-}
-
-static int socket_init(void)
-{
-    WSADATA Data;
-    int ret, err;
-
-    ret = WSAStartup(MAKEWORD(2,2), &Data);
-    if (ret != 0) {
-        err = WSAGetLastError();
-        fprintf(stderr, "WSAStartup: %d\n", err);
-        return -1;
-    }
-    atexit(socket_cleanup);
-    return 0;
-}
-#endif
-
-/***********************************************************/
-/* Bluetooth support */
-static int nb_hcis;
-static int cur_hci;
-static struct HCIInfo *hci_table[MAX_NICS];
-
-static struct bt_vlan_s {
-    struct bt_scatternet_s net;
-    int id;
-    struct bt_vlan_s *next;
-} *first_bt_vlan;
-
-/* find or alloc a new bluetooth "VLAN" */
-static struct bt_scatternet_s *qemu_find_bt_vlan(int id)
-{
-    struct bt_vlan_s **pvlan, *vlan;
-    for (vlan = first_bt_vlan; vlan != NULL; vlan = vlan->next) {
-        if (vlan->id == id)
-            return &vlan->net;
-    }
-    vlan = qemu_mallocz(sizeof(struct bt_vlan_s));
-    vlan->id = id;
-    pvlan = &first_bt_vlan;
-    while (*pvlan != NULL)
-        pvlan = &(*pvlan)->next;
-    *pvlan = vlan;
-    return &vlan->net;
-}
-
-static void null_hci_send(struct HCIInfo *hci, const uint8_t *data, int len)
-{
-}
-
-static int null_hci_addr_set(struct HCIInfo *hci, const uint8_t *bd_addr)
-{
-    return -ENOTSUP;
-}
-
-static struct HCIInfo null_hci = {
-    .cmd_send = null_hci_send,
-    .sco_send = null_hci_send,
-    .acl_send = null_hci_send,
-    .bdaddr_set = null_hci_addr_set,
-};
-
-struct HCIInfo *qemu_next_hci(void)
-{
-    if (cur_hci == nb_hcis)
-        return &null_hci;
-
-    return hci_table[cur_hci++];
-}
-
-static struct HCIInfo *hci_init(const char *str)
-{
-    char *endp;
-    struct bt_scatternet_s *vlan = 0;
-
-    if (!strcmp(str, "null"))
-        /* null */
-        return &null_hci;
-    else if (!strncmp(str, "host", 4) && (str[4] == '\0' || str[4] == ':'))
-        /* host[:hciN] */
-        return bt_host_hci(str[4] ? str + 5 : "hci0");
-    else if (!strncmp(str, "hci", 3)) {
-        /* hci[,vlan=n] */
-        if (str[3]) {
-            if (!strncmp(str + 3, ",vlan=", 6)) {
-                vlan = qemu_find_bt_vlan(strtol(str + 9, &endp, 0));
-                if (*endp)
-                    vlan = 0;
-            }
-        } else
-            vlan = qemu_find_bt_vlan(0);
-        if (vlan)
-           return bt_new_hci(vlan);
-    }
-
-    fprintf(stderr, "qemu: Unknown bluetooth HCI `%s'.\n", str);
-
-    return 0;
-}
-
-static int bt_hci_parse(const char *str)
-{
-    struct HCIInfo *hci;
-    bdaddr_t bdaddr;
-
-    if (nb_hcis >= MAX_NICS) {
-        fprintf(stderr, "qemu: Too many bluetooth HCIs (max %i).\n", MAX_NICS);
-        return -1;
-    }
-
-    hci = hci_init(str);
-    if (!hci)
-        return -1;
-
-    bdaddr.b[0] = 0x52;
-    bdaddr.b[1] = 0x54;
-    bdaddr.b[2] = 0x00;
-    bdaddr.b[3] = 0x12;
-    bdaddr.b[4] = 0x34;
-    bdaddr.b[5] = 0x56 + nb_hcis;
-    hci->bdaddr_set(hci, bdaddr.b);
-
-    hci_table[nb_hcis++] = hci;
-
-    return 0;
-}
-
-static void bt_vhci_add(int vlan_id)
-{
-    struct bt_scatternet_s *vlan = qemu_find_bt_vlan(vlan_id);
-
-    if (!vlan->slave)
-        fprintf(stderr, "qemu: warning: adding a VHCI to "
-                        "an empty scatternet %i\n", vlan_id);
-
-=======
->>>>>>> e3cf36c3
     bt_vhci_init(bt_new_hci(vlan));
 }
 
@@ -2798,13 +1446,8 @@
 #endif
 #ifndef CONFIG_IOTHREAD
 #ifdef MARSS_QEMU
-<<<<<<< HEAD
-            if(in_simulation && !timer_alarm_pending) {
-                cur_cpu = first_cpu;
-=======
             if(in_simulation && !qemu_alarm_pending()) {
                 /* cur_cpu = first_cpu; */
->>>>>>> e3cf36c3
                 sim_cpu_exec();
                 nonblocking = true;
             } else {
