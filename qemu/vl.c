/*
 * QEMU System Emulator
 *
 * Copyright (c) 2003-2008 Fabrice Bellard
 *
 * Permission is hereby granted, free of charge, to any person obtaining a copy
 * of this software and associated documentation files (the "Software"), to deal
 * in the Software without restriction, including without limitation the rights
 * to use, copy, modify, merge, publish, distribute, sublicense, and/or sell
 * copies of the Software, and to permit persons to whom the Software is
 * furnished to do so, subject to the following conditions:
 *
 * The above copyright notice and this permission notice shall be included in
 * all copies or substantial portions of the Software.
 *
 * THE SOFTWARE IS PROVIDED "AS IS", WITHOUT WARRANTY OF ANY KIND, EXPRESS OR
 * IMPLIED, INCLUDING BUT NOT LIMITED TO THE WARRANTIES OF MERCHANTABILITY,
 * FITNESS FOR A PARTICULAR PURPOSE AND NONINFRINGEMENT. IN NO EVENT SHALL
 * THE AUTHORS OR COPYRIGHT HOLDERS BE LIABLE FOR ANY CLAIM, DAMAGES OR OTHER
 * LIABILITY, WHETHER IN AN ACTION OF CONTRACT, TORT OR OTHERWISE, ARISING FROM,
 * OUT OF OR IN CONNECTION WITH THE SOFTWARE OR THE USE OR OTHER DEALINGS IN
 * THE SOFTWARE.
 */
#include <unistd.h>
#include <fcntl.h>
#include <signal.h>
#include <time.h>
#include <errno.h>
#include <sys/time.h>
#include <zlib.h>

/* Needed early for CONFIG_BSD etc. */
#include "config-host.h"

#ifndef _WIN32
#include <libgen.h>
#include <pwd.h>
#include <sys/times.h>
#include <sys/wait.h>
#include <termios.h>
#include <sys/mman.h>
#include <sys/ioctl.h>
#include <sys/resource.h>
#include <sys/socket.h>
#include <netinet/in.h>
#include <net/if.h>
#include <arpa/inet.h>
#include <dirent.h>
#include <netdb.h>
#include <sys/select.h>
#ifdef CONFIG_BSD
#include <sys/stat.h>
#if defined(__FreeBSD__) || defined(__FreeBSD_kernel__) || defined(__DragonFly__)
#include <libutil.h>
#else
#include <util.h>
#endif
#else
#ifdef __linux__
#include <pty.h>
#include <malloc.h>
#include <linux/rtc.h>
#include <sys/prctl.h>

/* For the benefit of older linux systems which don't supply it,
   we use a local copy of hpet.h. */
/* #include <linux/hpet.h> */
#include "hpet.h"

#include <linux/ppdev.h>
#include <linux/parport.h>
#endif
#ifdef __sun__
#include <sys/stat.h>
#include <sys/ethernet.h>
#include <sys/sockio.h>
#include <netinet/arp.h>
#include <netinet/in.h>
#include <netinet/in_systm.h>
#include <netinet/ip.h>
#include <netinet/ip_icmp.h> // must come after ip.h
#include <netinet/udp.h>
#include <netinet/tcp.h>
#include <net/if.h>
#include <syslog.h>
#include <stropts.h>
/* See MySQL bug #7156 (http://bugs.mysql.com/bug.php?id=7156) for
   discussion about Solaris header problems */
extern int madvise(caddr_t, size_t, int);
#endif
#endif
#endif

#if defined(__OpenBSD__)
#include <util.h>
#endif

#if defined(CONFIG_VDE)
#include <libvdeplug.h>
#endif

#ifdef _WIN32
#include <windows.h>
#include <mmsystem.h>
#endif

#ifdef CONFIG_SDL
#if defined(__APPLE__) || defined(main)
#include <SDL.h>
int qemu_main(int argc, char **argv, char **envp);
int main(int argc, char **argv)
{
    return qemu_main(argc, argv, NULL);
}
#undef main
#define main qemu_main
#endif
#endif /* CONFIG_SDL */

#ifdef CONFIG_COCOA
#undef main
#define main qemu_main
#endif /* CONFIG_COCOA */

#include "hw/hw.h"
#include "hw/boards.h"
#include "hw/usb.h"
#include "hw/pcmcia.h"
#include "hw/pc.h"
#include "hw/audiodev.h"
#include "hw/isa.h"
#include "hw/baum.h"
#include "hw/bt.h"
#include "hw/watchdog.h"
#include "hw/smbios.h"
#include "hw/xen.h"
#include "hw/qdev.h"
#include "hw/loader.h"
#include "bt-host.h"
#include "net.h"
#include "net/slirp.h"
#include "monitor.h"
#include "console.h"
#include "sysemu.h"
#include "gdbstub.h"
#include "qemu-timer.h"
#include "qemu-char.h"
#include "cache-utils.h"
#include "block.h"
#include "block_int.h"
#include "block-migration.h"
#include "dma.h"
#include "audio/audio.h"
#include "migration.h"
#include "kvm.h"
#include "balloon.h"
#include "qemu-option.h"
#include "qemu-config.h"
#include "qemu-objects.h"

#include "disas.h"

#include "exec-all.h"

#ifdef MARSS_QEMU
#include <ptl-qemu.h>
#endif

#include "qemu_socket.h"

#include "slirp/libslirp.h"

#include "qemu-queue.h"

//#define DEBUG_NET
//#define DEBUG_SLIRP

#define DEFAULT_RAM_SIZE 128

static const char *data_dir;
const char *bios_name = NULL;
/* Note: drives_table[MAX_DRIVES] is a dummy block driver if none available
   to store the VM snapshots */
struct drivelist drives = QTAILQ_HEAD_INITIALIZER(drives);
struct driveoptlist driveopts = QTAILQ_HEAD_INITIALIZER(driveopts);
enum vga_retrace_method vga_retrace_method = VGA_RETRACE_DUMB;
static DisplayState *display_state;
DisplayType display_type = DT_DEFAULT;
const char* keyboard_layout = NULL;
ram_addr_t ram_size;
int nb_nics;
NICInfo nd_table[MAX_NICS];
int vm_running;
int autostart;
static int rtc_utc = 1;
static int rtc_date_offset = -1; /* -1 means no change */
QEMUClock *rtc_clock;
int vga_interface_type = VGA_NONE;
#ifdef TARGET_SPARC
int graphic_width = 1024;
int graphic_height = 768;
int graphic_depth = 8;
#else
int graphic_width = 800;
int graphic_height = 600;
int graphic_depth = 15;
#endif
static int full_screen = 0;
#ifdef CONFIG_SDL
static int no_frame = 0;
#endif
int no_quit = 0;
CharDriverState *serial_hds[MAX_SERIAL_PORTS];
CharDriverState *parallel_hds[MAX_PARALLEL_PORTS];
CharDriverState *virtcon_hds[MAX_VIRTIO_CONSOLES];
#ifdef TARGET_I386
int win2k_install_hack = 0;
int rtc_td_hack = 0;
#endif
int usb_enabled = 0;
int singlestep = 0;
#ifdef MARSS_QEMU
int smp_cpus = NUM_SIM_CORES;
#else
int smp_cpus = 1;
#endif
int max_cpus = 0;
int smp_cores = 1;
int smp_threads = 1;
const char *vnc_display;
int acpi_enabled = 1;
int no_hpet = 0;
int fd_bootchk = 1;
int no_reboot = 0;
int no_shutdown = 0;
int cursor_hide = 1;
int graphic_rotate = 0;
uint8_t irq0override = 1;
#ifndef _WIN32
int daemonize = 0;
#endif
const char *watchdog;
const char *option_rom[MAX_OPTION_ROMS];
int nb_option_roms;
int semihosting_enabled = 0;
#ifdef TARGET_ARM
int old_param = 0;
#endif
const char *qemu_name;
int alt_grab = 0;
int ctrl_grab = 0;
#if defined(TARGET_SPARC) || defined(TARGET_PPC)
unsigned int nb_prom_envs = 0;
const char *prom_envs[MAX_PROM_ENVS];
#endif
int boot_menu;

int nb_numa_nodes;
uint64_t node_mem[MAX_NODES];
uint64_t node_cpumask[MAX_NODES];

static CPUState *cur_cpu;
static CPUState *next_cpu;
static int timer_alarm_pending = 1;
/* Conversion factor from emulated instructions to virtual clock ticks.  */
static int icount_time_shift;
/* Arbitrarily pick 1MIPS as the minimum allowable speed.  */
#define MAX_ICOUNT_SHIFT 10
/* Compensate for varying guest execution speed.  */
static int64_t qemu_icount_bias;
static QEMUTimer *icount_rt_timer;
static QEMUTimer *icount_vm_timer;
static QEMUTimer *nographic_timer;

uint8_t qemu_uuid[16];

static QEMUBootSetHandler *boot_set_handler;
static void *boot_set_opaque;

static int default_serial = 1;
static int default_parallel = 1;
static int default_virtcon = 1;
static int default_monitor = 1;
static int default_vga = 1;
static int default_floppy = 1;
static int default_cdrom = 1;
static int default_sdcard = 1;

static struct {
    const char *driver;
    int *flag;
} default_list[] = {
    { .driver = "isa-serial",           .flag = &default_serial    },
    { .driver = "isa-parallel",         .flag = &default_parallel  },
    { .driver = "isa-fdc",              .flag = &default_floppy    },
    { .driver = "ide-drive",            .flag = &default_cdrom     },
    { .driver = "virtio-console-pci",   .flag = &default_virtcon   },
    { .driver = "virtio-console-s390",  .flag = &default_virtcon   },
    { .driver = "VGA",                  .flag = &default_vga       },
    { .driver = "cirrus-vga",           .flag = &default_vga       },
    { .driver = "vmware-svga",          .flag = &default_vga       },
};

static int default_driver_check(QemuOpts *opts, void *opaque)
{
    const char *driver = qemu_opt_get(opts, "driver");
    int i;

    if (!driver)
        return 0;
    for (i = 0; i < ARRAY_SIZE(default_list); i++) {
        if (strcmp(default_list[i].driver, driver) != 0)
            continue;
        *(default_list[i].flag) = 0;
    }
    return 0;
}

/***********************************************************/
/* x86 ISA bus support */

target_phys_addr_t isa_mem_base = 0;
PicState2 *isa_pic;

/***********************************************************/
void hw_error(const char *fmt, ...)
{
    va_list ap;
    CPUState *env;

    va_start(ap, fmt);
    fprintf(stderr, "qemu: hardware error: ");
    vfprintf(stderr, fmt, ap);
    fprintf(stderr, "\n");
    for(env = first_cpu; env != NULL; env = env->next_cpu) {
        fprintf(stderr, "CPU #%d:\n", env->cpu_index);
#ifdef TARGET_I386
        cpu_dump_state(env, stderr, fprintf, X86_DUMP_FPU);
#else
        cpu_dump_state(env, stderr, fprintf, 0);
#endif
    }
    va_end(ap);
    abort();
}

static void set_proc_name(const char *s)
{
#if defined(__linux__) && defined(PR_SET_NAME)
    char name[16];
    if (!s)
        return;
    name[sizeof(name) - 1] = 0;
    strncpy(name, s, sizeof(name));
    /* Could rewrite argv[0] too, but that's a bit more complicated.
       This simple way is enough for `top'. */
    prctl(PR_SET_NAME, name);
#endif
}

/***************/
/* ballooning */

static QEMUBalloonEvent *qemu_balloon_event;
void *qemu_balloon_event_opaque;

void qemu_add_balloon_handler(QEMUBalloonEvent *func, void *opaque)
{
    qemu_balloon_event = func;
    qemu_balloon_event_opaque = opaque;
}

void qemu_balloon(ram_addr_t target)
{
    if (qemu_balloon_event)
        qemu_balloon_event(qemu_balloon_event_opaque, target);
}

ram_addr_t qemu_balloon_status(void)
{
    if (qemu_balloon_event)
        return qemu_balloon_event(qemu_balloon_event_opaque, 0);
    return 0;
}

/***********************************************************/
/* keyboard/mouse */

static QEMUPutKBDEvent *qemu_put_kbd_event;
static void *qemu_put_kbd_event_opaque;
static QEMUPutMouseEntry *qemu_put_mouse_event_head;
static QEMUPutMouseEntry *qemu_put_mouse_event_current;

void qemu_add_kbd_event_handler(QEMUPutKBDEvent *func, void *opaque)
{
    qemu_put_kbd_event_opaque = opaque;
    qemu_put_kbd_event = func;
}

QEMUPutMouseEntry *qemu_add_mouse_event_handler(QEMUPutMouseEvent *func,
                                                void *opaque, int absolute,
                                                const char *name)
{
    QEMUPutMouseEntry *s, *cursor;

    s = qemu_mallocz(sizeof(QEMUPutMouseEntry));

    s->qemu_put_mouse_event = func;
    s->qemu_put_mouse_event_opaque = opaque;
    s->qemu_put_mouse_event_absolute = absolute;
    s->qemu_put_mouse_event_name = qemu_strdup(name);
    s->next = NULL;

    if (!qemu_put_mouse_event_head) {
        qemu_put_mouse_event_head = qemu_put_mouse_event_current = s;
        return s;
    }

    cursor = qemu_put_mouse_event_head;
    while (cursor->next != NULL)
        cursor = cursor->next;

    cursor->next = s;
    qemu_put_mouse_event_current = s;

    return s;
}

void qemu_remove_mouse_event_handler(QEMUPutMouseEntry *entry)
{
    QEMUPutMouseEntry *prev = NULL, *cursor;

    if (!qemu_put_mouse_event_head || entry == NULL)
        return;

    cursor = qemu_put_mouse_event_head;
    while (cursor != NULL && cursor != entry) {
        prev = cursor;
        cursor = cursor->next;
    }

    if (cursor == NULL) // does not exist or list empty
        return;
    else if (prev == NULL) { // entry is head
        qemu_put_mouse_event_head = cursor->next;
        if (qemu_put_mouse_event_current == entry)
            qemu_put_mouse_event_current = cursor->next;
        qemu_free(entry->qemu_put_mouse_event_name);
        qemu_free(entry);
        return;
    }

    prev->next = entry->next;

    if (qemu_put_mouse_event_current == entry)
        qemu_put_mouse_event_current = prev;

    qemu_free(entry->qemu_put_mouse_event_name);
    qemu_free(entry);
}

void kbd_put_keycode(int keycode)
{
    if (qemu_put_kbd_event) {
        qemu_put_kbd_event(qemu_put_kbd_event_opaque, keycode);
    }
}

void kbd_mouse_event(int dx, int dy, int dz, int buttons_state)
{
    QEMUPutMouseEvent *mouse_event;
    void *mouse_event_opaque;
    int width;

    if (!qemu_put_mouse_event_current) {
        return;
    }

    mouse_event =
        qemu_put_mouse_event_current->qemu_put_mouse_event;
    mouse_event_opaque =
        qemu_put_mouse_event_current->qemu_put_mouse_event_opaque;

    if (mouse_event) {
        if (graphic_rotate) {
            if (qemu_put_mouse_event_current->qemu_put_mouse_event_absolute)
                width = 0x7fff;
            else
                width = graphic_width - 1;
            mouse_event(mouse_event_opaque,
                                 width - dy, dx, dz, buttons_state);
        } else
            mouse_event(mouse_event_opaque,
                                 dx, dy, dz, buttons_state);
    }
}

int kbd_mouse_is_absolute(void)
{
    if (!qemu_put_mouse_event_current)
        return 0;

    return qemu_put_mouse_event_current->qemu_put_mouse_event_absolute;
}

static void info_mice_iter(QObject *data, void *opaque)
{
    QDict *mouse;
    Monitor *mon = opaque;

    mouse = qobject_to_qdict(data);
    monitor_printf(mon, "%c Mouse #%" PRId64 ": %s\n",
                  (qdict_get_bool(mouse, "current") ? '*' : ' '),
                  qdict_get_int(mouse, "index"), qdict_get_str(mouse, "name"));
}

void do_info_mice_print(Monitor *mon, const QObject *data)
{
    QList *mice_list;

    mice_list = qobject_to_qlist(data);
    if (qlist_empty(mice_list)) {
        monitor_printf(mon, "No mouse devices connected\n");
        return;
    }

    qlist_iter(mice_list, info_mice_iter, mon);
}

/**
 * do_info_mice(): Show VM mice information
 *
 * Each mouse is represented by a QDict, the returned QObject is a QList of
 * all mice.
 *
 * The mouse QDict contains the following:
 *
 * - "name": mouse's name
 * - "index": mouse's index
 * - "current": true if this mouse is receiving events, false otherwise
 *
 * Example:
 *
 * [ { "name": "QEMU Microsoft Mouse", "index": 0, "current": false },
 *   { "name": "QEMU PS/2 Mouse", "index": 1, "current": true } ]
 */
void do_info_mice(Monitor *mon, QObject **ret_data)
{
    QEMUPutMouseEntry *cursor;
    QList *mice_list;
    int index = 0;

    mice_list = qlist_new();

    if (!qemu_put_mouse_event_head) {
        goto out;
    }

    cursor = qemu_put_mouse_event_head;
    while (cursor != NULL) {
        QObject *obj;
        obj = qobject_from_jsonf("{ 'name': %s, 'index': %d, 'current': %i }",
                                 cursor->qemu_put_mouse_event_name,
                                 index, cursor == qemu_put_mouse_event_current);
        qlist_append_obj(mice_list, obj);
        index++;
        cursor = cursor->next;
    }

out:
    *ret_data = QOBJECT(mice_list);
}

void do_mouse_set(Monitor *mon, const QDict *qdict)
{
    QEMUPutMouseEntry *cursor;
    int i = 0;
    int index = qdict_get_int(qdict, "index");

    if (!qemu_put_mouse_event_head) {
        monitor_printf(mon, "No mouse devices connected\n");
        return;
    }

    cursor = qemu_put_mouse_event_head;
    while (cursor != NULL && index != i) {
        i++;
        cursor = cursor->next;
    }

    if (cursor != NULL)
        qemu_put_mouse_event_current = cursor;
    else
        monitor_printf(mon, "Mouse at given index not found\n");
}

/* compute with 96 bit intermediate result: (a*b)/c */
uint64_t muldiv64(uint64_t a, uint32_t b, uint32_t c)
{
    union {
        uint64_t ll;
        struct {
#ifdef HOST_WORDS_BIGENDIAN
            uint32_t high, low;
#else
            uint32_t low, high;
#endif
        } l;
    } u, res;
    uint64_t rl, rh;

    u.ll = a;
    rl = (uint64_t)u.l.low * (uint64_t)b;
    rh = (uint64_t)u.l.high * (uint64_t)b;
    rh += (rl >> 32);
    res.l.high = rh / c;
    res.l.low = (((rh % c) << 32) + (rl & 0xffffffff)) / c;
    return res.ll;
}

/***********************************************************/
/* real time host monotonic timer */

static int64_t get_clock_realtime(void)
{
    struct timeval tv;

    gettimeofday(&tv, NULL);
    return tv.tv_sec * 1000000000LL + (tv.tv_usec * 1000);
}

#ifdef WIN32

static int64_t clock_freq;

static void init_get_clock(void)
{
    LARGE_INTEGER freq;
    int ret;
    ret = QueryPerformanceFrequency(&freq);
    if (ret == 0) {
        fprintf(stderr, "Could not calibrate ticks\n");
        exit(1);
    }
    clock_freq = freq.QuadPart;
}

static int64_t get_clock(void)
{
    LARGE_INTEGER ti;
    QueryPerformanceCounter(&ti);
    return muldiv64(ti.QuadPart, get_ticks_per_sec(), clock_freq);
}

#else

static int use_rt_clock;

static void init_get_clock(void)
{
    use_rt_clock = 0;
#if defined(__linux__) || (defined(__FreeBSD__) && __FreeBSD_version >= 500000) \
    || defined(__DragonFly__) || defined(__FreeBSD_kernel__)
    {
        struct timespec ts;
        if (clock_gettime(CLOCK_MONOTONIC, &ts) == 0) {
            use_rt_clock = 1;
        }
    }
#endif
}

static int64_t get_clock(void)
{
#if defined(__linux__) || (defined(__FreeBSD__) && __FreeBSD_version >= 500000) \
	|| defined(__DragonFly__) || defined(__FreeBSD_kernel__)
    if (use_rt_clock) {
        struct timespec ts;
        clock_gettime(CLOCK_MONOTONIC, &ts);
        return ts.tv_sec * 1000000000LL + ts.tv_nsec;
    } else
#endif
    {
        /* XXX: using gettimeofday leads to problems if the date
           changes, so it should be avoided. */
        return get_clock_realtime();
    }
}
#endif

/* Return the virtual CPU time, based on the instruction counter.  */
static int64_t cpu_get_icount(void)
{
    int64_t icount;
    CPUState *env = cpu_single_env;;
    icount = qemu_icount;
    if (env) {
        if (!can_do_io(env))
            fprintf(stderr, "Bad clock read\n");
        icount -= (env->icount_decr.u16.low + env->icount_extra);
    }
    return qemu_icount_bias + (icount << icount_time_shift);
}

/***********************************************************/
/* guest cycle counter */

typedef struct TimersState {
    int64_t cpu_ticks_prev;
    int64_t cpu_ticks_offset;
    int64_t cpu_clock_offset;
    int32_t cpu_ticks_enabled;
#ifdef MARSS_QEMU
    int64_t cpu_sim_ticks_offset;
#endif
    int64_t dummy;
} TimersState;

TimersState timers_state;

/* return the host CPU cycle counter and handle stop/restart */
int64_t cpu_get_ticks(void)
{
#ifdef MARSS_QEMU
    if(in_simulation) {
        return timers_state.cpu_sim_ticks_offset + sim_cycle;
    }
#endif
    if (use_icount) {
        return cpu_get_icount();
    }
    if (!timers_state.cpu_ticks_enabled) {
        return timers_state.cpu_ticks_offset;
    } else {
        int64_t ticks;
        ticks = cpu_get_real_ticks();
        if (timers_state.cpu_ticks_prev > ticks) {
            /* Note: non increasing ticks may happen if the host uses
               software suspend */
            timers_state.cpu_ticks_offset += timers_state.cpu_ticks_prev - ticks;
        }
        timers_state.cpu_ticks_prev = ticks;
        return ticks + timers_state.cpu_ticks_offset;
    }
}

/* return the host CPU monotonic timer and handle stop/restart */
static int64_t cpu_get_clock(void)
{
    int64_t ti;
    if (!timers_state.cpu_ticks_enabled) {
        return timers_state.cpu_clock_offset;
    } else {
        ti = get_clock();
        return ti + timers_state.cpu_clock_offset;
    }
}

/* enable cpu_get_ticks() */
void cpu_enable_ticks(void)
{
    if (!timers_state.cpu_ticks_enabled) {
        timers_state.cpu_ticks_offset -= cpu_get_real_ticks();
        timers_state.cpu_clock_offset -= get_clock();
        timers_state.cpu_ticks_enabled = 1;
    }
}

/* disable cpu_get_ticks() : the clock is stopped. You must not call
   cpu_get_ticks() after that.  */
void cpu_disable_ticks(void)
{
    if (timers_state.cpu_ticks_enabled) {
        timers_state.cpu_ticks_offset = cpu_get_ticks();
        timers_state.cpu_clock_offset = cpu_get_clock();
        timers_state.cpu_ticks_enabled = 0;
    }
}


#ifdef MARSS_QEMU
#define PTLSIM_FREQ 2.4e9 // 2GHz Frequency of Simulated CPU
#define freq_to_ns(freq) (PTLSIM_FREQ/freq)

void cpu_set_sim_ticks(void)
{
  if(timers_state.cpu_ticks_enabled) {
    timers_state.cpu_sim_ticks_offset = cpu_get_ticks();
  } else {
    timers_state.cpu_sim_ticks_offset = timers_state.cpu_ticks_offset;
  }
}

static int64_t cpu_get_sim_clock(void)
{
  uint64_t sim_clock_t;
  sim_clock_t = timers_state.cpu_sim_ticks_offset + (uint64_t)((float)(sim_cycle) * freq_to_ns(PTLSIM_FREQ));
  return sim_clock_t;
}

void qemu_take_screenshot(char *filename)
{
  vga_hw_screen_dump(filename);
}
#endif


/***********************************************************/
/* timers */

#define QEMU_CLOCK_REALTIME 0
#define QEMU_CLOCK_VIRTUAL  1
#define QEMU_CLOCK_HOST     2

struct QEMUClock {
    int type;
    /* XXX: add frequency */
};

struct QEMUTimer {
    QEMUClock *clock;
    int64_t expire_time;
    QEMUTimerCB *cb;
    void *opaque;
    struct QEMUTimer *next;
};

struct qemu_alarm_timer {
    char const *name;
    unsigned int flags;

    int (*start)(struct qemu_alarm_timer *t);
    void (*stop)(struct qemu_alarm_timer *t);
    void (*rearm)(struct qemu_alarm_timer *t);
    void *priv;
};

#define ALARM_FLAG_DYNTICKS  0x1
#define ALARM_FLAG_EXPIRED   0x2

static inline int alarm_has_dynticks(struct qemu_alarm_timer *t)
{
    return t && (t->flags & ALARM_FLAG_DYNTICKS);
}

static void qemu_rearm_alarm_timer(struct qemu_alarm_timer *t)
{
    if (!alarm_has_dynticks(t))
        return;

    t->rearm(t);
}

/* TODO: MIN_TIMER_REARM_US should be optimized */
#define MIN_TIMER_REARM_US 250

static struct qemu_alarm_timer *alarm_timer;

#ifdef _WIN32

struct qemu_alarm_win32 {
    MMRESULT timerId;
    unsigned int period;
} alarm_win32_data = {0, -1};

static int win32_start_timer(struct qemu_alarm_timer *t);
static void win32_stop_timer(struct qemu_alarm_timer *t);
static void win32_rearm_timer(struct qemu_alarm_timer *t);

#else

static int unix_start_timer(struct qemu_alarm_timer *t);
static void unix_stop_timer(struct qemu_alarm_timer *t);

#ifdef __linux__

static int dynticks_start_timer(struct qemu_alarm_timer *t);
static void dynticks_stop_timer(struct qemu_alarm_timer *t);
static void dynticks_rearm_timer(struct qemu_alarm_timer *t);

static int hpet_start_timer(struct qemu_alarm_timer *t);
static void hpet_stop_timer(struct qemu_alarm_timer *t);

static int rtc_start_timer(struct qemu_alarm_timer *t);
static void rtc_stop_timer(struct qemu_alarm_timer *t);

#endif /* __linux__ */

#endif /* _WIN32 */

/* Correlation between real and virtual time is always going to be
   fairly approximate, so ignore small variation.
   When the guest is idle real and virtual time will be aligned in
   the IO wait loop.  */
#define ICOUNT_WOBBLE (get_ticks_per_sec() / 10)

static void icount_adjust(void)
{
    int64_t cur_time;
    int64_t cur_icount;
    int64_t delta;
    static int64_t last_delta;
    /* If the VM is not running, then do nothing.  */
    if (!vm_running)
        return;

    cur_time = cpu_get_clock();
    cur_icount = qemu_get_clock(vm_clock);
    delta = cur_icount - cur_time;
    /* FIXME: This is a very crude algorithm, somewhat prone to oscillation.  */
    if (delta > 0
        && last_delta + ICOUNT_WOBBLE < delta * 2
        && icount_time_shift > 0) {
        /* The guest is getting too far ahead.  Slow time down.  */
        icount_time_shift--;
    }
    if (delta < 0
        && last_delta - ICOUNT_WOBBLE > delta * 2
        && icount_time_shift < MAX_ICOUNT_SHIFT) {
        /* The guest is getting too far behind.  Speed time up.  */
        icount_time_shift++;
    }
    last_delta = delta;
    qemu_icount_bias = cur_icount - (qemu_icount << icount_time_shift);
}

static void icount_adjust_rt(void * opaque)
{
    qemu_mod_timer(icount_rt_timer,
                   qemu_get_clock(rt_clock) + 1000);
    icount_adjust();
}

static void icount_adjust_vm(void * opaque)
{
    qemu_mod_timer(icount_vm_timer,
                   qemu_get_clock(vm_clock) + get_ticks_per_sec() / 10);
    icount_adjust();
}

static void init_icount_adjust(void)
{
    /* Have both realtime and virtual time triggers for speed adjustment.
       The realtime trigger catches emulated time passing too slowly,
       the virtual time trigger catches emulated time passing too fast.
       Realtime triggers occur even when idle, so use them less frequently
       than VM triggers.  */
    icount_rt_timer = qemu_new_timer(rt_clock, icount_adjust_rt, NULL);
    qemu_mod_timer(icount_rt_timer,
                   qemu_get_clock(rt_clock) + 1000);
    icount_vm_timer = qemu_new_timer(vm_clock, icount_adjust_vm, NULL);
    qemu_mod_timer(icount_vm_timer,
                   qemu_get_clock(vm_clock) + get_ticks_per_sec() / 10);
}

static struct qemu_alarm_timer alarm_timers[] = {
#ifndef _WIN32
#ifdef __linux__
    {"dynticks", ALARM_FLAG_DYNTICKS, dynticks_start_timer,
     dynticks_stop_timer, dynticks_rearm_timer, NULL},
    /* HPET - if available - is preferred */
    {"hpet", 0, hpet_start_timer, hpet_stop_timer, NULL, NULL},
    /* ...otherwise try RTC */
    {"rtc", 0, rtc_start_timer, rtc_stop_timer, NULL, NULL},
#endif
    {"unix", 0, unix_start_timer, unix_stop_timer, NULL, NULL},
#else
    {"dynticks", ALARM_FLAG_DYNTICKS, win32_start_timer,
     win32_stop_timer, win32_rearm_timer, &alarm_win32_data},
    {"win32", 0, win32_start_timer,
     win32_stop_timer, NULL, &alarm_win32_data},
#endif
    {NULL, }
};

static void show_available_alarms(void)
{
    int i;

    printf("Available alarm timers, in order of precedence:\n");
    for (i = 0; alarm_timers[i].name; i++)
        printf("%s\n", alarm_timers[i].name);
}

static void configure_alarms(char const *opt)
{
    int i;
    int cur = 0;
    int count = ARRAY_SIZE(alarm_timers) - 1;
    char *arg;
    char *name;
    struct qemu_alarm_timer tmp;

    if (!strcmp(opt, "?")) {
        show_available_alarms();
        exit(0);
    }

    arg = qemu_strdup(opt);

    /* Reorder the array */
    name = strtok(arg, ",");
    while (name) {
        for (i = 0; i < count && alarm_timers[i].name; i++) {
            if (!strcmp(alarm_timers[i].name, name))
                break;
        }

        if (i == count) {
            fprintf(stderr, "Unknown clock %s\n", name);
            goto next;
        }

        if (i < cur)
            /* Ignore */
            goto next;

	/* Swap */
        tmp = alarm_timers[i];
        alarm_timers[i] = alarm_timers[cur];
        alarm_timers[cur] = tmp;

        cur++;
next:
        name = strtok(NULL, ",");
    }

    qemu_free(arg);

    if (cur) {
        /* Disable remaining timers */
        for (i = cur; i < count; i++)
            alarm_timers[i].name = NULL;
    } else {
        show_available_alarms();
        exit(1);
    }
}

#define QEMU_NUM_CLOCKS 3

QEMUClock *rt_clock;
QEMUClock *vm_clock;
QEMUClock *host_clock;

static QEMUTimer *active_timers[QEMU_NUM_CLOCKS];

static QEMUClock *qemu_new_clock(int type)
{
    QEMUClock *clock;
    clock = qemu_mallocz(sizeof(QEMUClock));
    clock->type = type;
    return clock;
}

QEMUTimer *qemu_new_timer(QEMUClock *clock, QEMUTimerCB *cb, void *opaque)
{
    QEMUTimer *ts;

    ts = qemu_mallocz(sizeof(QEMUTimer));
    ts->clock = clock;
    ts->cb = cb;
    ts->opaque = opaque;
    return ts;
}

void qemu_free_timer(QEMUTimer *ts)
{
    qemu_free(ts);
}

/* stop a timer, but do not dealloc it */
void qemu_del_timer(QEMUTimer *ts)
{
    QEMUTimer **pt, *t;

    /* NOTE: this code must be signal safe because
       qemu_timer_expired() can be called from a signal. */
    pt = &active_timers[ts->clock->type];
    for(;;) {
        t = *pt;
        if (!t)
            break;
        if (t == ts) {
            *pt = t->next;
            break;
        }
        pt = &t->next;
    }
}

/* modify the current timer so that it will be fired when current_time
   >= expire_time. The corresponding callback will be called. */
void qemu_mod_timer(QEMUTimer *ts, int64_t expire_time)
{
    QEMUTimer **pt, *t;

    qemu_del_timer(ts);

    /* add the timer in the sorted list */
    /* NOTE: this code must be signal safe because
       qemu_timer_expired() can be called from a signal. */
    pt = &active_timers[ts->clock->type];
    for(;;) {
        t = *pt;
        if (!t)
            break;
        if (t->expire_time > expire_time)
            break;
        pt = &t->next;
    }
    ts->expire_time = expire_time;
    ts->next = *pt;
    *pt = ts;

    /* Rearm if necessary  */
    if (pt == &active_timers[ts->clock->type]) {
        if ((alarm_timer->flags & ALARM_FLAG_EXPIRED) == 0) {
            qemu_rearm_alarm_timer(alarm_timer);
        }
        /* Interrupt execution to force deadline recalculation.  */
        if (use_icount)
            qemu_notify_event();
    }
}

int qemu_timer_pending(QEMUTimer *ts)
{
    QEMUTimer *t;
    for(t = active_timers[ts->clock->type]; t != NULL; t = t->next) {
        if (t == ts)
            return 1;
    }
    return 0;
}

int qemu_timer_expired(QEMUTimer *timer_head, int64_t current_time)
{
    if (!timer_head)
        return 0;
    return (timer_head->expire_time <= current_time);
}

static void qemu_run_timers(QEMUTimer **ptimer_head, int64_t current_time)
{
    QEMUTimer *ts;

    for(;;) {
        ts = *ptimer_head;
        if (!ts || ts->expire_time > current_time)
            break;
        /* remove timer from the list before calling the callback */
        *ptimer_head = ts->next;
        ts->next = NULL;

        /* run the callback (the timer list can be modified) */
        ts->cb(ts->opaque);
    }
}

int64_t qemu_get_clock(QEMUClock *clock)
{
    switch(clock->type) {
    case QEMU_CLOCK_REALTIME:
        return get_clock() / 1000000;
    default:
    case QEMU_CLOCK_VIRTUAL:
#ifdef MARSS_QEMU
        if (in_simulation) {
            return cpu_get_sim_clock();
        }
#endif
        if (use_icount) {
            return cpu_get_icount();
        } else {
            return cpu_get_clock();
        }
    case QEMU_CLOCK_HOST:
        return get_clock_realtime();
    }
}

static void init_clocks(void)
{
    init_get_clock();
    rt_clock = qemu_new_clock(QEMU_CLOCK_REALTIME);
    vm_clock = qemu_new_clock(QEMU_CLOCK_VIRTUAL);
    host_clock = qemu_new_clock(QEMU_CLOCK_HOST);

    rtc_clock = host_clock;
}

/* save a timer */
void qemu_put_timer(QEMUFile *f, QEMUTimer *ts)
{
    uint64_t expire_time;

    if (qemu_timer_pending(ts)) {
        expire_time = ts->expire_time;
    } else {
        expire_time = -1;
    }
    qemu_put_be64(f, expire_time);
}

void qemu_get_timer(QEMUFile *f, QEMUTimer *ts)
{
    uint64_t expire_time;

    expire_time = qemu_get_be64(f);
    if (expire_time != -1) {
        qemu_mod_timer(ts, expire_time);
    } else {
        qemu_del_timer(ts);
    }
}

static const VMStateDescription vmstate_timers = {
    .name = "timer",
    .version_id = 2,
    .minimum_version_id = 1,
    .minimum_version_id_old = 1,
    .fields      = (VMStateField []) {
        VMSTATE_INT64(cpu_ticks_offset, TimersState),
        VMSTATE_INT64(dummy, TimersState),
        VMSTATE_INT64_V(cpu_clock_offset, TimersState, 2),
        VMSTATE_END_OF_LIST()
    }
};

static void qemu_event_increment(void);

#ifdef _WIN32
static void CALLBACK host_alarm_handler(UINT uTimerID, UINT uMsg,
                                        DWORD_PTR dwUser, DWORD_PTR dw1,
                                        DWORD_PTR dw2)
#else
static void host_alarm_handler(int host_signum)
#endif
{
#if 0
#define DISP_FREQ 1000
    {
        static int64_t delta_min = INT64_MAX;
        static int64_t delta_max, delta_cum, last_clock, delta, ti;
        static int count;
        ti = qemu_get_clock(vm_clock);
        if (last_clock != 0) {
            delta = ti - last_clock;
            if (delta < delta_min)
                delta_min = delta;
            if (delta > delta_max)
                delta_max = delta;
            delta_cum += delta;
            if (++count == DISP_FREQ) {
                printf("timer: min=%" PRId64 " us max=%" PRId64 " us avg=%" PRId64 " us avg_freq=%0.3f Hz\n",
                       muldiv64(delta_min, 1000000, get_ticks_per_sec()),
                       muldiv64(delta_max, 1000000, get_ticks_per_sec()),
                       muldiv64(delta_cum, 1000000 / DISP_FREQ, get_ticks_per_sec()),
                       (double)get_ticks_per_sec() / ((double)delta_cum / DISP_FREQ));
                count = 0;
                delta_min = INT64_MAX;
                delta_max = 0;
                delta_cum = 0;
            }
        }
        last_clock = ti;
    }
#endif
    if (alarm_has_dynticks(alarm_timer) ||
        (!use_icount &&
            qemu_timer_expired(active_timers[QEMU_CLOCK_VIRTUAL],
                               qemu_get_clock(vm_clock))) ||
        qemu_timer_expired(active_timers[QEMU_CLOCK_REALTIME],
                           qemu_get_clock(rt_clock)) ||
        qemu_timer_expired(active_timers[QEMU_CLOCK_HOST],
                           qemu_get_clock(host_clock))) {
        qemu_event_increment();
        if (alarm_timer) alarm_timer->flags |= ALARM_FLAG_EXPIRED;

#ifndef CONFIG_IOTHREAD
        if (next_cpu) {
            /* stop the currently executing cpu because a timer occured */
            cpu_exit(next_cpu);
        }
#endif
        timer_alarm_pending = 1;
        qemu_notify_event();
    }
}

static int64_t qemu_next_deadline(void)
{
    /* To avoid problems with overflow limit this to 2^32.  */
    int64_t delta = INT32_MAX;

    if (active_timers[QEMU_CLOCK_VIRTUAL]) {
        delta = active_timers[QEMU_CLOCK_VIRTUAL]->expire_time -
                     qemu_get_clock(vm_clock);
    }
    if (active_timers[QEMU_CLOCK_HOST]) {
        int64_t hdelta = active_timers[QEMU_CLOCK_HOST]->expire_time -
                 qemu_get_clock(host_clock);
        if (hdelta < delta)
            delta = hdelta;
    }

    if (delta < 0)
        delta = 0;

    return delta;
}

#if defined(__linux__)
static uint64_t qemu_next_deadline_dyntick(void)
{
    int64_t delta;
    int64_t rtdelta;

    if (use_icount)
        delta = INT32_MAX;
    else
        delta = (qemu_next_deadline() + 999) / 1000;
#ifdef MARSS_QEMU
    if (in_simulation)
        delta = INT32_MAX;
#endif
    if (active_timers[QEMU_CLOCK_REALTIME]) {
        rtdelta = (active_timers[QEMU_CLOCK_REALTIME]->expire_time -
                 qemu_get_clock(rt_clock))*1000;
        if (rtdelta < delta)
            delta = rtdelta;
    }

    if (delta < MIN_TIMER_REARM_US)
        delta = MIN_TIMER_REARM_US;

    return delta;
}
#endif

#ifndef _WIN32

/* Sets a specific flag */
static int fcntl_setfl(int fd, int flag)
{
    int flags;

    flags = fcntl(fd, F_GETFL);
    if (flags == -1)
        return -errno;

    if (fcntl(fd, F_SETFL, flags | flag) == -1)
        return -errno;

    return 0;
}

#if defined(__linux__)

#define RTC_FREQ 1024

static void enable_sigio_timer(int fd)
{
    struct sigaction act;

    /* timer signal */
    sigfillset(&act.sa_mask);
    act.sa_flags = 0;
    act.sa_handler = host_alarm_handler;

    sigaction(SIGIO, &act, NULL);
    fcntl_setfl(fd, O_ASYNC);
    fcntl(fd, F_SETOWN, getpid());
}

static int hpet_start_timer(struct qemu_alarm_timer *t)
{
    struct hpet_info info;
    int r, fd;

    fd = qemu_open("/dev/hpet", O_RDONLY);
    if (fd < 0)
        return -1;

    /* Set frequency */
    r = ioctl(fd, HPET_IRQFREQ, RTC_FREQ);
    if (r < 0) {
        fprintf(stderr, "Could not configure '/dev/hpet' to have a 1024Hz timer. This is not a fatal\n"
                "error, but for better emulation accuracy type:\n"
                "'echo 1024 > /proc/sys/dev/hpet/max-user-freq' as root.\n");
        goto fail;
    }

    /* Check capabilities */
    r = ioctl(fd, HPET_INFO, &info);
    if (r < 0)
        goto fail;

    /* Enable periodic mode */
    r = ioctl(fd, HPET_EPI, 0);
    if (info.hi_flags && (r < 0))
        goto fail;

    /* Enable interrupt */
    r = ioctl(fd, HPET_IE_ON, 0);
    if (r < 0)
        goto fail;

    enable_sigio_timer(fd);
    t->priv = (void *)(long)fd;

    return 0;
fail:
    close(fd);
    return -1;
}

static void hpet_stop_timer(struct qemu_alarm_timer *t)
{
    int fd = (long)t->priv;

    close(fd);
}

static int rtc_start_timer(struct qemu_alarm_timer *t)
{
    int rtc_fd;
    unsigned long current_rtc_freq = 0;

    TFR(rtc_fd = qemu_open("/dev/rtc", O_RDONLY));
    if (rtc_fd < 0)
        return -1;
    ioctl(rtc_fd, RTC_IRQP_READ, &current_rtc_freq);
    if (current_rtc_freq != RTC_FREQ &&
        ioctl(rtc_fd, RTC_IRQP_SET, RTC_FREQ) < 0) {
        fprintf(stderr, "Could not configure '/dev/rtc' to have a 1024 Hz timer. This is not a fatal\n"
                "error, but for better emulation accuracy either use a 2.6 host Linux kernel or\n"
                "type 'echo 1024 > /proc/sys/dev/rtc/max-user-freq' as root.\n");
        goto fail;
    }
    if (ioctl(rtc_fd, RTC_PIE_ON, 0) < 0) {
    fail:
        close(rtc_fd);
        return -1;
    }

    enable_sigio_timer(rtc_fd);

    t->priv = (void *)(long)rtc_fd;

    return 0;
}

static void rtc_stop_timer(struct qemu_alarm_timer *t)
{
    int rtc_fd = (long)t->priv;

    close(rtc_fd);
}

static int dynticks_start_timer(struct qemu_alarm_timer *t)
{
    struct sigevent ev;
    timer_t host_timer;
    struct sigaction act;

    sigfillset(&act.sa_mask);
    act.sa_flags = 0;
    act.sa_handler = host_alarm_handler;

    sigaction(SIGALRM, &act, NULL);

    /*
     * Initialize ev struct to 0 to avoid valgrind complaining
     * about uninitialized data in timer_create call
     */
    memset(&ev, 0, sizeof(ev));
    ev.sigev_value.sival_int = 0;
    ev.sigev_notify = SIGEV_SIGNAL;
    ev.sigev_signo = SIGALRM;

    if (timer_create(CLOCK_REALTIME, &ev, &host_timer)) {
        perror("timer_create");

        /* disable dynticks */
        fprintf(stderr, "Dynamic Ticks disabled\n");

        return -1;
    }

    t->priv = (void *)(long)host_timer;

    return 0;
}

static void dynticks_stop_timer(struct qemu_alarm_timer *t)
{
    timer_t host_timer = (timer_t)(long)t->priv;

    timer_delete(host_timer);
}

static void dynticks_rearm_timer(struct qemu_alarm_timer *t)
{
    timer_t host_timer = (timer_t)(long)t->priv;
    struct itimerspec timeout;
    int64_t nearest_delta_us = INT64_MAX;
    int64_t current_us;

    if (!active_timers[QEMU_CLOCK_REALTIME] &&
        !active_timers[QEMU_CLOCK_VIRTUAL] &&
        !active_timers[QEMU_CLOCK_HOST])
        return;

    nearest_delta_us = qemu_next_deadline_dyntick();

    /* check whether a timer is already running */
    if (timer_gettime(host_timer, &timeout)) {
        perror("gettime");
        fprintf(stderr, "Internal timer error: aborting\n");
        exit(1);
    }
    current_us = timeout.it_value.tv_sec * 1000000 + timeout.it_value.tv_nsec/1000;
    if (current_us && current_us <= nearest_delta_us)
        return;

    timeout.it_interval.tv_sec = 0;
    timeout.it_interval.tv_nsec = 0; /* 0 for one-shot timer */
    timeout.it_value.tv_sec =  nearest_delta_us / 1000000;
    timeout.it_value.tv_nsec = (nearest_delta_us % 1000000) * 1000;
    if (timer_settime(host_timer, 0 /* RELATIVE */, &timeout, NULL)) {
        perror("settime");
        fprintf(stderr, "Internal timer error: aborting\n");
        exit(1);
    }
}

#endif /* defined(__linux__) */

static int unix_start_timer(struct qemu_alarm_timer *t)
{
    struct sigaction act;
    struct itimerval itv;
    int err;

    /* timer signal */
    sigfillset(&act.sa_mask);
    act.sa_flags = 0;
    act.sa_handler = host_alarm_handler;

    sigaction(SIGALRM, &act, NULL);

    itv.it_interval.tv_sec = 0;
    /* for i386 kernel 2.6 to get 1 ms */
    itv.it_interval.tv_usec = 999;
    itv.it_value.tv_sec = 0;
    itv.it_value.tv_usec = 10 * 1000;

    err = setitimer(ITIMER_REAL, &itv, NULL);
    if (err)
        return -1;

    return 0;
}

static void unix_stop_timer(struct qemu_alarm_timer *t)
{
    struct itimerval itv;

    memset(&itv, 0, sizeof(itv));
    setitimer(ITIMER_REAL, &itv, NULL);
}

#endif /* !defined(_WIN32) */


#ifdef _WIN32

static int win32_start_timer(struct qemu_alarm_timer *t)
{
    TIMECAPS tc;
    struct qemu_alarm_win32 *data = t->priv;
    UINT flags;

    memset(&tc, 0, sizeof(tc));
    timeGetDevCaps(&tc, sizeof(tc));

    if (data->period < tc.wPeriodMin)
        data->period = tc.wPeriodMin;

    timeBeginPeriod(data->period);

    flags = TIME_CALLBACK_FUNCTION;
    if (alarm_has_dynticks(t))
        flags |= TIME_ONESHOT;
    else
        flags |= TIME_PERIODIC;

    data->timerId = timeSetEvent(1,         // interval (ms)
                        data->period,       // resolution
                        host_alarm_handler, // function
                        (DWORD)t,           // parameter
                        flags);

    if (!data->timerId) {
        fprintf(stderr, "Failed to initialize win32 alarm timer: %ld\n",
                GetLastError());
        timeEndPeriod(data->period);
        return -1;
    }

    return 0;
}

static void win32_stop_timer(struct qemu_alarm_timer *t)
{
    struct qemu_alarm_win32 *data = t->priv;

    timeKillEvent(data->timerId);
    timeEndPeriod(data->period);
}

static void win32_rearm_timer(struct qemu_alarm_timer *t)
{
    struct qemu_alarm_win32 *data = t->priv;

    if (!active_timers[QEMU_CLOCK_REALTIME] &&
        !active_timers[QEMU_CLOCK_VIRTUAL] &&
        !active_timers[QEMU_CLOCK_HOST])
        return;

    timeKillEvent(data->timerId);

    data->timerId = timeSetEvent(1,
                        data->period,
                        host_alarm_handler,
                        (DWORD)t,
                        TIME_ONESHOT | TIME_PERIODIC);

    if (!data->timerId) {
        fprintf(stderr, "Failed to re-arm win32 alarm timer %ld\n",
                GetLastError());

        timeEndPeriod(data->period);
        exit(1);
    }
}

#endif /* _WIN32 */

static int init_timer_alarm(void)
{
    struct qemu_alarm_timer *t = NULL;
    int i, err = -1;

    for (i = 0; alarm_timers[i].name; i++) {
        t = &alarm_timers[i];

        err = t->start(t);
        if (!err)
            break;
    }

    if (err) {
        err = -ENOENT;
        goto fail;
    }

    alarm_timer = t;

    return 0;

fail:
    return err;
}

static void quit_timers(void)
{
    alarm_timer->stop(alarm_timer);
    alarm_timer = NULL;
}

/***********************************************************/
/* host time/date access */
void qemu_get_timedate(struct tm *tm, int offset)
{
    time_t ti;
    struct tm *ret;

    time(&ti);
    ti += offset;
    if (rtc_date_offset == -1) {
        if (rtc_utc)
            ret = gmtime(&ti);
        else
            ret = localtime(&ti);
    } else {
        ti -= rtc_date_offset;
        ret = gmtime(&ti);
    }

    memcpy(tm, ret, sizeof(struct tm));
}

int qemu_timedate_diff(struct tm *tm)
{
    time_t seconds;

    if (rtc_date_offset == -1)
        if (rtc_utc)
            seconds = mktimegm(tm);
        else
            seconds = mktime(tm);
    else
        seconds = mktimegm(tm) + rtc_date_offset;

    return seconds - time(NULL);
}

static void configure_rtc_date_offset(const char *startdate, int legacy)
{
    time_t rtc_start_date;
    struct tm tm;

    if (!strcmp(startdate, "now") && legacy) {
        rtc_date_offset = -1;
    } else {
        if (sscanf(startdate, "%d-%d-%dT%d:%d:%d",
                   &tm.tm_year,
                   &tm.tm_mon,
                   &tm.tm_mday,
                   &tm.tm_hour,
                   &tm.tm_min,
                   &tm.tm_sec) == 6) {
            /* OK */
        } else if (sscanf(startdate, "%d-%d-%d",
                          &tm.tm_year,
                          &tm.tm_mon,
                          &tm.tm_mday) == 3) {
            tm.tm_hour = 0;
            tm.tm_min = 0;
            tm.tm_sec = 0;
        } else {
            goto date_fail;
        }
        tm.tm_year -= 1900;
        tm.tm_mon--;
        rtc_start_date = mktimegm(&tm);
        if (rtc_start_date == -1) {
        date_fail:
            fprintf(stderr, "Invalid date format. Valid formats are:\n"
                            "'2006-06-17T16:01:21' or '2006-06-17'\n");
            exit(1);
        }
        rtc_date_offset = time(NULL) - rtc_start_date;
    }
}

static void configure_rtc(QemuOpts *opts)
{
    const char *value;

    value = qemu_opt_get(opts, "base");
    if (value) {
        if (!strcmp(value, "utc")) {
            rtc_utc = 1;
        } else if (!strcmp(value, "localtime")) {
            rtc_utc = 0;
        } else {
            configure_rtc_date_offset(value, 0);
        }
    }
    value = qemu_opt_get(opts, "clock");
    if (value) {
        if (!strcmp(value, "host")) {
            rtc_clock = host_clock;
        } else if (!strcmp(value, "vm")) {
            rtc_clock = vm_clock;
        } else {
            fprintf(stderr, "qemu: invalid option value '%s'\n", value);
            exit(1);
        }
    }
#ifdef CONFIG_TARGET_I386
    value = qemu_opt_get(opts, "driftfix");
    if (value) {
        if (!strcmp(buf, "slew")) {
            rtc_td_hack = 1;
        } else if (!strcmp(buf, "none")) {
            rtc_td_hack = 0;
        } else {
            fprintf(stderr, "qemu: invalid option value '%s'\n", value);
            exit(1);
        }
    }
#endif
}

#ifdef _WIN32
static void socket_cleanup(void)
{
    WSACleanup();
}

static int socket_init(void)
{
    WSADATA Data;
    int ret, err;

    ret = WSAStartup(MAKEWORD(2,2), &Data);
    if (ret != 0) {
        err = WSAGetLastError();
        fprintf(stderr, "WSAStartup: %d\n", err);
        return -1;
    }
    atexit(socket_cleanup);
    return 0;
}
#endif

/***********************************************************/
/* Bluetooth support */
static int nb_hcis;
static int cur_hci;
static struct HCIInfo *hci_table[MAX_NICS];

static struct bt_vlan_s {
    struct bt_scatternet_s net;
    int id;
    struct bt_vlan_s *next;
} *first_bt_vlan;

/* find or alloc a new bluetooth "VLAN" */
static struct bt_scatternet_s *qemu_find_bt_vlan(int id)
{
    struct bt_vlan_s **pvlan, *vlan;
    for (vlan = first_bt_vlan; vlan != NULL; vlan = vlan->next) {
        if (vlan->id == id)
            return &vlan->net;
    }
    vlan = qemu_mallocz(sizeof(struct bt_vlan_s));
    vlan->id = id;
    pvlan = &first_bt_vlan;
    while (*pvlan != NULL)
        pvlan = &(*pvlan)->next;
    *pvlan = vlan;
    return &vlan->net;
}

static void null_hci_send(struct HCIInfo *hci, const uint8_t *data, int len)
{
}

static int null_hci_addr_set(struct HCIInfo *hci, const uint8_t *bd_addr)
{
    return -ENOTSUP;
}

static struct HCIInfo null_hci = {
    .cmd_send = null_hci_send,
    .sco_send = null_hci_send,
    .acl_send = null_hci_send,
    .bdaddr_set = null_hci_addr_set,
};

struct HCIInfo *qemu_next_hci(void)
{
    if (cur_hci == nb_hcis)
        return &null_hci;

    return hci_table[cur_hci++];
}

static struct HCIInfo *hci_init(const char *str)
{
    char *endp;
    struct bt_scatternet_s *vlan = 0;

    if (!strcmp(str, "null"))
        /* null */
        return &null_hci;
    else if (!strncmp(str, "host", 4) && (str[4] == '\0' || str[4] == ':'))
        /* host[:hciN] */
        return bt_host_hci(str[4] ? str + 5 : "hci0");
    else if (!strncmp(str, "hci", 3)) {
        /* hci[,vlan=n] */
        if (str[3]) {
            if (!strncmp(str + 3, ",vlan=", 6)) {
                vlan = qemu_find_bt_vlan(strtol(str + 9, &endp, 0));
                if (*endp)
                    vlan = 0;
            }
        } else
            vlan = qemu_find_bt_vlan(0);
        if (vlan)
           return bt_new_hci(vlan);
    }

    fprintf(stderr, "qemu: Unknown bluetooth HCI `%s'.\n", str);

    return 0;
}

static int bt_hci_parse(const char *str)
{
    struct HCIInfo *hci;
    bdaddr_t bdaddr;

    if (nb_hcis >= MAX_NICS) {
        fprintf(stderr, "qemu: Too many bluetooth HCIs (max %i).\n", MAX_NICS);
        return -1;
    }

    hci = hci_init(str);
    if (!hci)
        return -1;

    bdaddr.b[0] = 0x52;
    bdaddr.b[1] = 0x54;
    bdaddr.b[2] = 0x00;
    bdaddr.b[3] = 0x12;
    bdaddr.b[4] = 0x34;
    bdaddr.b[5] = 0x56 + nb_hcis;
    hci->bdaddr_set(hci, bdaddr.b);

    hci_table[nb_hcis++] = hci;

    return 0;
}

static void bt_vhci_add(int vlan_id)
{
    struct bt_scatternet_s *vlan = qemu_find_bt_vlan(vlan_id);

    if (!vlan->slave)
        fprintf(stderr, "qemu: warning: adding a VHCI to "
                        "an empty scatternet %i\n", vlan_id);

    bt_vhci_init(bt_new_hci(vlan));
}

static struct bt_device_s *bt_device_add(const char *opt)
{
    struct bt_scatternet_s *vlan;
    int vlan_id = 0;
    char *endp = strstr(opt, ",vlan=");
    int len = (endp ? endp - opt : strlen(opt)) + 1;
    char devname[10];

    pstrcpy(devname, MIN(sizeof(devname), len), opt);

    if (endp) {
        vlan_id = strtol(endp + 6, &endp, 0);
        if (*endp) {
            fprintf(stderr, "qemu: unrecognised bluetooth vlan Id\n");
            return 0;
        }
    }

    vlan = qemu_find_bt_vlan(vlan_id);

    if (!vlan->slave)
        fprintf(stderr, "qemu: warning: adding a slave device to "
                        "an empty scatternet %i\n", vlan_id);

    if (!strcmp(devname, "keyboard"))
        return bt_keyboard_init(vlan);

    fprintf(stderr, "qemu: unsupported bluetooth device `%s'\n", devname);
    return 0;
}

static int bt_parse(const char *opt)
{
    const char *endp, *p;
    int vlan;

    if (strstart(opt, "hci", &endp)) {
        if (!*endp || *endp == ',') {
            if (*endp)
                if (!strstart(endp, ",vlan=", 0))
                    opt = endp + 1;

            return bt_hci_parse(opt);
       }
    } else if (strstart(opt, "vhci", &endp)) {
        if (!*endp || *endp == ',') {
            if (*endp) {
                if (strstart(endp, ",vlan=", &p)) {
                    vlan = strtol(p, (char **) &endp, 0);
                    if (*endp) {
                        fprintf(stderr, "qemu: bad scatternet '%s'\n", p);
                        return 1;
                    }
                } else {
                    fprintf(stderr, "qemu: bad parameter '%s'\n", endp + 1);
                    return 1;
                }
            } else
                vlan = 0;

            bt_vhci_add(vlan);
            return 0;
        }
    } else if (strstart(opt, "device:", &endp))
        return !bt_device_add(endp);

    fprintf(stderr, "qemu: bad bluetooth parameter '%s'\n", opt);
    return 1;
}

/***********************************************************/
/* QEMU Block devices */

#define HD_ALIAS "index=%d,media=disk"
#define CDROM_ALIAS "index=2,media=cdrom"
#define FD_ALIAS "index=%d,if=floppy"
#define PFLASH_ALIAS "if=pflash"
#define MTD_ALIAS "if=mtd"
#define SD_ALIAS "index=0,if=sd"

QemuOpts *drive_add(const char *file, const char *fmt, ...)
{
    va_list ap;
    char optstr[1024];
    QemuOpts *opts;

    va_start(ap, fmt);
    vsnprintf(optstr, sizeof(optstr), fmt, ap);
    va_end(ap);

    opts = qemu_opts_parse(&qemu_drive_opts, optstr, NULL);
    if (!opts) {
        fprintf(stderr, "%s: huh? duplicate? (%s)\n",
                __FUNCTION__, optstr);
        return NULL;
    }
    if (file)
        qemu_opt_set(opts, "file", file);
    return opts;
}

DriveInfo *drive_get(BlockInterfaceType type, int bus, int unit)
{
    DriveInfo *dinfo;

    /* seek interface, bus and unit */

    QTAILQ_FOREACH(dinfo, &drives, next) {
        if (dinfo->type == type &&
	    dinfo->bus == bus &&
	    dinfo->unit == unit)
            return dinfo;
    }

    return NULL;
}

DriveInfo *drive_get_by_id(const char *id)
{
    DriveInfo *dinfo;

    QTAILQ_FOREACH(dinfo, &drives, next) {
        if (strcmp(id, dinfo->id))
            continue;
        return dinfo;
    }
    return NULL;
}

int drive_get_max_bus(BlockInterfaceType type)
{
    int max_bus;
    DriveInfo *dinfo;

    max_bus = -1;
    QTAILQ_FOREACH(dinfo, &drives, next) {
        if(dinfo->type == type &&
           dinfo->bus > max_bus)
            max_bus = dinfo->bus;
    }
    return max_bus;
}

const char *drive_get_serial(BlockDriverState *bdrv)
{
    DriveInfo *dinfo;

    QTAILQ_FOREACH(dinfo, &drives, next) {
        if (dinfo->bdrv == bdrv)
            return dinfo->serial;
    }

    return "\0";
}

BlockInterfaceErrorAction drive_get_on_error(
    BlockDriverState *bdrv, int is_read)
{
    DriveInfo *dinfo;

    QTAILQ_FOREACH(dinfo, &drives, next) {
        if (dinfo->bdrv == bdrv)
            return is_read ? dinfo->on_read_error : dinfo->on_write_error;
    }

    return is_read ? BLOCK_ERR_REPORT : BLOCK_ERR_STOP_ENOSPC;
}

static void bdrv_format_print(void *opaque, const char *name)
{
    fprintf(stderr, " %s", name);
}

void drive_uninit(DriveInfo *dinfo)
{
    qemu_opts_del(dinfo->opts);
    bdrv_delete(dinfo->bdrv);
    QTAILQ_REMOVE(&drives, dinfo, next);
    qemu_free(dinfo);
}

static int parse_block_error_action(const char *buf, int is_read)
{
    if (!strcmp(buf, "ignore")) {
        return BLOCK_ERR_IGNORE;
    } else if (!is_read && !strcmp(buf, "enospc")) {
        return BLOCK_ERR_STOP_ENOSPC;
    } else if (!strcmp(buf, "stop")) {
        return BLOCK_ERR_STOP_ANY;
    } else if (!strcmp(buf, "report")) {
        return BLOCK_ERR_REPORT;
    } else {
        fprintf(stderr, "qemu: '%s' invalid %s error action\n",
            buf, is_read ? "read" : "write");
        return -1;
    }
}

DriveInfo *drive_init(QemuOpts *opts, void *opaque,
                      int *fatal_error)
{
    const char *buf;
    const char *file = NULL;
    char devname[128];
    const char *serial;
    const char *mediastr = "";
    BlockInterfaceType type;
    enum { MEDIA_DISK, MEDIA_CDROM } media;
    int bus_id, unit_id;
    int cyls, heads, secs, translation;
    BlockDriver *drv = NULL;
    QEMUMachine *machine = opaque;
    int max_devs;
    int index;
    int cache;
    int aio = 0;
    int ro = 0;
    int bdrv_flags;
    int on_read_error, on_write_error;
    const char *devaddr;
    DriveInfo *dinfo;
    int snapshot = 0;

    *fatal_error = 1;

    translation = BIOS_ATA_TRANSLATION_AUTO;
    cache = 1;

    if (machine && machine->use_scsi) {
        type = IF_SCSI;
        max_devs = MAX_SCSI_DEVS;
        pstrcpy(devname, sizeof(devname), "scsi");
    } else {
        type = IF_IDE;
        max_devs = MAX_IDE_DEVS;
        pstrcpy(devname, sizeof(devname), "ide");
    }
    media = MEDIA_DISK;

    /* extract parameters */
    bus_id  = qemu_opt_get_number(opts, "bus", 0);
    unit_id = qemu_opt_get_number(opts, "unit", -1);
    index   = qemu_opt_get_number(opts, "index", -1);

    cyls  = qemu_opt_get_number(opts, "cyls", 0);
    heads = qemu_opt_get_number(opts, "heads", 0);
    secs  = qemu_opt_get_number(opts, "secs", 0);

    snapshot = qemu_opt_get_bool(opts, "snapshot", 0);
    ro = qemu_opt_get_bool(opts, "readonly", 0);

    file = qemu_opt_get(opts, "file");
    serial = qemu_opt_get(opts, "serial");

    if ((buf = qemu_opt_get(opts, "if")) != NULL) {
        pstrcpy(devname, sizeof(devname), buf);
        if (!strcmp(buf, "ide")) {
	    type = IF_IDE;
            max_devs = MAX_IDE_DEVS;
        } else if (!strcmp(buf, "scsi")) {
	    type = IF_SCSI;
            max_devs = MAX_SCSI_DEVS;
        } else if (!strcmp(buf, "floppy")) {
	    type = IF_FLOPPY;
            max_devs = 0;
        } else if (!strcmp(buf, "pflash")) {
	    type = IF_PFLASH;
            max_devs = 0;
	} else if (!strcmp(buf, "mtd")) {
	    type = IF_MTD;
            max_devs = 0;
	} else if (!strcmp(buf, "sd")) {
	    type = IF_SD;
            max_devs = 0;
        } else if (!strcmp(buf, "virtio")) {
            type = IF_VIRTIO;
            max_devs = 0;
	} else if (!strcmp(buf, "xen")) {
	    type = IF_XEN;
            max_devs = 0;
	} else if (!strcmp(buf, "none")) {
	    type = IF_NONE;
            max_devs = 0;
	} else {
            fprintf(stderr, "qemu: unsupported bus type '%s'\n", buf);
            return NULL;
	}
    }

    if (cyls || heads || secs) {
        if (cyls < 1 || (type == IF_IDE && cyls > 16383)) {
            fprintf(stderr, "qemu: '%s' invalid physical cyls number\n", buf);
	    return NULL;
	}
        if (heads < 1 || (type == IF_IDE && heads > 16)) {
            fprintf(stderr, "qemu: '%s' invalid physical heads number\n", buf);
	    return NULL;
	}
        if (secs < 1 || (type == IF_IDE && secs > 63)) {
            fprintf(stderr, "qemu: '%s' invalid physical secs number\n", buf);
	    return NULL;
	}
    }

    if ((buf = qemu_opt_get(opts, "trans")) != NULL) {
        if (!cyls) {
            fprintf(stderr,
                    "qemu: '%s' trans must be used with cyls,heads and secs\n",
                    buf);
            return NULL;
        }
        if (!strcmp(buf, "none"))
            translation = BIOS_ATA_TRANSLATION_NONE;
        else if (!strcmp(buf, "lba"))
            translation = BIOS_ATA_TRANSLATION_LBA;
        else if (!strcmp(buf, "auto"))
            translation = BIOS_ATA_TRANSLATION_AUTO;
	else {
            fprintf(stderr, "qemu: '%s' invalid translation type\n", buf);
	    return NULL;
	}
    }

    if ((buf = qemu_opt_get(opts, "media")) != NULL) {
        if (!strcmp(buf, "disk")) {
	    media = MEDIA_DISK;
	} else if (!strcmp(buf, "cdrom")) {
            if (cyls || secs || heads) {
                fprintf(stderr,
                        "qemu: '%s' invalid physical CHS format\n", buf);
	        return NULL;
            }
	    media = MEDIA_CDROM;
	} else {
	    fprintf(stderr, "qemu: '%s' invalid media\n", buf);
	    return NULL;
	}
    }

    if ((buf = qemu_opt_get(opts, "cache")) != NULL) {
        if (!strcmp(buf, "off") || !strcmp(buf, "none"))
            cache = 0;
        else if (!strcmp(buf, "writethrough"))
            cache = 1;
        else if (!strcmp(buf, "writeback"))
            cache = 2;
        else {
           fprintf(stderr, "qemu: invalid cache option\n");
           return NULL;
        }
    }

#ifdef CONFIG_LINUX_AIO
    if ((buf = qemu_opt_get(opts, "aio")) != NULL) {
        if (!strcmp(buf, "threads"))
            aio = 0;
        else if (!strcmp(buf, "native"))
            aio = 1;
        else {
           fprintf(stderr, "qemu: invalid aio option\n");
           return NULL;
        }
    }
#endif

    if ((buf = qemu_opt_get(opts, "format")) != NULL) {
       if (strcmp(buf, "?") == 0) {
            fprintf(stderr, "qemu: Supported formats:");
            bdrv_iterate_format(bdrv_format_print, NULL);
            fprintf(stderr, "\n");
	    return NULL;
        }
        drv = bdrv_find_whitelisted_format(buf);
        if (!drv) {
            fprintf(stderr, "qemu: '%s' invalid format\n", buf);
            return NULL;
        }
    }

    on_write_error = BLOCK_ERR_STOP_ENOSPC;
    if ((buf = qemu_opt_get(opts, "werror")) != NULL) {
        if (type != IF_IDE && type != IF_SCSI && type != IF_VIRTIO) {
            fprintf(stderr, "werror is no supported by this format\n");
            return NULL;
        }

        on_write_error = parse_block_error_action(buf, 0);
        if (on_write_error < 0) {
            return NULL;
        }
    }

    on_read_error = BLOCK_ERR_REPORT;
    if ((buf = qemu_opt_get(opts, "rerror")) != NULL) {
        if (type != IF_IDE && type != IF_VIRTIO) {
            fprintf(stderr, "rerror is no supported by this format\n");
            return NULL;
        }

        on_read_error = parse_block_error_action(buf, 1);
        if (on_read_error < 0) {
            return NULL;
        }
    }

    if ((devaddr = qemu_opt_get(opts, "addr")) != NULL) {
        if (type != IF_VIRTIO) {
            fprintf(stderr, "addr is not supported\n");
            return NULL;
        }
    }

    /* compute bus and unit according index */

    if (index != -1) {
        if (bus_id != 0 || unit_id != -1) {
            fprintf(stderr,
                    "qemu: index cannot be used with bus and unit\n");
            return NULL;
        }
        if (max_devs == 0)
        {
            unit_id = index;
            bus_id = 0;
        } else {
            unit_id = index % max_devs;
            bus_id = index / max_devs;
        }
    }

    /* if user doesn't specify a unit_id,
     * try to find the first free
     */

    if (unit_id == -1) {
       unit_id = 0;
       while (drive_get(type, bus_id, unit_id) != NULL) {
           unit_id++;
           if (max_devs && unit_id >= max_devs) {
               unit_id -= max_devs;
               bus_id++;
           }
       }
    }

    /* check unit id */

    if (max_devs && unit_id >= max_devs) {
        fprintf(stderr, "qemu: unit %d too big (max is %d)\n",
                unit_id, max_devs - 1);
        return NULL;
    }

    /*
     * ignore multiple definitions
     */

    if (drive_get(type, bus_id, unit_id) != NULL) {
        *fatal_error = 0;
        return NULL;
    }

    /* init */

    dinfo = qemu_mallocz(sizeof(*dinfo));
    if ((buf = qemu_opts_id(opts)) != NULL) {
        dinfo->id = qemu_strdup(buf);
    } else {
        /* no id supplied -> create one */
        dinfo->id = qemu_mallocz(32);
        if (type == IF_IDE || type == IF_SCSI)
            mediastr = (media == MEDIA_CDROM) ? "-cd" : "-hd";
        if (max_devs)
            snprintf(dinfo->id, 32, "%s%i%s%i",
                     devname, bus_id, mediastr, unit_id);
        else
            snprintf(dinfo->id, 32, "%s%s%i",
                     devname, mediastr, unit_id);
    }
    dinfo->bdrv = bdrv_new(dinfo->id);
    dinfo->devaddr = devaddr;
    dinfo->type = type;
    dinfo->bus = bus_id;
    dinfo->unit = unit_id;
    dinfo->on_read_error = on_read_error;
    dinfo->on_write_error = on_write_error;
    dinfo->opts = opts;
    if (serial)
        strncpy(dinfo->serial, serial, sizeof(serial));
    QTAILQ_INSERT_TAIL(&drives, dinfo, next);

    switch(type) {
    case IF_IDE:
    case IF_SCSI:
    case IF_XEN:
    case IF_NONE:
        switch(media) {
	case MEDIA_DISK:
            if (cyls != 0) {
                bdrv_set_geometry_hint(dinfo->bdrv, cyls, heads, secs);
                bdrv_set_translation_hint(dinfo->bdrv, translation);
            }
	    break;
	case MEDIA_CDROM:
            bdrv_set_type_hint(dinfo->bdrv, BDRV_TYPE_CDROM);
	    break;
	}
        break;
    case IF_SD:
        /* FIXME: This isn't really a floppy, but it's a reasonable
           approximation.  */
    case IF_FLOPPY:
        bdrv_set_type_hint(dinfo->bdrv, BDRV_TYPE_FLOPPY);
        break;
    case IF_PFLASH:
    case IF_MTD:
        break;
    case IF_VIRTIO:
        /* add virtio block device */
        opts = qemu_opts_create(&qemu_device_opts, NULL, 0);
        qemu_opt_set(opts, "driver", "virtio-blk-pci");
        qemu_opt_set(opts, "drive", dinfo->id);
        if (devaddr)
            qemu_opt_set(opts, "addr", devaddr);
        break;
    case IF_COUNT:
        abort();
    }
    if (!file) {
        *fatal_error = 0;
        return NULL;
    }
    bdrv_flags = 0;
    if (snapshot) {
        bdrv_flags |= BDRV_O_SNAPSHOT;
        cache = 2; /* always use write-back with snapshot */
    }
    if (cache == 0) /* no caching */
        bdrv_flags |= BDRV_O_NOCACHE;
    else if (cache == 2) /* write-back */
        bdrv_flags |= BDRV_O_CACHE_WB;

    if (aio == 1) {
        bdrv_flags |= BDRV_O_NATIVE_AIO;
    } else {
        bdrv_flags &= ~BDRV_O_NATIVE_AIO;
    }

    if (ro == 1) {
        if (type == IF_IDE) {
            fprintf(stderr, "qemu: readonly flag not supported for drive with ide interface\n");
            return NULL;
        }
        (void)bdrv_set_read_only(dinfo->bdrv, 1);
    }

    if (bdrv_open2(dinfo->bdrv, file, bdrv_flags, drv) < 0) {
        fprintf(stderr, "qemu: could not open disk image %s: %s\n",
                        file, strerror(errno));
        return NULL;
    }

    if (bdrv_key_required(dinfo->bdrv))
        autostart = 0;
    *fatal_error = 0;
    return dinfo;
}

static int drive_init_func(QemuOpts *opts, void *opaque)
{
    QEMUMachine *machine = opaque;
    int fatal_error = 0;

    if (drive_init(opts, machine, &fatal_error) == NULL) {
        if (fatal_error)
            return 1;
    }
    return 0;
}

static int drive_enable_snapshot(QemuOpts *opts, void *opaque)
{
    if (NULL == qemu_opt_get(opts, "snapshot")) {
        qemu_opt_set(opts, "snapshot", "on");
    }
    return 0;
}

void qemu_register_boot_set(QEMUBootSetHandler *func, void *opaque)
{
    boot_set_handler = func;
    boot_set_opaque = opaque;
}

int qemu_boot_set(const char *boot_devices)
{
    if (!boot_set_handler) {
        return -EINVAL;
    }
    return boot_set_handler(boot_set_opaque, boot_devices);
}

static int parse_bootdevices(char *devices)
{
    /* We just do some generic consistency checks */
    const char *p;
    int bitmap = 0;

    for (p = devices; *p != '\0'; p++) {
        /* Allowed boot devices are:
         * a-b: floppy disk drives
         * c-f: IDE disk drives
         * g-m: machine implementation dependant drives
         * n-p: network devices
         * It's up to each machine implementation to check if the given boot
         * devices match the actual hardware implementation and firmware
         * features.
         */
        if (*p < 'a' || *p > 'p') {
            fprintf(stderr, "Invalid boot device '%c'\n", *p);
            exit(1);
        }
        if (bitmap & (1 << (*p - 'a'))) {
            fprintf(stderr, "Boot device '%c' was given twice\n", *p);
            exit(1);
        }
        bitmap |= 1 << (*p - 'a');
    }
    return bitmap;
}

static void restore_boot_devices(void *opaque)
{
    char *standard_boot_devices = opaque;

    qemu_boot_set(standard_boot_devices);

    qemu_unregister_reset(restore_boot_devices, standard_boot_devices);
    qemu_free(standard_boot_devices);
}

static void numa_add(const char *optarg)
{
    char option[128];
    char *endptr;
    unsigned long long value, endvalue;
    int nodenr;

    optarg = get_opt_name(option, 128, optarg, ',') + 1;
    if (!strcmp(option, "node")) {
        if (get_param_value(option, 128, "nodeid", optarg) == 0) {
            nodenr = nb_numa_nodes;
        } else {
            nodenr = strtoull(option, NULL, 10);
        }

        if (get_param_value(option, 128, "mem", optarg) == 0) {
            node_mem[nodenr] = 0;
        } else {
            value = strtoull(option, &endptr, 0);
            switch (*endptr) {
            case 0: case 'M': case 'm':
                value <<= 20;
                break;
            case 'G': case 'g':
                value <<= 30;
                break;
            }
            node_mem[nodenr] = value;
        }
        if (get_param_value(option, 128, "cpus", optarg) == 0) {
            node_cpumask[nodenr] = 0;
        } else {
            value = strtoull(option, &endptr, 10);
            if (value >= 64) {
                value = 63;
                fprintf(stderr, "only 64 CPUs in NUMA mode supported.\n");
            } else {
                if (*endptr == '-') {
                    endvalue = strtoull(endptr+1, &endptr, 10);
                    if (endvalue >= 63) {
                        endvalue = 62;
                        fprintf(stderr,
                            "only 63 CPUs in NUMA mode supported.\n");
                    }
                    value = (2ULL << endvalue) - (1ULL << value);
                } else {
                    value = 1ULL << value;
                }
            }
            node_cpumask[nodenr] = value;
        }
        nb_numa_nodes++;
    }
    return;
}

#ifndef MARSS_QEMU
static void smp_parse(const char *optarg)
{
    int smp, sockets = 0, threads = 0, cores = 0;
    char *endptr;
    char option[128];

    smp = strtoul(optarg, &endptr, 10);
    if (endptr != optarg) {
        if (*endptr == ',') {
            endptr++;
        }
    }
    if (get_param_value(option, 128, "sockets", endptr) != 0)
        sockets = strtoull(option, NULL, 10);
    if (get_param_value(option, 128, "cores", endptr) != 0)
        cores = strtoull(option, NULL, 10);
    if (get_param_value(option, 128, "threads", endptr) != 0)
        threads = strtoull(option, NULL, 10);
    if (get_param_value(option, 128, "maxcpus", endptr) != 0)
        max_cpus = strtoull(option, NULL, 10);

    /* compute missing values, prefer sockets over cores over threads */
    if (smp == 0 || sockets == 0) {
        sockets = sockets > 0 ? sockets : 1;
        cores = cores > 0 ? cores : 1;
        threads = threads > 0 ? threads : 1;
        if (smp == 0) {
            smp = cores * threads * sockets;
        } else {
            sockets = smp / (cores * threads);
        }
    } else {
        if (cores == 0) {
            threads = threads > 0 ? threads : 1;
            cores = smp / (sockets * threads);
        } else {
            if (sockets == 0) {
                sockets = smp / (cores * threads);
            } else {
                threads = smp / (cores * sockets);
            }
        }
    }
    smp_cpus = smp;
    smp_cores = cores > 0 ? cores : 1;
    smp_threads = threads > 0 ? threads : 1;
    if (max_cpus == 0)
        max_cpus = smp_cpus;
}
#endif // MARSS_QEMU

/***********************************************************/
/* USB devices */

static int usb_device_add(const char *devname, int is_hotplug)
{
    const char *p;
    USBDevice *dev = NULL;

    if (!usb_enabled)
        return -1;

    /* drivers with .usbdevice_name entry in USBDeviceInfo */
    dev = usbdevice_create(devname);
    if (dev)
        goto done;

    /* the other ones */
    if (strstart(devname, "host:", &p)) {
        dev = usb_host_device_open(p);
    } else if (!strcmp(devname, "bt") || strstart(devname, "bt:", &p)) {
        dev = usb_bt_init(devname[2] ? hci_init(p) :
                        bt_new_hci(qemu_find_bt_vlan(0)));
    } else {
        return -1;
    }
    if (!dev)
        return -1;

done:
    return 0;
}

static int usb_device_del(const char *devname)
{
    int bus_num, addr;
    const char *p;

    if (strstart(devname, "host:", &p))
        return usb_host_device_close(p);

    if (!usb_enabled)
        return -1;

    p = strchr(devname, '.');
    if (!p)
        return -1;
    bus_num = strtoul(devname, NULL, 0);
    addr = strtoul(p + 1, NULL, 0);

    return usb_device_delete_addr(bus_num, addr);
}

static int usb_parse(const char *cmdline)
{
    int r;
    r = usb_device_add(cmdline, 0);
    if (r < 0) {
        fprintf(stderr, "qemu: could not add USB device '%s'\n", cmdline);
    }
    return r;
}

void do_usb_add(Monitor *mon, const QDict *qdict)
{
    const char *devname = qdict_get_str(qdict, "devname");
    if (usb_device_add(devname, 1) < 0) {
        qemu_error("could not add USB device '%s'\n", devname);
    }
}

void do_usb_del(Monitor *mon, const QDict *qdict)
{
    const char *devname = qdict_get_str(qdict, "devname");
    if (usb_device_del(devname) < 0) {
        qemu_error("could not delete USB device '%s'\n", devname);
    }
}

/***********************************************************/
/* PCMCIA/Cardbus */

static struct pcmcia_socket_entry_s {
    PCMCIASocket *socket;
    struct pcmcia_socket_entry_s *next;
} *pcmcia_sockets = 0;

void pcmcia_socket_register(PCMCIASocket *socket)
{
    struct pcmcia_socket_entry_s *entry;

    entry = qemu_malloc(sizeof(struct pcmcia_socket_entry_s));
    entry->socket = socket;
    entry->next = pcmcia_sockets;
    pcmcia_sockets = entry;
}

void pcmcia_socket_unregister(PCMCIASocket *socket)
{
    struct pcmcia_socket_entry_s *entry, **ptr;

    ptr = &pcmcia_sockets;
    for (entry = *ptr; entry; ptr = &entry->next, entry = *ptr)
        if (entry->socket == socket) {
            *ptr = entry->next;
            qemu_free(entry);
        }
}

void pcmcia_info(Monitor *mon)
{
    struct pcmcia_socket_entry_s *iter;

    if (!pcmcia_sockets)
        monitor_printf(mon, "No PCMCIA sockets\n");

    for (iter = pcmcia_sockets; iter; iter = iter->next)
        monitor_printf(mon, "%s: %s\n", iter->socket->slot_string,
                       iter->socket->attached ? iter->socket->card_string :
                       "Empty");
}

/***********************************************************/
/* register display */

struct DisplayAllocator default_allocator = {
    defaultallocator_create_displaysurface,
    defaultallocator_resize_displaysurface,
    defaultallocator_free_displaysurface
};

void register_displaystate(DisplayState *ds)
{
    DisplayState **s;
    s = &display_state;
    while (*s != NULL)
        s = &(*s)->next;
    ds->next = NULL;
    *s = ds;
}

DisplayState *get_displaystate(void)
{
    return display_state;
}

DisplayAllocator *register_displayallocator(DisplayState *ds, DisplayAllocator *da)
{
    if(ds->allocator ==  &default_allocator) ds->allocator = da;
    return ds->allocator;
}

/* dumb display */

static void dumb_display_init(void)
{
    DisplayState *ds = qemu_mallocz(sizeof(DisplayState));
    ds->allocator = &default_allocator;
    ds->surface = qemu_create_displaysurface(ds, 640, 480);
    register_displaystate(ds);
}

/***********************************************************/
/* I/O handling */

typedef struct IOHandlerRecord {
    int fd;
    IOCanRWHandler *fd_read_poll;
    IOHandler *fd_read;
    IOHandler *fd_write;
    int deleted;
    void *opaque;
    /* temporary data */
    struct pollfd *ufd;
    struct IOHandlerRecord *next;
} IOHandlerRecord;

static IOHandlerRecord *first_io_handler;

/* XXX: fd_read_poll should be suppressed, but an API change is
   necessary in the character devices to suppress fd_can_read(). */
int qemu_set_fd_handler2(int fd,
                         IOCanRWHandler *fd_read_poll,
                         IOHandler *fd_read,
                         IOHandler *fd_write,
                         void *opaque)
{
    IOHandlerRecord **pioh, *ioh;

    if (!fd_read && !fd_write) {
        pioh = &first_io_handler;
        for(;;) {
            ioh = *pioh;
            if (ioh == NULL)
                break;
            if (ioh->fd == fd) {
                ioh->deleted = 1;
                break;
            }
            pioh = &ioh->next;
        }
    } else {
        for(ioh = first_io_handler; ioh != NULL; ioh = ioh->next) {
            if (ioh->fd == fd)
                goto found;
        }
        ioh = qemu_mallocz(sizeof(IOHandlerRecord));
        ioh->next = first_io_handler;
        first_io_handler = ioh;
    found:
        ioh->fd = fd;
        ioh->fd_read_poll = fd_read_poll;
        ioh->fd_read = fd_read;
        ioh->fd_write = fd_write;
        ioh->opaque = opaque;
        ioh->deleted = 0;
    }
    return 0;
}

int qemu_set_fd_handler(int fd,
                        IOHandler *fd_read,
                        IOHandler *fd_write,
                        void *opaque)
{
    return qemu_set_fd_handler2(fd, NULL, fd_read, fd_write, opaque);
}

#ifdef _WIN32
/***********************************************************/
/* Polling handling */

typedef struct PollingEntry {
    PollingFunc *func;
    void *opaque;
    struct PollingEntry *next;
} PollingEntry;

static PollingEntry *first_polling_entry;

int qemu_add_polling_cb(PollingFunc *func, void *opaque)
{
    PollingEntry **ppe, *pe;
    pe = qemu_mallocz(sizeof(PollingEntry));
    pe->func = func;
    pe->opaque = opaque;
    for(ppe = &first_polling_entry; *ppe != NULL; ppe = &(*ppe)->next);
    *ppe = pe;
    return 0;
}

void qemu_del_polling_cb(PollingFunc *func, void *opaque)
{
    PollingEntry **ppe, *pe;
    for(ppe = &first_polling_entry; *ppe != NULL; ppe = &(*ppe)->next) {
        pe = *ppe;
        if (pe->func == func && pe->opaque == opaque) {
            *ppe = pe->next;
            qemu_free(pe);
            break;
        }
    }
}

/***********************************************************/
/* Wait objects support */
typedef struct WaitObjects {
    int num;
    HANDLE events[MAXIMUM_WAIT_OBJECTS + 1];
    WaitObjectFunc *func[MAXIMUM_WAIT_OBJECTS + 1];
    void *opaque[MAXIMUM_WAIT_OBJECTS + 1];
} WaitObjects;

static WaitObjects wait_objects = {0};

int qemu_add_wait_object(HANDLE handle, WaitObjectFunc *func, void *opaque)
{
    WaitObjects *w = &wait_objects;

    if (w->num >= MAXIMUM_WAIT_OBJECTS)
        return -1;
    w->events[w->num] = handle;
    w->func[w->num] = func;
    w->opaque[w->num] = opaque;
    w->num++;
    return 0;
}

void qemu_del_wait_object(HANDLE handle, WaitObjectFunc *func, void *opaque)
{
    int i, found;
    WaitObjects *w = &wait_objects;

    found = 0;
    for (i = 0; i < w->num; i++) {
        if (w->events[i] == handle)
            found = 1;
        if (found) {
            w->events[i] = w->events[i + 1];
            w->func[i] = w->func[i + 1];
            w->opaque[i] = w->opaque[i + 1];
        }
    }
    if (found)
        w->num--;
}
#endif

/***********************************************************/
/* ram save/restore */

#define RAM_SAVE_FLAG_FULL	0x01 /* Obsolete, not used anymore */
#define RAM_SAVE_FLAG_COMPRESS	0x02
#define RAM_SAVE_FLAG_MEM_SIZE	0x04
#define RAM_SAVE_FLAG_PAGE	0x08
#define RAM_SAVE_FLAG_EOS	0x10

static int is_dup_page(uint8_t *page, uint8_t ch)
{
    uint32_t val = ch << 24 | ch << 16 | ch << 8 | ch;
    uint32_t *array = (uint32_t *)page;
    int i;

    for (i = 0; i < (TARGET_PAGE_SIZE / 4); i++) {
        if (array[i] != val)
            return 0;
    }

    return 1;
}

static int ram_save_block(QEMUFile *f)
{
    static ram_addr_t current_addr = 0;
    ram_addr_t saved_addr = current_addr;
    ram_addr_t addr = 0;
    int found = 0;

    while (addr < last_ram_offset) {
        if (cpu_physical_memory_get_dirty(current_addr, MIGRATION_DIRTY_FLAG)) {
            uint8_t *p;

            cpu_physical_memory_reset_dirty(current_addr,
                                            current_addr + TARGET_PAGE_SIZE,
                                            MIGRATION_DIRTY_FLAG);

            p = qemu_get_ram_ptr(current_addr);

            if (is_dup_page(p, *p)) {
                qemu_put_be64(f, current_addr | RAM_SAVE_FLAG_COMPRESS);
                qemu_put_byte(f, *p);
            } else {
                qemu_put_be64(f, current_addr | RAM_SAVE_FLAG_PAGE);
                qemu_put_buffer(f, p, TARGET_PAGE_SIZE);
            }

            found = 1;
            break;
        }
        addr += TARGET_PAGE_SIZE;
        current_addr = (saved_addr + addr) % last_ram_offset;
    }

    return found;
}

static uint64_t bytes_transferred;

static ram_addr_t ram_save_remaining(void)
{
    ram_addr_t addr;
    ram_addr_t count = 0;

    for (addr = 0; addr < last_ram_offset; addr += TARGET_PAGE_SIZE) {
        if (cpu_physical_memory_get_dirty(addr, MIGRATION_DIRTY_FLAG))
            count++;
    }

    return count;
}

uint64_t ram_bytes_remaining(void)
{
    return ram_save_remaining() * TARGET_PAGE_SIZE;
}

uint64_t ram_bytes_transferred(void)
{
    return bytes_transferred;
}

uint64_t ram_bytes_total(void)
{
    return last_ram_offset;
}

static int ram_save_live(Monitor *mon, QEMUFile *f, int stage, void *opaque)
{
    ram_addr_t addr;
    uint64_t bytes_transferred_last;
    double bwidth = 0;
    uint64_t expected_time = 0;

    if (stage < 0) {
        cpu_physical_memory_set_dirty_tracking(0);
        return 0;
    }

    if (cpu_physical_sync_dirty_bitmap(0, TARGET_PHYS_ADDR_MAX) != 0) {
        qemu_file_set_error(f);
        return 0;
    }

    if (stage == 1) {
        bytes_transferred = 0;

        /* Make sure all dirty bits are set */
        for (addr = 0; addr < last_ram_offset; addr += TARGET_PAGE_SIZE) {
            if (!cpu_physical_memory_get_dirty(addr, MIGRATION_DIRTY_FLAG))
                cpu_physical_memory_set_dirty(addr);
        }

        /* Enable dirty memory tracking */
        cpu_physical_memory_set_dirty_tracking(1);

        qemu_put_be64(f, last_ram_offset | RAM_SAVE_FLAG_MEM_SIZE);
    }

    bytes_transferred_last = bytes_transferred;
    bwidth = get_clock();

    while (!qemu_file_rate_limit(f)) {
        int ret;

        ret = ram_save_block(f);
        bytes_transferred += ret * TARGET_PAGE_SIZE;
        if (ret == 0) /* no more blocks */
            break;
    }

    bwidth = get_clock() - bwidth;
    bwidth = (bytes_transferred - bytes_transferred_last) / bwidth;

    /* if we haven't transferred anything this round, force expected_time to a
     * a very high value, but without crashing */
    if (bwidth == 0)
        bwidth = 0.000001;

    /* try transferring iterative blocks of memory */
    if (stage == 3) {
        /* flush all remaining blocks regardless of rate limiting */
        while (ram_save_block(f) != 0) {
            bytes_transferred += TARGET_PAGE_SIZE;
        }
        cpu_physical_memory_set_dirty_tracking(0);
    }

    qemu_put_be64(f, RAM_SAVE_FLAG_EOS);

    expected_time = ram_save_remaining() * TARGET_PAGE_SIZE / bwidth;

    return (stage == 2) && (expected_time <= migrate_max_downtime());
}

static int ram_load(QEMUFile *f, void *opaque, int version_id)
{
    ram_addr_t addr;
    int flags;

    if (version_id != 3)
        return -EINVAL;

    do {
        addr = qemu_get_be64(f);

        flags = addr & ~TARGET_PAGE_MASK;
        addr &= TARGET_PAGE_MASK;

        if (flags & RAM_SAVE_FLAG_MEM_SIZE) {
            if (addr != last_ram_offset)
                return -EINVAL;
        }

        if (flags & RAM_SAVE_FLAG_COMPRESS) {
            uint8_t ch = qemu_get_byte(f);
            memset(qemu_get_ram_ptr(addr), ch, TARGET_PAGE_SIZE);
#ifndef _WIN32
            if (ch == 0 &&
                (!kvm_enabled() || kvm_has_sync_mmu())) {
                madvise(qemu_get_ram_ptr(addr), TARGET_PAGE_SIZE, MADV_DONTNEED);
            }
#endif
        } else if (flags & RAM_SAVE_FLAG_PAGE) {
            qemu_get_buffer(f, qemu_get_ram_ptr(addr), TARGET_PAGE_SIZE);
        }
        if (qemu_file_has_error(f)) {
            return -EIO;
        }
    } while (!(flags & RAM_SAVE_FLAG_EOS));

    return 0;
}

void qemu_service_io(void)
{
    qemu_notify_event();
}

/***********************************************************/
/* machine registration */

static QEMUMachine *first_machine = NULL;
QEMUMachine *current_machine = NULL;

int qemu_register_machine(QEMUMachine *m)
{
    QEMUMachine **pm;
    pm = &first_machine;
    while (*pm != NULL)
        pm = &(*pm)->next;
    m->next = NULL;
    *pm = m;
    return 0;
}

static QEMUMachine *find_machine(const char *name)
{
    QEMUMachine *m;

    for(m = first_machine; m != NULL; m = m->next) {
        if (!strcmp(m->name, name))
            return m;
        if (m->alias && !strcmp(m->alias, name))
            return m;
    }
    return NULL;
}

static QEMUMachine *find_default_machine(void)
{
    QEMUMachine *m;

    for(m = first_machine; m != NULL; m = m->next) {
        if (m->is_default) {
            return m;
        }
    }
    return NULL;
}

/***********************************************************/
/* main execution loop */

static void gui_update(void *opaque)
{
    uint64_t interval = GUI_REFRESH_INTERVAL;
    DisplayState *ds = opaque;
    DisplayChangeListener *dcl = ds->listeners;

    dpy_refresh(ds);

    while (dcl != NULL) {
        if (dcl->gui_timer_interval &&
            dcl->gui_timer_interval < interval)
            interval = dcl->gui_timer_interval;
        dcl = dcl->next;
    }
    qemu_mod_timer(ds->gui_timer, interval + qemu_get_clock(rt_clock));
}

static void nographic_update(void *opaque)
{
    uint64_t interval = GUI_REFRESH_INTERVAL;

    qemu_mod_timer(nographic_timer, interval + qemu_get_clock(rt_clock));
}

struct vm_change_state_entry {
    VMChangeStateHandler *cb;
    void *opaque;
    QLIST_ENTRY (vm_change_state_entry) entries;
};

static QLIST_HEAD(vm_change_state_head, vm_change_state_entry) vm_change_state_head;

VMChangeStateEntry *qemu_add_vm_change_state_handler(VMChangeStateHandler *cb,
                                                     void *opaque)
{
    VMChangeStateEntry *e;

    e = qemu_mallocz(sizeof (*e));

    e->cb = cb;
    e->opaque = opaque;
    QLIST_INSERT_HEAD(&vm_change_state_head, e, entries);
    return e;
}

void qemu_del_vm_change_state_handler(VMChangeStateEntry *e)
{
    QLIST_REMOVE (e, entries);
    qemu_free (e);
}

static void vm_state_notify(int running, int reason)
{
    VMChangeStateEntry *e;

    for (e = vm_change_state_head.lh_first; e; e = e->entries.le_next) {
        e->cb(e->opaque, running, reason);
    }
}

static void resume_all_vcpus(void);
static void pause_all_vcpus(void);

void vm_start(void)
{
    if (!vm_running) {
        cpu_enable_ticks();
        vm_running = 1;
        vm_state_notify(1, 0);
        qemu_rearm_alarm_timer(alarm_timer);
        resume_all_vcpus();
    }
}

/* reset/shutdown handler */

typedef struct QEMUResetEntry {
    QTAILQ_ENTRY(QEMUResetEntry) entry;
    QEMUResetHandler *func;
    void *opaque;
} QEMUResetEntry;

static QTAILQ_HEAD(reset_handlers, QEMUResetEntry) reset_handlers =
    QTAILQ_HEAD_INITIALIZER(reset_handlers);
static int reset_requested;
static int shutdown_requested;
static int powerdown_requested;
static int debug_requested;
static int vmstop_requested;

int qemu_shutdown_requested(void)
{
    int r = shutdown_requested;
    shutdown_requested = 0;
    return r;
}

int qemu_reset_requested(void)
{
    int r = reset_requested;
    reset_requested = 0;
    return r;
}

int qemu_powerdown_requested(void)
{
    int r = powerdown_requested;
    powerdown_requested = 0;
    return r;
}

static int qemu_debug_requested(void)
{
    int r = debug_requested;
    debug_requested = 0;
    return r;
}

static int qemu_vmstop_requested(void)
{
    int r = vmstop_requested;
    vmstop_requested = 0;
    return r;
}

static void do_vm_stop(int reason)
{
    if (vm_running) {
        cpu_disable_ticks();
        vm_running = 0;
        pause_all_vcpus();
        vm_state_notify(0, reason);
    }
}

void qemu_register_reset(QEMUResetHandler *func, void *opaque)
{
    QEMUResetEntry *re = qemu_mallocz(sizeof(QEMUResetEntry));

    re->func = func;
    re->opaque = opaque;
    QTAILQ_INSERT_TAIL(&reset_handlers, re, entry);
}

void qemu_unregister_reset(QEMUResetHandler *func, void *opaque)
{
    QEMUResetEntry *re;

    QTAILQ_FOREACH(re, &reset_handlers, entry) {
        if (re->func == func && re->opaque == opaque) {
            QTAILQ_REMOVE(&reset_handlers, re, entry);
            qemu_free(re);
            return;
        }
    }
}

void qemu_system_reset(void)
{
    QEMUResetEntry *re, *nre;

    /* reset all devices */
    QTAILQ_FOREACH_SAFE(re, &reset_handlers, entry, nre) {
        re->func(re->opaque);
    }
}

void qemu_system_reset_request(void)
{
    if (no_reboot) {
        shutdown_requested = 1;
    } else {
        reset_requested = 1;
    }
    qemu_notify_event();
}

void qemu_system_shutdown_request(void)
{
    shutdown_requested = 1;
    qemu_notify_event();
}

void qemu_system_powerdown_request(void)
{
    powerdown_requested = 1;
    qemu_notify_event();
}

#ifdef CONFIG_IOTHREAD
static void qemu_system_vmstop_request(int reason)
{
    vmstop_requested = reason;
    qemu_notify_event();
}
#endif

#ifndef _WIN32
static int io_thread_fd = -1;

static void qemu_event_increment(void)
{
    static const char byte = 0;

    if (io_thread_fd == -1)
        return;

    write(io_thread_fd, &byte, sizeof(byte));
}

static void qemu_event_read(void *opaque)
{
    int fd = (unsigned long)opaque;
    ssize_t len;

    /* Drain the notify pipe */
    do {
        char buffer[512];
        len = read(fd, buffer, sizeof(buffer));
    } while ((len == -1 && errno == EINTR) || len > 0);
}

static int qemu_event_init(void)
{
    int err;
    int fds[2];

    err = qemu_pipe(fds);
    if (err == -1)
        return -errno;

    err = fcntl_setfl(fds[0], O_NONBLOCK);
    if (err < 0)
        goto fail;

    err = fcntl_setfl(fds[1], O_NONBLOCK);
    if (err < 0)
        goto fail;

    qemu_set_fd_handler2(fds[0], NULL, qemu_event_read, NULL,
                         (void *)(unsigned long)fds[0]);

    io_thread_fd = fds[1];
    return 0;

fail:
    close(fds[0]);
    close(fds[1]);
    return err;
}
#else
HANDLE qemu_event_handle;

static void dummy_event_handler(void *opaque)
{
}

static int qemu_event_init(void)
{
    qemu_event_handle = CreateEvent(NULL, FALSE, FALSE, NULL);
    if (!qemu_event_handle) {
        fprintf(stderr, "Failed CreateEvent: %ld\n", GetLastError());
        return -1;
    }
    qemu_add_wait_object(qemu_event_handle, dummy_event_handler, NULL);
    return 0;
}

static void qemu_event_increment(void)
{
    if (!SetEvent(qemu_event_handle)) {
        fprintf(stderr, "qemu_event_increment: SetEvent failed: %ld\n",
                GetLastError());
        exit (1);
    }
}
#endif

static int cpu_can_run(CPUState *env)
{
    if (env->stop)
        return 0;
    if (env->stopped)
        return 0;
    return 1;
}

#ifndef CONFIG_IOTHREAD
static int qemu_init_main_loop(void)
{
    return qemu_event_init();
}

void qemu_init_vcpu(void *_env)
{
    CPUState *env = _env;

    env->nr_cores = smp_cores;
    env->nr_threads = smp_threads;
    if (kvm_enabled())
        kvm_init_vcpu(env);
    return;
}

int qemu_cpu_self(void *env)
{
    return 1;
}

static void resume_all_vcpus(void)
{
}

static void pause_all_vcpus(void)
{
}

void qemu_cpu_kick(void *env)
{
    return;
}

void qemu_notify_event(void)
{
    CPUState *env = cpu_single_env;

    if (env) {
        cpu_exit(env);
    }
}

void qemu_mutex_lock_iothread(void) {}
void qemu_mutex_unlock_iothread(void) {}

void vm_stop(int reason)
{
    do_vm_stop(reason);
}

#else /* CONFIG_IOTHREAD */

#include "qemu-thread.h"

QemuMutex qemu_global_mutex;
static QemuMutex qemu_fair_mutex;

static QemuThread io_thread;

static QemuThread *tcg_cpu_thread;
static QemuCond *tcg_halt_cond;

static int qemu_system_ready;
/* cpu creation */
static QemuCond qemu_cpu_cond;
/* system init */
static QemuCond qemu_system_cond;
static QemuCond qemu_pause_cond;

static void block_io_signals(void);
static void unblock_io_signals(void);
static int tcg_has_work(void);

static int qemu_init_main_loop(void)
{
    int ret;

    ret = qemu_event_init();
    if (ret)
        return ret;

    qemu_cond_init(&qemu_pause_cond);
    qemu_mutex_init(&qemu_fair_mutex);
    qemu_mutex_init(&qemu_global_mutex);
    qemu_mutex_lock(&qemu_global_mutex);

    unblock_io_signals();
    qemu_thread_self(&io_thread);

    return 0;
}

static void qemu_wait_io_event(CPUState *env)
{
    while (!tcg_has_work())
        qemu_cond_timedwait(env->halt_cond, &qemu_global_mutex, 1000);

    qemu_mutex_unlock(&qemu_global_mutex);

    /*
     * Users of qemu_global_mutex can be starved, having no chance
     * to acquire it since this path will get to it first.
     * So use another lock to provide fairness.
     */
    qemu_mutex_lock(&qemu_fair_mutex);
    qemu_mutex_unlock(&qemu_fair_mutex);

    qemu_mutex_lock(&qemu_global_mutex);
    if (env->stop) {
        env->stop = 0;
        env->stopped = 1;
        qemu_cond_signal(&qemu_pause_cond);
    }
}

static int qemu_cpu_exec(CPUState *env);

static void *kvm_cpu_thread_fn(void *arg)
{
    CPUState *env = arg;

    block_io_signals();
    qemu_thread_self(env->thread);
    if (kvm_enabled())
        kvm_init_vcpu(env);

    /* signal CPU creation */
    qemu_mutex_lock(&qemu_global_mutex);
    env->created = 1;
    qemu_cond_signal(&qemu_cpu_cond);

    /* and wait for machine initialization */
    while (!qemu_system_ready)
        qemu_cond_timedwait(&qemu_system_cond, &qemu_global_mutex, 100);

    while (1) {
        if (cpu_can_run(env))
            qemu_cpu_exec(env);
        qemu_wait_io_event(env);
    }

    return NULL;
}

static void tcg_cpu_exec(void);

static void *tcg_cpu_thread_fn(void *arg)
{
    CPUState *env = arg;

    block_io_signals();
    qemu_thread_self(env->thread);

    /* signal CPU creation */
    qemu_mutex_lock(&qemu_global_mutex);
    for (env = first_cpu; env != NULL; env = env->next_cpu)
        env->created = 1;
    qemu_cond_signal(&qemu_cpu_cond);

    /* and wait for machine initialization */
    while (!qemu_system_ready)
        qemu_cond_timedwait(&qemu_system_cond, &qemu_global_mutex, 100);

    while (1) {
        tcg_cpu_exec();
        qemu_wait_io_event(cur_cpu);
    }

    return NULL;
}

void qemu_cpu_kick(void *_env)
{
    CPUState *env = _env;
    qemu_cond_broadcast(env->halt_cond);
    if (kvm_enabled())
        qemu_thread_signal(env->thread, SIGUSR1);
}

int qemu_cpu_self(void *_env)
{
    CPUState *env = _env;
    QemuThread this;

    qemu_thread_self(&this);

    return qemu_thread_equal(&this, env->thread);
}

static void cpu_signal(int sig)
{
    if (cpu_single_env)
        cpu_exit(cpu_single_env);
}

static void block_io_signals(void)
{
    sigset_t set;
    struct sigaction sigact;

    sigemptyset(&set);
    sigaddset(&set, SIGUSR2);
    sigaddset(&set, SIGIO);
    sigaddset(&set, SIGALRM);
    pthread_sigmask(SIG_BLOCK, &set, NULL);

    sigemptyset(&set);
    sigaddset(&set, SIGUSR1);
    pthread_sigmask(SIG_UNBLOCK, &set, NULL);

    memset(&sigact, 0, sizeof(sigact));
    sigact.sa_handler = cpu_signal;
    sigaction(SIGUSR1, &sigact, NULL);
}

static void unblock_io_signals(void)
{
    sigset_t set;

    sigemptyset(&set);
    sigaddset(&set, SIGUSR2);
    sigaddset(&set, SIGIO);
    sigaddset(&set, SIGALRM);
    pthread_sigmask(SIG_UNBLOCK, &set, NULL);

    sigemptyset(&set);
    sigaddset(&set, SIGUSR1);
    pthread_sigmask(SIG_BLOCK, &set, NULL);
}

static void qemu_signal_lock(unsigned int msecs)
{
    qemu_mutex_lock(&qemu_fair_mutex);

    while (qemu_mutex_trylock(&qemu_global_mutex)) {
        qemu_thread_signal(tcg_cpu_thread, SIGUSR1);
        if (!qemu_mutex_timedlock(&qemu_global_mutex, msecs))
            break;
    }
    qemu_mutex_unlock(&qemu_fair_mutex);
}

void qemu_mutex_lock_iothread(void)
{
    if (kvm_enabled()) {
        qemu_mutex_lock(&qemu_fair_mutex);
        qemu_mutex_lock(&qemu_global_mutex);
        qemu_mutex_unlock(&qemu_fair_mutex);
    } else
        qemu_signal_lock(100);
}

void qemu_mutex_unlock_iothread(void)
{
    qemu_mutex_unlock(&qemu_global_mutex);
}

static int all_vcpus_paused(void)
{
    CPUState *penv = first_cpu;

    while (penv) {
        if (!penv->stopped)
            return 0;
        penv = (CPUState *)penv->next_cpu;
    }

    return 1;
}

static void pause_all_vcpus(void)
{
    CPUState *penv = first_cpu;

    while (penv) {
        penv->stop = 1;
        qemu_thread_signal(penv->thread, SIGUSR1);
        qemu_cpu_kick(penv);
        penv = (CPUState *)penv->next_cpu;
    }

    while (!all_vcpus_paused()) {
        qemu_cond_timedwait(&qemu_pause_cond, &qemu_global_mutex, 100);
        penv = first_cpu;
        while (penv) {
            qemu_thread_signal(penv->thread, SIGUSR1);
            penv = (CPUState *)penv->next_cpu;
        }
    }
}

static void resume_all_vcpus(void)
{
    CPUState *penv = first_cpu;

    while (penv) {
        penv->stop = 0;
        penv->stopped = 0;
        qemu_thread_signal(penv->thread, SIGUSR1);
        qemu_cpu_kick(penv);
        penv = (CPUState *)penv->next_cpu;
    }
}

static void tcg_init_vcpu(void *_env)
{
    CPUState *env = _env;
    /* share a single thread for all cpus with TCG */
    if (!tcg_cpu_thread) {
        env->thread = qemu_mallocz(sizeof(QemuThread));
        env->halt_cond = qemu_mallocz(sizeof(QemuCond));
        qemu_cond_init(env->halt_cond);
        qemu_thread_create(env->thread, tcg_cpu_thread_fn, env);
        while (env->created == 0)
            qemu_cond_timedwait(&qemu_cpu_cond, &qemu_global_mutex, 100);
        tcg_cpu_thread = env->thread;
        tcg_halt_cond = env->halt_cond;
    } else {
        env->thread = tcg_cpu_thread;
        env->halt_cond = tcg_halt_cond;
    }
}

static void kvm_start_vcpu(CPUState *env)
{
    env->thread = qemu_mallocz(sizeof(QemuThread));
    env->halt_cond = qemu_mallocz(sizeof(QemuCond));
    qemu_cond_init(env->halt_cond);
    qemu_thread_create(env->thread, kvm_cpu_thread_fn, env);
    while (env->created == 0)
        qemu_cond_timedwait(&qemu_cpu_cond, &qemu_global_mutex, 100);
}

void qemu_init_vcpu(void *_env)
{
    CPUState *env = _env;

    env->nr_cores = smp_cores;
    env->nr_threads = smp_threads;
    if (kvm_enabled())
        kvm_start_vcpu(env);
    else
        tcg_init_vcpu(env);
}

void qemu_notify_event(void)
{
    qemu_event_increment();
}

void vm_stop(int reason)
{
    QemuThread me;
    qemu_thread_self(&me);

    if (!qemu_thread_equal(&me, &io_thread)) {
        qemu_system_vmstop_request(reason);
        /*
         * FIXME: should not return to device code in case
         * vm_stop() has been requested.
         */
        if (cpu_single_env) {
            cpu_exit(cpu_single_env);
            cpu_single_env->stop = 1;
        }
        return;
    }
    do_vm_stop(reason);
}

#endif


#ifdef _WIN32
static void host_main_loop_wait(int *timeout)
{
    int ret, ret2, i;
    PollingEntry *pe;


    /* XXX: need to suppress polling by better using win32 events */
    ret = 0;
    for(pe = first_polling_entry; pe != NULL; pe = pe->next) {
        ret |= pe->func(pe->opaque);
    }
    if (ret == 0) {
        int err;
        WaitObjects *w = &wait_objects;

        ret = WaitForMultipleObjects(w->num, w->events, FALSE, *timeout);
        if (WAIT_OBJECT_0 + 0 <= ret && ret <= WAIT_OBJECT_0 + w->num - 1) {
            if (w->func[ret - WAIT_OBJECT_0])
                w->func[ret - WAIT_OBJECT_0](w->opaque[ret - WAIT_OBJECT_0]);

            /* Check for additional signaled events */
            for(i = (ret - WAIT_OBJECT_0 + 1); i < w->num; i++) {

                /* Check if event is signaled */
                ret2 = WaitForSingleObject(w->events[i], 0);
                if(ret2 == WAIT_OBJECT_0) {
                    if (w->func[i])
                        w->func[i](w->opaque[i]);
                } else if (ret2 == WAIT_TIMEOUT) {
                } else {
                    err = GetLastError();
                    fprintf(stderr, "WaitForSingleObject error %d %d\n", i, err);
                }
            }
        } else if (ret == WAIT_TIMEOUT) {
        } else {
            err = GetLastError();
            fprintf(stderr, "WaitForMultipleObjects error %d %d\n", ret, err);
        }
    }

    *timeout = 0;
}
#else
static void host_main_loop_wait(int *timeout)
{
}
#endif

void main_loop_wait(int timeout)
{
    IOHandlerRecord *ioh;
    fd_set rfds, wfds, xfds;
    int ret, nfds;
    struct timeval tv;

    qemu_bh_update_timeout(&timeout);

    host_main_loop_wait(&timeout);

    /* poll any events */
    /* XXX: separate device handlers from system ones */
    nfds = -1;
    FD_ZERO(&rfds);
    FD_ZERO(&wfds);
    FD_ZERO(&xfds);
    for(ioh = first_io_handler; ioh != NULL; ioh = ioh->next) {
        if (ioh->deleted)
            continue;
        if (ioh->fd_read &&
            (!ioh->fd_read_poll ||
             ioh->fd_read_poll(ioh->opaque) != 0)) {
            FD_SET(ioh->fd, &rfds);
            if (ioh->fd > nfds)
                nfds = ioh->fd;
        }
        if (ioh->fd_write) {
            FD_SET(ioh->fd, &wfds);
            if (ioh->fd > nfds)
                nfds = ioh->fd;
        }
    }

    tv.tv_sec = timeout / 1000;
    tv.tv_usec = (timeout % 1000) * 1000;

    slirp_select_fill(&nfds, &rfds, &wfds, &xfds);

    qemu_mutex_unlock_iothread();
    ret = select(nfds + 1, &rfds, &wfds, &xfds, &tv);
    qemu_mutex_lock_iothread();
    if (ret > 0) {
        IOHandlerRecord **pioh;

        for(ioh = first_io_handler; ioh != NULL; ioh = ioh->next) {
            if (!ioh->deleted && ioh->fd_read && FD_ISSET(ioh->fd, &rfds)) {
                ioh->fd_read(ioh->opaque);
            }
            if (!ioh->deleted && ioh->fd_write && FD_ISSET(ioh->fd, &wfds)) {
                ioh->fd_write(ioh->opaque);
            }
        }

	/* remove deleted IO handlers */
	pioh = &first_io_handler;
	while (*pioh) {
            ioh = *pioh;
            if (ioh->deleted) {
                *pioh = ioh->next;
                qemu_free(ioh);
            } else
                pioh = &ioh->next;
        }
    }

    slirp_select_poll(&rfds, &wfds, &xfds, (ret < 0));

    /* rearm timer, if not periodic */
    if (alarm_timer->flags & ALARM_FLAG_EXPIRED) {
        alarm_timer->flags &= ~ALARM_FLAG_EXPIRED;
        qemu_rearm_alarm_timer(alarm_timer);
    }

    /* vm time timers */
    if (vm_running) {
        if (!cur_cpu || likely(!(cur_cpu->singlestep_enabled & SSTEP_NOTIMER)))
            qemu_run_timers(&active_timers[QEMU_CLOCK_VIRTUAL],
                            qemu_get_clock(vm_clock));
    }

    /* real time timers */
    qemu_run_timers(&active_timers[QEMU_CLOCK_REALTIME],
                    qemu_get_clock(rt_clock));

    qemu_run_timers(&active_timers[QEMU_CLOCK_HOST],
                    qemu_get_clock(host_clock));

    /* Check bottom-halves last in case any of the earlier events triggered
       them.  */
    qemu_bh_poll();

}

static int qemu_cpu_exec(CPUState *env)
{
    int ret;
#ifdef CONFIG_PROFILER
    int64_t ti;
#endif

#ifdef CONFIG_PROFILER
    ti = profile_getclock();
#endif
    if (use_icount) {
        int64_t count;
        int decr;
        qemu_icount -= (env->icount_decr.u16.low + env->icount_extra);
        env->icount_decr.u16.low = 0;
        env->icount_extra = 0;
        count = qemu_next_deadline();
        count = (count + (1 << icount_time_shift) - 1)
                >> icount_time_shift;
        qemu_icount += count;
        decr = (count > 0xffff) ? 0xffff : count;
        count -= decr;
        env->icount_decr.u16.low = decr;
        env->icount_extra = count;
    }
    ret = cpu_exec(env);
#ifdef CONFIG_PROFILER
    qemu_time += profile_getclock() - ti;
#endif
    if (use_icount) {
        /* Fold pending instructions back into the
           instruction counter, and clear the interrupt flag.  */
        qemu_icount -= (env->icount_decr.u16.low
                        + env->icount_extra);
        env->icount_decr.u32 = 0;
        env->icount_extra = 0;
    }
    return ret;
}

static void tcg_cpu_exec(void)
{
    int ret = 0;

    if (next_cpu == NULL)
        next_cpu = first_cpu;
    for (; next_cpu != NULL; next_cpu = next_cpu->next_cpu) {
        CPUState *env = cur_cpu = next_cpu;

        if (timer_alarm_pending) {
            timer_alarm_pending = 0;
            break;
        }
        if (cpu_can_run(env))
            ret = qemu_cpu_exec(env);
        else if (env->stop)
            break;

#ifdef MARSS_QEMU
        if (in_simulation)
          /* No need to run for other cpus */
          break;
#endif

        if (ret == EXCP_DEBUG) {
            gdb_set_stop_cpu(env);
            debug_requested = 1;
            break;
        }
    }
}

static int cpu_has_work(CPUState *env)
{
    if (env->stop)
        return 1;
    if (env->stopped)
        return 0;
    if (!env->halted)
        return 1;
    if (qemu_cpu_has_work(env))
        return 1;
    return 0;
}

static int tcg_has_work(void)
{
    CPUState *env;

    for (env = first_cpu; env != NULL; env = env->next_cpu)
        if (cpu_has_work(env))
            return 1;
    return 0;
}

static int qemu_calculate_timeout(void)
{
#ifndef CONFIG_IOTHREAD
    int timeout;

    if (!vm_running)
        timeout = 5000;
    else if (tcg_has_work())
        timeout = 0;
    else if (!use_icount)
        timeout = 5000;
    else {
     /* XXX: use timeout computed from timers */
        int64_t add;
        int64_t delta;
        /* Advance virtual time to the next event.  */
        if (use_icount == 1) {
            /* When not using an adaptive execution frequency
               we tend to get badly out of sync with real time,
               so just delay for a reasonable amount of time.  */
            delta = 0;
        } else {
            delta = cpu_get_icount() - cpu_get_clock();
        }
        if (delta > 0) {
            /* If virtual time is ahead of real time then just
               wait for IO.  */
            timeout = (delta / 1000000) + 1;
        } else {
            /* Wait for either IO to occur or the next
               timer event.  */
            add = qemu_next_deadline();
            /* We advance the timer before checking for IO.
               Limit the amount we advance so that early IO
               activity won't get the guest too far ahead.  */
            if (add > 10000000)
                add = 10000000;
            delta += add;
            add = (add + (1 << icount_time_shift) - 1)
                  >> icount_time_shift;
            qemu_icount += add;
            timeout = delta / 1000000;
            if (timeout < 0)
                timeout = 0;
        }
    }

    return timeout;
#else /* CONFIG_IOTHREAD */
    return 1000;
#endif
}

static int vm_can_run(void)
{
    if (powerdown_requested)
        return 0;
    if (reset_requested)
        return 0;
    if (shutdown_requested)
        return 0;
    if (debug_requested)
        return 0;
    return 1;
}

qemu_irq qemu_system_powerdown;

static void main_loop(void)
{
    int r;

#ifdef CONFIG_IOTHREAD
    qemu_system_ready = 1;
    qemu_cond_broadcast(&qemu_system_cond);
#endif

    for (;;) {
        do {
#ifdef MARSS_QEMU
            if (!vm_running && simulation_configured) {
                simulation_configured = 0;
                vm_start();
            }

            if (start_simulation) {
                in_simulation = 1;
                cpu_set_sim_ticks();
                start_simulation = 0;
            }

            ptl_check_ptlcall_queue();
#endif
#ifdef CONFIG_PROFILER
            int64_t ti;
#endif

#ifndef CONFIG_IOTHREAD
#ifdef MARSS_QEMU
            if(in_simulation) {
                cur_cpu = first_cpu;
                sim_cpu_exec();
            } else {
#endif
                tcg_cpu_exec();
#ifdef MARSS_QEMU
            }
#endif
#endif

#ifdef CONFIG_PROFILER
            ti = profile_getclock();
#endif
            main_loop_wait(qemu_calculate_timeout());
#ifdef CONFIG_PROFILER
            dev_time += profile_getclock() - ti;
#endif
        } while (vm_can_run());

        if (qemu_debug_requested()) {
            monitor_protocol_event(QEVENT_DEBUG, NULL);
            vm_stop(EXCP_DEBUG);
        }
        if (qemu_shutdown_requested()) {
            monitor_protocol_event(QEVENT_SHUTDOWN, NULL);
            if (no_shutdown) {
                vm_stop(0);
                no_shutdown = 0;
            } else
                break;
        }
        if (qemu_reset_requested()) {
            monitor_protocol_event(QEVENT_RESET, NULL);
            pause_all_vcpus();
            qemu_system_reset();
            resume_all_vcpus();
        }
        if (qemu_powerdown_requested()) {
            monitor_protocol_event(QEVENT_POWERDOWN, NULL);
            qemu_irq_raise(qemu_system_powerdown);
        }
        if ((r = qemu_vmstop_requested())) {
            monitor_protocol_event(QEVENT_STOP, NULL);
            vm_stop(r);
        }
    }
    pause_all_vcpus();
}

static void version(void)
{
    printf("QEMU PC emulator version " QEMU_VERSION QEMU_PKGVERSION ", Copyright (c) 2003-2008 Fabrice Bellard\n");
}

static void help(int exitcode)
{
    version();
    printf("usage: %s [options] [disk_image]\n"
           "\n"
           "'disk_image' is a raw hard image image for IDE hard disk 0\n"
           "\n"
<<<<<<< HEAD
#define DEF(option, opt_arg, opt_enum, opt_help)        \
           opt_help
#define DEFHEADING(text) stringify(text) "\n"
#include "qemu-options.h"
#undef DEF
#undef DEFHEADING
#undef GEN_DOCS
=======
           "Standard options:\n"
           "-h or -help     display this help and exit\n"
           "-M machine      select emulated machine (-M ? for list)\n"
           "-cpu cpu        select CPU (-cpu ? for list)\n"
           "-fda/-fdb file  use 'file' as floppy disk 0/1 image\n"
           "-hda/-hdb file  use 'file' as IDE hard disk 0/1 image\n"
           "-hdc/-hdd file  use 'file' as IDE hard disk 2/3 image\n"
           "-cdrom file     use 'file' as IDE cdrom image (cdrom is ide1 master)\n"
	   "-drive [file=file][,if=type][,bus=n][,unit=m][,media=d][,index=i]\n"
           "       [,cyls=c,heads=h,secs=s[,trans=t]][,snapshot=on|off]\n"
           "       [,cache=writethrough|writeback|none][,format=f][,serial=s]\n"
	   "                use 'file' as a drive image\n"
           "-mtdblock file  use 'file' as on-board Flash memory image\n"
           "-sd file        use 'file' as SecureDigital card image\n"
           "-pflash file    use 'file' as a parallel flash image\n"
           "-boot [a|c|d|n] boot on floppy (a), hard disk (c), CD-ROM (d), or network (n)\n"
           "-snapshot       write to temporary files instead of disk image files\n"
           "-m megs         set virtual RAM size to megs MB [default=%d]\n"
#ifndef _WIN32
           "-k language     use keyboard layout (for example \"fr\" for French)\n"
#endif
#ifdef MARSS_QEMU
           "-simconfig file         MARSS simulation configuration options\n"
#endif
#ifdef HAS_AUDIO
           "-audio-help     print list of audio drivers and their options\n"
           "-soundhw c1,... enable audio support\n"
           "                and only specified sound cards (comma separated list)\n"
           "                use -soundhw ? to get the list of supported cards\n"
           "                use -soundhw all to enable all of them\n"
#endif
           "-usb            enable the USB driver (will be the default soon)\n"
           "-usbdevice name add the host or guest USB device 'name'\n"
           "-name string    set the name of the guest\n"
           "-uuid %%08x-%%04x-%%04x-%%04x-%%012x\n"
           "                specify machine UUID\n"
           "\n"
           "Display options:\n"
           "-nographic      disable graphical output and redirect serial I/Os to console\n"
#ifdef CONFIG_CURSES
           "-curses         use a curses/ncurses interface instead of SDL\n"
#endif
#ifdef CONFIG_SDL
           "-no-frame       open SDL window without a frame and window decorations\n"
           "-alt-grab       use Ctrl-Alt-Shift to grab mouse (instead of Ctrl-Alt)\n"
           "-no-quit        disable SDL window close capability\n"
           "-sdl            enable SDL\n"
#endif
           "-portrait       rotate graphical output 90 deg left (only PXA LCD)\n"
           "-vga [std|cirrus|vmware|none]\n"
           "                select video card type\n"
           "-full-screen    start in full screen\n"
#if defined(TARGET_PPC) || defined(TARGET_SPARC)
           "-g WxH[xDEPTH]  Set the initial graphical resolution and depth\n"
#endif
           "-vnc display    start a VNC server on display\n"
           "\n"
           "Network options:\n"
           "-net nic[,vlan=n][,macaddr=addr][,model=type][,name=str]\n"
           "                create a new Network Interface Card and connect it to VLAN 'n'\n"
#ifdef CONFIG_SLIRP
           "-net user[,vlan=n][,name=str][,hostname=host]\n"
           "                connect the user mode network stack to VLAN 'n' and send\n"
           "                hostname 'host' to DHCP clients\n"
#endif
#ifdef _WIN32
           "-net tap[,vlan=n][,name=str],ifname=name\n"
           "                connect the host TAP network interface to VLAN 'n'\n"
#else
           "-net tap[,vlan=n][,name=str][,fd=h][,ifname=name][,script=file][,downscript=dfile]\n"
           "                connect the host TAP network interface to VLAN 'n' and use the\n"
           "                network scripts 'file' (default=%s)\n"
           "                and 'dfile' (default=%s);\n"
           "                use '[down]script=no' to disable script execution;\n"
           "                use 'fd=h' to connect to an already opened TAP interface\n"
#endif
           "-net socket[,vlan=n][,name=str][,fd=h][,listen=[host]:port][,connect=host:port]\n"
           "                connect the vlan 'n' to another VLAN using a socket connection\n"
           "-net socket[,vlan=n][,name=str][,fd=h][,mcast=maddr:port]\n"
           "                connect the vlan 'n' to multicast maddr and port\n"
#ifdef CONFIG_VDE
           "-net vde[,vlan=n][,name=str][,sock=socketpath][,port=n][,group=groupname][,mode=octalmode]\n"
           "                connect the vlan 'n' to port 'n' of a vde switch running\n"
           "                on host and listening for incoming connections on 'socketpath'.\n"
           "                Use group 'groupname' and mode 'octalmode' to change default\n"
           "                ownership and permissions for communication port.\n"
#endif
           "-net none       use it alone to have zero network devices; if no -net option\n"
           "                is provided, the default is '-net nic -net user'\n"
#ifdef CONFIG_SLIRP
           "-tftp dir       allow tftp access to files in dir [-net user]\n"
           "-bootp file     advertise file in BOOTP replies\n"
#ifndef _WIN32
           "-smb dir        allow SMB access to files in 'dir' [-net user]\n"
#endif
           "-redir [tcp|udp]:host-port:[guest-host]:guest-port\n"
           "                redirect TCP or UDP connections from host to guest [-net user]\n"
#endif
           "\n"
           "-bt hci,null    dumb bluetooth HCI - doesn't respond to commands\n"
           "-bt hci,host[:id]\n"
           "                use host's HCI with the given name\n"
           "-bt hci[,vlan=n]\n"
           "                emulate a standard HCI in virtual scatternet 'n'\n"
           "-bt vhci[,vlan=n]\n"
           "                add host computer to virtual scatternet 'n' using VHCI\n"
           "-bt device:dev[,vlan=n]\n"
           "                emulate a bluetooth device 'dev' in scatternet 'n'\n"
           "\n"
#ifdef TARGET_I386
           "\n"
           "i386 target only:\n"
           "-win2k-hack     use it when installing Windows 2000 to avoid a disk full bug\n"
           "-rtc-td-hack    use it to fix time drift in Windows ACPI HAL\n"
           "-no-fd-bootchk  disable boot signature checking for floppy disks\n"
           "-no-acpi        disable ACPI\n"
           "-no-hpet        disable HPET\n"
           "-acpitable [sig=str][,rev=n][,oem_id=str][,oem_table_id=str][,oem_rev=n][,asl_compiler_id=str][,asl_compiler_rev=n][,data=file1[:file2]...]\n"
           "                ACPI table description\n"
#endif
           "Linux boot specific:\n"
           "-kernel bzImage use 'bzImage' as kernel image\n"
           "-append cmdline use 'cmdline' as kernel command line\n"
           "-initrd file    use 'file' as initial ram disk\n"
           "\n"
           "Debug/Expert options:\n"
           "-serial dev     redirect the serial port to char device 'dev'\n"
           "-parallel dev   redirect the parallel port to char device 'dev'\n"
           "-monitor dev    redirect the monitor to char device 'dev'\n"
           "-pidfile file   write PID to 'file'\n"
           "-S              freeze CPU at startup (use 'c' to start execution)\n"
           "-s              wait gdb connection to port\n"
           "-p port         set gdb connection port [default=%s]\n"
           "-d item1,...    output log to %s (use -d ? for a list of log items)\n"
           "-hdachs c,h,s[,t]\n"
           "                force hard disk 0 physical geometry and the optional BIOS\n"
           "                translation (t=none or lba) (usually qemu can guess them)\n"
           "-L path         set the directory for the BIOS, VGA BIOS and keymaps\n"
           "-bios file      set the filename for the BIOS\n"
#ifdef USE_KQEMU
           "-kernel-kqemu   enable KQEMU full virtualization (default is user mode only)\n"
           "-no-kqemu       disable KQEMU kernel module usage\n"
#endif
#ifdef CONFIG_KVM
           "-enable-kvm     enable KVM full virtualization support\n"
#endif
           "-no-reboot      exit instead of rebooting\n"
           "-no-shutdown    stop before shutdown\n"
           "-loadvm [tag|id]\n"
           "                start right away with a saved state (loadvm in monitor)\n"
#ifndef _WIN32
	   "-daemonize      daemonize QEMU after initializing\n"
#endif
	   "-option-rom rom load a file, rom, into the option ROM space\n"
#if defined(TARGET_SPARC) || defined(TARGET_PPC)
           "-prom-env variable=value\n"
           "                set OpenBIOS nvram variables\n"
#endif
           "-clock          force the use of the given methods for timer alarm.\n"
           "                To see what timers are available use -clock ?\n"
           "-localtime      set the real time clock to local time [default=utc]\n"
           "-startdate      select initial date of the clock\n"
           "-icount [N|auto]\n"
           "                enable virtual instruction counter with 2^N clock ticks per instruction\n"
           "-echr chr       set terminal escape character instead of ctrl-a\n"
           "-virtioconsole c\n"
           "                set virtio console\n"
           "-show-cursor    show cursor\n"
#if defined(TARGET_ARM) || defined(TARGET_M68K)
           "-semihosting    semihosting mode\n"
#endif
#if defined(TARGET_ARM)
           "-old-param      old param mode\n"
#endif
           "-tb-size n      set TB size\n"
           "-incoming p     prepare for incoming migration, listen on port p\n"
#ifndef _WIN32
           "-chroot dir     Chroot to dir just before starting the VM.\n"
           "-runas user     Change to user id user just before starting the VM.\n"
#endif
>>>>>>> d37b0bfa
           "\n"
           "During emulation, the following keys are useful:\n"
           "ctrl-alt-f      toggle full screen\n"
           "ctrl-alt-n      switch to virtual console 'n'\n"
           "ctrl-alt        toggle mouse and keyboard grab\n"
           "\n"
           "When using -nographic, press 'ctrl-a h' to get some help.\n"
           ,
           "qemu",
           DEFAULT_RAM_SIZE,
#ifndef _WIN32
           DEFAULT_NETWORK_SCRIPT,
           DEFAULT_NETWORK_DOWN_SCRIPT,
#endif
           DEFAULT_GDBSTUB_PORT,
           "/tmp/qemu.log");
    exit(exitcode);
}

#define HAS_ARG 0x0001

enum {
<<<<<<< HEAD
#define DEF(option, opt_arg, opt_enum, opt_help)        \
    opt_enum,
#define DEFHEADING(text)
#include "qemu-options.h"
#undef DEF
#undef DEFHEADING
#undef GEN_DOCS
=======
    /* Please keep in synch with help, qemu_options[] and
       qemu-doc.texi */
    /* Standard options: */
    QEMU_OPTION_h,
    QEMU_OPTION_M,
    QEMU_OPTION_cpu,
    QEMU_OPTION_fda,
    QEMU_OPTION_fdb,
    QEMU_OPTION_hda,
    QEMU_OPTION_hdb,
    QEMU_OPTION_hdc,
    QEMU_OPTION_hdd,
    QEMU_OPTION_cdrom,
    QEMU_OPTION_drive,
    QEMU_OPTION_mtdblock,
    QEMU_OPTION_sd,
    QEMU_OPTION_pflash,
    QEMU_OPTION_boot,
    QEMU_OPTION_snapshot,
    QEMU_OPTION_m,
    QEMU_OPTION_k,
#ifdef MARSS_QEMU 
    QEMU_OPTION_simconfig,
#endif
    QEMU_OPTION_audio_help,
    QEMU_OPTION_soundhw,
    QEMU_OPTION_usb,
    QEMU_OPTION_usbdevice,
    QEMU_OPTION_name,
    QEMU_OPTION_uuid,

    /* Display options: */
    QEMU_OPTION_nographic,
    QEMU_OPTION_curses,
    QEMU_OPTION_no_frame,
    QEMU_OPTION_alt_grab,
    QEMU_OPTION_no_quit,
    QEMU_OPTION_sdl,
    QEMU_OPTION_portrait,
    QEMU_OPTION_vga,
    QEMU_OPTION_full_screen,
    QEMU_OPTION_g,
    QEMU_OPTION_vnc,

    /* Network options: */
    QEMU_OPTION_net,
    QEMU_OPTION_tftp,
    QEMU_OPTION_bootp,
    QEMU_OPTION_smb,
    QEMU_OPTION_redir,
    QEMU_OPTION_bt,

    /* i386 target only: */
    QEMU_OPTION_win2k_hack,
    QEMU_OPTION_rtc_td_hack,
    QEMU_OPTION_no_fd_bootchk,
    QEMU_OPTION_no_acpi,
    QEMU_OPTION_no_hpet,
    QEMU_OPTION_acpitable,

    /* Linux boot specific: */
    QEMU_OPTION_kernel,
    QEMU_OPTION_append,
    QEMU_OPTION_initrd,

    /* Debug/Expert options: */
    QEMU_OPTION_serial,
    QEMU_OPTION_parallel,
    QEMU_OPTION_monitor,
    QEMU_OPTION_pidfile,
    QEMU_OPTION_S,
    QEMU_OPTION_s,
    QEMU_OPTION_p,
    QEMU_OPTION_d,
    QEMU_OPTION_hdachs,
    QEMU_OPTION_L,
    QEMU_OPTION_bios,
    QEMU_OPTION_kernel_kqemu,
    QEMU_OPTION_no_kqemu,
    QEMU_OPTION_enable_kvm,
    QEMU_OPTION_no_reboot,
    QEMU_OPTION_no_shutdown,
    QEMU_OPTION_loadvm,
    QEMU_OPTION_daemonize,
    QEMU_OPTION_option_rom,
    QEMU_OPTION_prom_env,
    QEMU_OPTION_clock,
    QEMU_OPTION_localtime,
    QEMU_OPTION_startdate,
    QEMU_OPTION_icount,
    QEMU_OPTION_echr,
    QEMU_OPTION_virtiocon,
    QEMU_OPTION_show_cursor,
    QEMU_OPTION_semihosting,
    QEMU_OPTION_old_param,
    QEMU_OPTION_tb_size,
    QEMU_OPTION_incoming,
    QEMU_OPTION_chroot,
    QEMU_OPTION_runas,
>>>>>>> d37b0bfa
};

typedef struct QEMUOption {
    const char *name;
    int flags;
    int index;
} QEMUOption;

static const QEMUOption qemu_options[] = {
    { "h", 0, QEMU_OPTION_h },
<<<<<<< HEAD
#define DEF(option, opt_arg, opt_enum, opt_help)        \
    { option, opt_arg, opt_enum },
#define DEFHEADING(text)
#include "qemu-options.h"
#undef DEF
#undef DEFHEADING
#undef GEN_DOCS
=======
    { "help", 0, QEMU_OPTION_h },
    { "M", HAS_ARG, QEMU_OPTION_M },
    { "cpu", HAS_ARG, QEMU_OPTION_cpu },
    { "fda", HAS_ARG, QEMU_OPTION_fda },
    { "fdb", HAS_ARG, QEMU_OPTION_fdb },
    { "hda", HAS_ARG, QEMU_OPTION_hda },
    { "hdb", HAS_ARG, QEMU_OPTION_hdb },
    { "hdc", HAS_ARG, QEMU_OPTION_hdc },
    { "hdd", HAS_ARG, QEMU_OPTION_hdd },
    { "cdrom", HAS_ARG, QEMU_OPTION_cdrom },
    { "drive", HAS_ARG, QEMU_OPTION_drive },
    { "mtdblock", HAS_ARG, QEMU_OPTION_mtdblock },
    { "sd", HAS_ARG, QEMU_OPTION_sd },
    { "pflash", HAS_ARG, QEMU_OPTION_pflash },
    { "boot", HAS_ARG, QEMU_OPTION_boot },
    { "snapshot", 0, QEMU_OPTION_snapshot },
    { "m", HAS_ARG, QEMU_OPTION_m },
    { "k", HAS_ARG, QEMU_OPTION_k },
#ifdef MARSS_QEMU
    { "simconfig", HAS_ARG, QEMU_OPTION_simconfig },
#endif
#ifdef HAS_AUDIO
    { "audio-help", 0, QEMU_OPTION_audio_help },
    { "soundhw", HAS_ARG, QEMU_OPTION_soundhw },
#endif
    { "usb", 0, QEMU_OPTION_usb },
    { "usbdevice", HAS_ARG, QEMU_OPTION_usbdevice },
    { "name", HAS_ARG, QEMU_OPTION_name },
    { "uuid", HAS_ARG, QEMU_OPTION_uuid },

    /* Display options: */
    { "nographic", 0, QEMU_OPTION_nographic },
#ifdef CONFIG_CURSES
    { "curses", 0, QEMU_OPTION_curses },
#endif
#ifdef CONFIG_SDL
    { "no-frame", 0, QEMU_OPTION_no_frame },
    { "alt-grab", 0, QEMU_OPTION_alt_grab },
    { "no-quit", 0, QEMU_OPTION_no_quit },
    { "sdl", 0, QEMU_OPTION_sdl },
#endif
    { "portrait", 0, QEMU_OPTION_portrait },
    { "vga", HAS_ARG, QEMU_OPTION_vga },
    { "full-screen", 0, QEMU_OPTION_full_screen },
#if defined(TARGET_PPC) || defined(TARGET_SPARC)
    { "g", 1, QEMU_OPTION_g },
#endif
    { "vnc", HAS_ARG, QEMU_OPTION_vnc },

    /* Network options: */
    { "net", HAS_ARG, QEMU_OPTION_net},
#ifdef CONFIG_SLIRP
    { "tftp", HAS_ARG, QEMU_OPTION_tftp },
    { "bootp", HAS_ARG, QEMU_OPTION_bootp },
#ifndef _WIN32
    { "smb", HAS_ARG, QEMU_OPTION_smb },
#endif
    { "redir", HAS_ARG, QEMU_OPTION_redir },
#endif
    { "bt", HAS_ARG, QEMU_OPTION_bt },
#ifdef TARGET_I386
    /* i386 target only: */
    { "win2k-hack", 0, QEMU_OPTION_win2k_hack },
    { "rtc-td-hack", 0, QEMU_OPTION_rtc_td_hack },
    { "no-fd-bootchk", 0, QEMU_OPTION_no_fd_bootchk },
    { "no-acpi", 0, QEMU_OPTION_no_acpi },
    { "no-hpet", 0, QEMU_OPTION_no_hpet },
    { "acpitable", HAS_ARG, QEMU_OPTION_acpitable },
#endif

    /* Linux boot specific: */
    { "kernel", HAS_ARG, QEMU_OPTION_kernel },
    { "append", HAS_ARG, QEMU_OPTION_append },
    { "initrd", HAS_ARG, QEMU_OPTION_initrd },

    /* Debug/Expert options: */
    { "serial", HAS_ARG, QEMU_OPTION_serial },
    { "parallel", HAS_ARG, QEMU_OPTION_parallel },
    { "monitor", HAS_ARG, QEMU_OPTION_monitor },
    { "pidfile", HAS_ARG, QEMU_OPTION_pidfile },
    { "S", 0, QEMU_OPTION_S },
    { "s", 0, QEMU_OPTION_s },
    { "p", HAS_ARG, QEMU_OPTION_p },
    { "d", HAS_ARG, QEMU_OPTION_d },
    { "hdachs", HAS_ARG, QEMU_OPTION_hdachs },
    { "L", HAS_ARG, QEMU_OPTION_L },
    { "bios", HAS_ARG, QEMU_OPTION_bios },
#ifdef USE_KQEMU
    { "kernel-kqemu", 0, QEMU_OPTION_kernel_kqemu },
    { "no-kqemu", 0, QEMU_OPTION_no_kqemu },
#endif
#ifdef CONFIG_KVM
    { "enable-kvm", 0, QEMU_OPTION_enable_kvm },
#endif
    { "no-reboot", 0, QEMU_OPTION_no_reboot },
    { "no-shutdown", 0, QEMU_OPTION_no_shutdown },
    { "loadvm", HAS_ARG, QEMU_OPTION_loadvm },
    { "daemonize", 0, QEMU_OPTION_daemonize },
    { "option-rom", HAS_ARG, QEMU_OPTION_option_rom },
#if defined(TARGET_SPARC) || defined(TARGET_PPC)
    { "prom-env", HAS_ARG, QEMU_OPTION_prom_env },
#endif
    { "clock", HAS_ARG, QEMU_OPTION_clock },
    { "localtime", 0, QEMU_OPTION_localtime },
    { "startdate", HAS_ARG, QEMU_OPTION_startdate },
    { "icount", HAS_ARG, QEMU_OPTION_icount },
    { "echr", HAS_ARG, QEMU_OPTION_echr },
    { "virtioconsole", HAS_ARG, QEMU_OPTION_virtiocon },
    { "show-cursor", 0, QEMU_OPTION_show_cursor },
#if defined(TARGET_ARM) || defined(TARGET_M68K)
    { "semihosting", 0, QEMU_OPTION_semihosting },
#endif
#if defined(TARGET_ARM)
    { "old-param", 0, QEMU_OPTION_old_param },
#endif
    { "tb-size", HAS_ARG, QEMU_OPTION_tb_size },
    { "incoming", HAS_ARG, QEMU_OPTION_incoming },
    { "chroot", HAS_ARG, QEMU_OPTION_chroot },
    { "runas", HAS_ARG, QEMU_OPTION_runas },
>>>>>>> d37b0bfa
    { NULL },
};

#ifdef HAS_AUDIO
struct soundhw soundhw[] = {
#ifdef HAS_AUDIO_CHOICE
#if defined(TARGET_I386) || defined(TARGET_MIPS)
    {
        "pcspk",
        "PC speaker",
        0,
        1,
        { .init_isa = pcspk_audio_init }
    },
#endif

#ifdef CONFIG_SB16
    {
        "sb16",
        "Creative Sound Blaster 16",
        0,
        1,
        { .init_isa = SB16_init }
    },
#endif

#ifdef CONFIG_CS4231A
    {
        "cs4231a",
        "CS4231A",
        0,
        1,
        { .init_isa = cs4231a_init }
    },
#endif

#ifdef CONFIG_ADLIB
    {
        "adlib",
#ifdef HAS_YMF262
        "Yamaha YMF262 (OPL3)",
#else
        "Yamaha YM3812 (OPL2)",
#endif
        0,
        1,
        { .init_isa = Adlib_init }
    },
#endif

#ifdef CONFIG_GUS
    {
        "gus",
        "Gravis Ultrasound GF1",
        0,
        1,
        { .init_isa = GUS_init }
    },
#endif

#ifdef CONFIG_AC97
    {
        "ac97",
        "Intel 82801AA AC97 Audio",
        0,
        0,
        { .init_pci = ac97_init }
    },
#endif

#ifdef CONFIG_ES1370
    {
        "es1370",
        "ENSONIQ AudioPCI ES1370",
        0,
        0,
        { .init_pci = es1370_init }
    },
#endif

#endif /* HAS_AUDIO_CHOICE */

    { NULL, NULL, 0, 0, { NULL } }
};

static void select_soundhw (const char *optarg)
{
    struct soundhw *c;

    if (*optarg == '?') {
    show_valid_cards:

        printf ("Valid sound card names (comma separated):\n");
        for (c = soundhw; c->name; ++c) {
            printf ("%-11s %s\n", c->name, c->descr);
        }
        printf ("\n-soundhw all will enable all of the above\n");
        exit (*optarg != '?');
    }
    else {
        size_t l;
        const char *p;
        char *e;
        int bad_card = 0;

        if (!strcmp (optarg, "all")) {
            for (c = soundhw; c->name; ++c) {
                c->enabled = 1;
            }
            return;
        }

        p = optarg;
        while (*p) {
            e = strchr (p, ',');
            l = !e ? strlen (p) : (size_t) (e - p);

            for (c = soundhw; c->name; ++c) {
                if (!strncmp (c->name, p, l) && !c->name[l]) {
                    c->enabled = 1;
                    break;
                }
            }

            if (!c->name) {
                if (l > 80) {
                    fprintf (stderr,
                             "Unknown sound card name (too big to show)\n");
                }
                else {
                    fprintf (stderr, "Unknown sound card name `%.*s'\n",
                             (int) l, p);
                }
                bad_card = 1;
            }
            p += l + (e != NULL);
        }

        if (bad_card)
            goto show_valid_cards;
    }
}
#endif

static void select_vgahw (const char *p)
{
    const char *opts;

    default_vga = 0;
    vga_interface_type = VGA_NONE;
    if (strstart(p, "std", &opts)) {
        vga_interface_type = VGA_STD;
    } else if (strstart(p, "cirrus", &opts)) {
        vga_interface_type = VGA_CIRRUS;
    } else if (strstart(p, "vmware", &opts)) {
        vga_interface_type = VGA_VMWARE;
    } else if (strstart(p, "xenfb", &opts)) {
        vga_interface_type = VGA_XENFB;
    } else if (!strstart(p, "none", &opts)) {
    invalid_vga:
        fprintf(stderr, "Unknown vga type: %s\n", p);
        exit(1);
    }
    while (*opts) {
        const char *nextopt;

        if (strstart(opts, ",retrace=", &nextopt)) {
            opts = nextopt;
            if (strstart(opts, "dumb", &nextopt))
                vga_retrace_method = VGA_RETRACE_DUMB;
            else if (strstart(opts, "precise", &nextopt))
                vga_retrace_method = VGA_RETRACE_PRECISE;
            else goto invalid_vga;
        } else goto invalid_vga;
        opts = nextopt;
    }
}

#ifdef TARGET_I386
static int balloon_parse(const char *arg)
{
    QemuOpts *opts;

    if (strcmp(arg, "none") == 0) {
        return 0;
    }

    if (!strncmp(arg, "virtio", 6)) {
        if (arg[6] == ',') {
            /* have params -> parse them */
            opts = qemu_opts_parse(&qemu_device_opts, arg+7, NULL);
            if (!opts)
                return  -1;
        } else {
            /* create empty opts */
            opts = qemu_opts_create(&qemu_device_opts, NULL, 0);
        }
        qemu_opt_set(opts, "driver", "virtio-balloon-pci");
        return 0;
    }

    return -1;
}
#endif

#ifdef _WIN32
static BOOL WINAPI qemu_ctrl_handler(DWORD type)
{
    exit(STATUS_CONTROL_C_EXIT);
    return TRUE;
}
#endif

int qemu_uuid_parse(const char *str, uint8_t *uuid)
{
    int ret;

    if(strlen(str) != 36)
        return -1;

    ret = sscanf(str, UUID_FMT, &uuid[0], &uuid[1], &uuid[2], &uuid[3],
            &uuid[4], &uuid[5], &uuid[6], &uuid[7], &uuid[8], &uuid[9],
            &uuid[10], &uuid[11], &uuid[12], &uuid[13], &uuid[14], &uuid[15]);

    if(ret != 16)
        return -1;

#ifdef TARGET_I386
    smbios_add_field(1, offsetof(struct smbios_type_1, uuid), 16, uuid);
#endif

    return 0;
}

#ifndef _WIN32

static void termsig_handler(int signal)
{
    qemu_system_shutdown_request();
}

static void sigchld_handler(int signal)
{
    waitpid(-1, NULL, WNOHANG);
}

static void sighandler_setup(void)
{
    struct sigaction act;

    memset(&act, 0, sizeof(act));
    act.sa_handler = termsig_handler;
    sigaction(SIGINT,  &act, NULL);
    sigaction(SIGHUP,  &act, NULL);
    sigaction(SIGTERM, &act, NULL);

    act.sa_handler = sigchld_handler;
    act.sa_flags = SA_NOCLDSTOP;
    sigaction(SIGCHLD, &act, NULL);
}

#endif

#ifdef _WIN32
/* Look for support files in the same directory as the executable.  */
static char *find_datadir(const char *argv0)
{
    char *p;
    char buf[MAX_PATH];
    DWORD len;

    len = GetModuleFileName(NULL, buf, sizeof(buf) - 1);
    if (len == 0) {
        return NULL;
    }

    buf[len] = 0;
    p = buf + len - 1;
    while (p != buf && *p != '\\')
        p--;
    *p = 0;
    if (access(buf, R_OK) == 0) {
        return qemu_strdup(buf);
    }
    return NULL;
}
#else /* !_WIN32 */

/* Find a likely location for support files using the location of the binary.
   For installed binaries this will be "$bindir/../share/qemu".  When
   running from the build tree this will be "$bindir/../pc-bios".  */
#define SHARE_SUFFIX "/share/qemu"
#define BUILD_SUFFIX "/pc-bios"
static char *find_datadir(const char *argv0)
{
    char *dir;
    char *p = NULL;
    char *res;
    char buf[PATH_MAX];
    size_t max_len;

#if defined(__linux__)
    {
        int len;
        len = readlink("/proc/self/exe", buf, sizeof(buf) - 1);
        if (len > 0) {
            buf[len] = 0;
            p = buf;
        }
    }
#elif defined(__FreeBSD__)
    {
        int len;
        len = readlink("/proc/curproc/file", buf, sizeof(buf) - 1);
        if (len > 0) {
            buf[len] = 0;
            p = buf;
        }
    }
#endif
    /* If we don't have any way of figuring out the actual executable
       location then try argv[0].  */
    if (!p) {
        p = realpath(argv0, buf);
        if (!p) {
            return NULL;
        }
    }
    dir = dirname(p);
    dir = dirname(dir);

    max_len = strlen(dir) +
        MAX(strlen(SHARE_SUFFIX), strlen(BUILD_SUFFIX)) + 1;
    res = qemu_mallocz(max_len);
    snprintf(res, max_len, "%s%s", dir, SHARE_SUFFIX);
    if (access(res, R_OK)) {
        snprintf(res, max_len, "%s%s", dir, BUILD_SUFFIX);
        if (access(res, R_OK)) {
            qemu_free(res);
            res = NULL;
        }
    }

    return res;
}
#undef SHARE_SUFFIX
#undef BUILD_SUFFIX
#endif

char *qemu_find_file(int type, const char *name)
{
    int len;
    const char *subdir;
    char *buf;

    /* If name contains path separators then try it as a straight path.  */
    if ((strchr(name, '/') || strchr(name, '\\'))
        && access(name, R_OK) == 0) {
        return qemu_strdup(name);
    }
    switch (type) {
    case QEMU_FILE_TYPE_BIOS:
        subdir = "";
        break;
    case QEMU_FILE_TYPE_KEYMAP:
        subdir = "keymaps/";
        break;
    default:
        abort();
    }
    len = strlen(data_dir) + strlen(name) + strlen(subdir) + 2;
    buf = qemu_mallocz(len);
    snprintf(buf, len, "%s/%s%s", data_dir, subdir, name);
    if (access(buf, R_OK)) {
        qemu_free(buf);
        return NULL;
    }
    return buf;
}

static int device_init_func(QemuOpts *opts, void *opaque)
{
    DeviceState *dev;

    dev = qdev_device_add(opts);
    if (!dev)
        return -1;
    return 0;
}

static int chardev_init_func(QemuOpts *opts, void *opaque)
{
    CharDriverState *chr;

    chr = qemu_chr_open_opts(opts, NULL);
    if (!chr)
        return -1;
    return 0;
}

static int mon_init_func(QemuOpts *opts, void *opaque)
{
    CharDriverState *chr;
    const char *chardev;
    const char *mode;
    int flags;

    mode = qemu_opt_get(opts, "mode");
    if (mode == NULL) {
        mode = "readline";
    }
    if (strcmp(mode, "readline") == 0) {
        flags = MONITOR_USE_READLINE;
    } else if (strcmp(mode, "control") == 0) {
        flags = MONITOR_USE_CONTROL;
    } else {
        fprintf(stderr, "unknown monitor mode \"%s\"\n", mode);
        exit(1);
    }

    if (qemu_opt_get_bool(opts, "default", 0))
        flags |= MONITOR_IS_DEFAULT;

    chardev = qemu_opt_get(opts, "chardev");
    chr = qemu_chr_find(chardev);
    if (chr == NULL) {
        fprintf(stderr, "chardev \"%s\" not found\n", chardev);
        exit(1);
    }

    monitor_init(chr, flags);
    return 0;
}

static void monitor_parse(const char *optarg, const char *mode)
{
    static int monitor_device_index = 0;
    QemuOpts *opts;
    const char *p;
    char label[32];
    int def = 0;

    if (strstart(optarg, "chardev:", &p)) {
        snprintf(label, sizeof(label), "%s", p);
    } else {
        if (monitor_device_index) {
            snprintf(label, sizeof(label), "monitor%d",
                     monitor_device_index);
        } else {
            snprintf(label, sizeof(label), "monitor");
            def = 1;
        }
        opts = qemu_chr_parse_compat(label, optarg);
        if (!opts) {
            fprintf(stderr, "parse error: %s\n", optarg);
            exit(1);
        }
    }

    opts = qemu_opts_create(&qemu_mon_opts, label, 1);
    if (!opts) {
        fprintf(stderr, "duplicate chardev: %s\n", label);
        exit(1);
    }
    qemu_opt_set(opts, "mode", mode);
    qemu_opt_set(opts, "chardev", label);
    if (def)
        qemu_opt_set(opts, "default", "on");
    monitor_device_index++;
}

struct device_config {
    enum {
        DEV_USB,       /* -usbdevice     */
        DEV_BT,        /* -bt            */
        DEV_SERIAL,    /* -serial        */
        DEV_PARALLEL,  /* -parallel      */
        DEV_VIRTCON,   /* -virtioconsole */
    } type;
    const char *cmdline;
    QTAILQ_ENTRY(device_config) next;
};
QTAILQ_HEAD(, device_config) device_configs = QTAILQ_HEAD_INITIALIZER(device_configs);

static void add_device_config(int type, const char *cmdline)
{
    struct device_config *conf;

    conf = qemu_mallocz(sizeof(*conf));
    conf->type = type;
    conf->cmdline = cmdline;
    QTAILQ_INSERT_TAIL(&device_configs, conf, next);
}

static int foreach_device_config(int type, int (*func)(const char *cmdline))
{
    struct device_config *conf;
    int rc;

    QTAILQ_FOREACH(conf, &device_configs, next) {
        if (conf->type != type)
            continue;
        rc = func(conf->cmdline);
        if (0 != rc)
            return rc;
    }
    return 0;
}

static int serial_parse(const char *devname)
{
    static int index = 0;
    char label[32];

    if (strcmp(devname, "none") == 0)
        return 0;
    if (index == MAX_SERIAL_PORTS) {
        fprintf(stderr, "qemu: too many serial ports\n");
        exit(1);
    }
    snprintf(label, sizeof(label), "serial%d", index);
    serial_hds[index] = qemu_chr_open(label, devname, NULL);
    if (!serial_hds[index]) {
        fprintf(stderr, "qemu: could not open serial device '%s': %s\n",
                devname, strerror(errno));
        return -1;
    }
    index++;
    return 0;
}

static int parallel_parse(const char *devname)
{
    static int index = 0;
    char label[32];

    if (strcmp(devname, "none") == 0)
        return 0;
    if (index == MAX_PARALLEL_PORTS) {
        fprintf(stderr, "qemu: too many parallel ports\n");
        exit(1);
    }
    snprintf(label, sizeof(label), "parallel%d", index);
    parallel_hds[index] = qemu_chr_open(label, devname, NULL);
    if (!parallel_hds[index]) {
        fprintf(stderr, "qemu: could not open parallel device '%s': %s\n",
                devname, strerror(errno));
        return -1;
    }
    index++;
    return 0;
}

static int virtcon_parse(const char *devname)
{
    static int index = 0;
    char label[32];

    if (strcmp(devname, "none") == 0)
        return 0;
    if (index == MAX_VIRTIO_CONSOLES) {
        fprintf(stderr, "qemu: too many virtio consoles\n");
        exit(1);
    }
    snprintf(label, sizeof(label), "virtcon%d", index);
    virtcon_hds[index] = qemu_chr_open(label, devname, NULL);
    if (!virtcon_hds[index]) {
        fprintf(stderr, "qemu: could not open virtio console '%s': %s\n",
                devname, strerror(errno));
        return -1;
    }
    index++;
    return 0;
}

int main(int argc, char **argv, char **envp)
{
    const char *gdbstub_dev = NULL;
    uint32_t boot_devices_bitmap = 0;
    int i;
    int snapshot, linux_boot, net_boot;
    const char *initrd_filename;
    const char *kernel_filename, *kernel_cmdline;
    char boot_devices[33] = "cad"; /* default to HD->floppy->CD-ROM */
    DisplayState *ds;
    DisplayChangeListener *dcl;
    int cyls, heads, secs, translation;
    QemuOpts *hda_opts = NULL, *opts;
    int optind;
    const char *r, *optarg;
    const char *loadvm = NULL;
    QEMUMachine *machine;
    const char *cpu_model;
#ifndef _WIN32
    int fds[2];
#endif
    int tb_size;
    const char *pid_file = NULL;
    const char *incoming = NULL;
#ifndef _WIN32
    int fd = 0;
    struct passwd *pwd = NULL;
    const char *chroot_dir = NULL;
    const char *run_as = NULL;
#endif
    CPUState *env;
    int show_vnc_port = 0;

    init_clocks();

    qemu_errors_to_file(stderr);
    qemu_cache_utils_init(envp);

    QLIST_INIT (&vm_change_state_head);
#ifndef _WIN32
    {
        struct sigaction act;
        sigfillset(&act.sa_mask);
        act.sa_flags = 0;
        act.sa_handler = SIG_IGN;
        sigaction(SIGPIPE, &act, NULL);
    }
#else
    SetConsoleCtrlHandler(qemu_ctrl_handler, TRUE);
    /* Note: cpu_interrupt() is currently not SMP safe, so we force
       QEMU to run on a single CPU */
    {
        HANDLE h;
        DWORD mask, smask;
        int i;
        h = GetCurrentProcess();
        if (GetProcessAffinityMask(h, &mask, &smask)) {
            for(i = 0; i < 32; i++) {
                if (mask & (1 << i))
                    break;
            }
            if (i != 32) {
                mask = 1 << i;
                SetProcessAffinityMask(h, mask);
            }
        }
    }
#endif

    module_call_init(MODULE_INIT_MACHINE);
    machine = find_default_machine();
    cpu_model = NULL;
    initrd_filename = NULL;
    ram_size = 0;
    snapshot = 0;
    kernel_filename = NULL;
    kernel_cmdline = "";
    cyls = heads = secs = 0;
    translation = BIOS_ATA_TRANSLATION_AUTO;

    for (i = 0; i < MAX_NODES; i++) {
        node_mem[i] = 0;
        node_cpumask[i] = 0;
    }

    nb_numa_nodes = 0;
    nb_nics = 0;

    tb_size = 0;
    autostart= 1;

    optind = 1;
    for(;;) {
        if (optind >= argc)
            break;
        r = argv[optind];
        if (r[0] != '-') {
	    hda_opts = drive_add(argv[optind++], HD_ALIAS, 0);
        } else {
            const QEMUOption *popt;

            optind++;
            /* Treat --foo the same as -foo.  */
            if (r[1] == '-')
                r++;
            popt = qemu_options;
            for(;;) {
                if (!popt->name) {
                    fprintf(stderr, "%s: invalid option -- '%s'\n",
                            argv[0], r);
                    exit(1);
                }
                if (!strcmp(popt->name, r + 1))
                    break;
                popt++;
            }
            if (popt->flags & HAS_ARG) {
                if (optind >= argc) {
                    fprintf(stderr, "%s: option '%s' requires an argument\n",
                            argv[0], r);
                    exit(1);
                }
                optarg = argv[optind++];
            } else {
                optarg = NULL;
            }

            switch(popt->index) {
            case QEMU_OPTION_M:
                machine = find_machine(optarg);
                if (!machine) {
                    QEMUMachine *m;
                    printf("Supported machines are:\n");
                    for(m = first_machine; m != NULL; m = m->next) {
                        if (m->alias)
                            printf("%-10s %s (alias of %s)\n",
                                   m->alias, m->desc, m->name);
                        printf("%-10s %s%s\n",
                               m->name, m->desc,
                               m->is_default ? " (default)" : "");
                    }
                    exit(*optarg != '?');
                }
                break;
            case QEMU_OPTION_cpu:
                /* hw initialization will check this */
                if (*optarg == '?') {
/* XXX: implement xxx_cpu_list for targets that still miss it */
#if defined(cpu_list)
                    cpu_list(stdout, &fprintf);
#endif
                    exit(0);
                } else {
                    cpu_model = optarg;
                }
                break;
            case QEMU_OPTION_initrd:
                initrd_filename = optarg;
                break;
            case QEMU_OPTION_hda:
                if (cyls == 0)
                    hda_opts = drive_add(optarg, HD_ALIAS, 0);
                else
                    hda_opts = drive_add(optarg, HD_ALIAS
			     ",cyls=%d,heads=%d,secs=%d%s",
                             0, cyls, heads, secs,
                             translation == BIOS_ATA_TRANSLATION_LBA ?
                                 ",trans=lba" :
                             translation == BIOS_ATA_TRANSLATION_NONE ?
                                 ",trans=none" : "");
                 break;
            case QEMU_OPTION_hdb:
            case QEMU_OPTION_hdc:
            case QEMU_OPTION_hdd:
                drive_add(optarg, HD_ALIAS, popt->index - QEMU_OPTION_hda);
                break;
            case QEMU_OPTION_drive:
                drive_add(NULL, "%s", optarg);
	        break;
            case QEMU_OPTION_set:
                if (qemu_set_option(optarg) != 0)
                    exit(1);
	        break;
            case QEMU_OPTION_global:
                if (qemu_global_option(optarg) != 0)
                    exit(1);
	        break;
            case QEMU_OPTION_mtdblock:
                drive_add(optarg, MTD_ALIAS);
                break;
            case QEMU_OPTION_sd:
                drive_add(optarg, SD_ALIAS);
                break;
            case QEMU_OPTION_pflash:
                drive_add(optarg, PFLASH_ALIAS);
                break;
            case QEMU_OPTION_snapshot:
                snapshot = 1;
                break;
            case QEMU_OPTION_hdachs:
                {
                    const char *p;
                    p = optarg;
                    cyls = strtol(p, (char **)&p, 0);
                    if (cyls < 1 || cyls > 16383)
                        goto chs_fail;
                    if (*p != ',')
                        goto chs_fail;
                    p++;
                    heads = strtol(p, (char **)&p, 0);
                    if (heads < 1 || heads > 16)
                        goto chs_fail;
                    if (*p != ',')
                        goto chs_fail;
                    p++;
                    secs = strtol(p, (char **)&p, 0);
                    if (secs < 1 || secs > 63)
                        goto chs_fail;
                    if (*p == ',') {
                        p++;
                        if (!strcmp(p, "none"))
                            translation = BIOS_ATA_TRANSLATION_NONE;
                        else if (!strcmp(p, "lba"))
                            translation = BIOS_ATA_TRANSLATION_LBA;
                        else if (!strcmp(p, "auto"))
                            translation = BIOS_ATA_TRANSLATION_AUTO;
                        else
                            goto chs_fail;
                    } else if (*p != '\0') {
                    chs_fail:
                        fprintf(stderr, "qemu: invalid physical CHS format\n");
                        exit(1);
                    }
		    if (hda_opts != NULL) {
                        char num[16];
                        snprintf(num, sizeof(num), "%d", cyls);
                        qemu_opt_set(hda_opts, "cyls", num);
                        snprintf(num, sizeof(num), "%d", heads);
                        qemu_opt_set(hda_opts, "heads", num);
                        snprintf(num, sizeof(num), "%d", secs);
                        qemu_opt_set(hda_opts, "secs", num);
                        if (translation == BIOS_ATA_TRANSLATION_LBA)
                            qemu_opt_set(hda_opts, "trans", "lba");
                        if (translation == BIOS_ATA_TRANSLATION_NONE)
                            qemu_opt_set(hda_opts, "trans", "none");
                    }
                }
                break;
            case QEMU_OPTION_numa:
                if (nb_numa_nodes >= MAX_NODES) {
                    fprintf(stderr, "qemu: too many NUMA nodes\n");
                    exit(1);
                }
                numa_add(optarg);
                break;
            case QEMU_OPTION_nographic:
                display_type = DT_NOGRAPHIC;
                break;
#ifdef CONFIG_CURSES
            case QEMU_OPTION_curses:
                display_type = DT_CURSES;
                break;
#endif
            case QEMU_OPTION_portrait:
                graphic_rotate = 1;
                break;
            case QEMU_OPTION_kernel:
                kernel_filename = optarg;
                break;
            case QEMU_OPTION_append:
                kernel_cmdline = optarg;
                break;
            case QEMU_OPTION_cdrom:
                drive_add(optarg, CDROM_ALIAS);
                break;
            case QEMU_OPTION_boot:
                {
                    static const char * const params[] = {
                        "order", "once", "menu", NULL
                    };
                    char buf[sizeof(boot_devices)];
                    char *standard_boot_devices;
                    int legacy = 0;

                    if (!strchr(optarg, '=')) {
                        legacy = 1;
                        pstrcpy(buf, sizeof(buf), optarg);
                    } else if (check_params(buf, sizeof(buf), params, optarg) < 0) {
                        fprintf(stderr,
                                "qemu: unknown boot parameter '%s' in '%s'\n",
                                buf, optarg);
                        exit(1);
                    }

                    if (legacy ||
                        get_param_value(buf, sizeof(buf), "order", optarg)) {
                        boot_devices_bitmap = parse_bootdevices(buf);
                        pstrcpy(boot_devices, sizeof(boot_devices), buf);
                    }
                    if (!legacy) {
                        if (get_param_value(buf, sizeof(buf),
                                            "once", optarg)) {
                            boot_devices_bitmap |= parse_bootdevices(buf);
                            standard_boot_devices = qemu_strdup(boot_devices);
                            pstrcpy(boot_devices, sizeof(boot_devices), buf);
                            qemu_register_reset(restore_boot_devices,
                                                standard_boot_devices);
                        }
                        if (get_param_value(buf, sizeof(buf),
                                            "menu", optarg)) {
                            if (!strcmp(buf, "on")) {
                                boot_menu = 1;
                            } else if (!strcmp(buf, "off")) {
                                boot_menu = 0;
                            } else {
                                fprintf(stderr,
                                        "qemu: invalid option value '%s'\n",
                                        buf);
                                exit(1);
                            }
                        }
                    }
                }
                break;
            case QEMU_OPTION_fda:
            case QEMU_OPTION_fdb:
                drive_add(optarg, FD_ALIAS, popt->index - QEMU_OPTION_fda);
                break;
#ifdef TARGET_I386
            case QEMU_OPTION_no_fd_bootchk:
                fd_bootchk = 0;
                break;
#endif
            case QEMU_OPTION_netdev:
                if (net_client_parse(&qemu_netdev_opts, optarg) == -1) {
                    exit(1);
                }
                break;
            case QEMU_OPTION_net:
                if (net_client_parse(&qemu_net_opts, optarg) == -1) {
                    exit(1);
                }
                break;
#ifdef CONFIG_SLIRP
            case QEMU_OPTION_tftp:
                legacy_tftp_prefix = optarg;
                break;
            case QEMU_OPTION_bootp:
                legacy_bootp_filename = optarg;
                break;
#ifndef _WIN32
            case QEMU_OPTION_smb:
                if (net_slirp_smb(optarg) < 0)
                    exit(1);
                break;
#endif
            case QEMU_OPTION_redir:
                if (net_slirp_redir(optarg) < 0)
                    exit(1);
                break;
#endif
            case QEMU_OPTION_bt:
                add_device_config(DEV_BT, optarg);
                break;
#ifdef HAS_AUDIO
            case QEMU_OPTION_audio_help:
                AUD_help ();
                exit (0);
                break;
            case QEMU_OPTION_soundhw:
                select_soundhw (optarg);
                break;
#endif
            case QEMU_OPTION_h:
                help(0);
                break;
            case QEMU_OPTION_version:
                version();
                exit(0);
                break;
            case QEMU_OPTION_m: {
                uint64_t value;
                char *ptr;

                value = strtoul(optarg, &ptr, 10);
                switch (*ptr) {
                case 0: case 'M': case 'm':
                    value <<= 20;
                    break;
                case 'G': case 'g':
                    value <<= 30;
                    break;
                default:
                    fprintf(stderr, "qemu: invalid ram size: %s\n", optarg);
                    exit(1);
                }

                /* On 32-bit hosts, QEMU is limited by virtual address space */
                if (value > (2047 << 20) && HOST_LONG_BITS == 32) {
                    fprintf(stderr, "qemu: at most 2047 MB RAM can be simulated\n");
                    exit(1);
                }
                if (value != (uint64_t)(ram_addr_t)value) {
                    fprintf(stderr, "qemu: ram size too large\n");
                    exit(1);
                }
                ram_size = value;
                break;
            }
            case QEMU_OPTION_d:
                {
                    int mask;
                    const CPULogItem *item;

                    mask = cpu_str_to_log_mask(optarg);
                    if (!mask) {
                        printf("Log items (comma separated):\n");
                    for(item = cpu_log_items; item->mask != 0; item++) {
                        printf("%-10s %s\n", item->name, item->help);
                    }
                    exit(1);
                    }
                    cpu_set_log(mask);
                }
                break;
            case QEMU_OPTION_s:
                gdbstub_dev = "tcp::" DEFAULT_GDBSTUB_PORT;
                break;
            case QEMU_OPTION_gdb:
                gdbstub_dev = optarg;
                break;
            case QEMU_OPTION_L:
                data_dir = optarg;
                break;
            case QEMU_OPTION_bios:
                bios_name = optarg;
                break;
            case QEMU_OPTION_singlestep:
                singlestep = 1;
                break;
            case QEMU_OPTION_S:
                autostart = 0;
                break;
	    case QEMU_OPTION_k:
		keyboard_layout = optarg;
		break;
            case QEMU_OPTION_localtime:
                rtc_utc = 0;
                break;
            case QEMU_OPTION_vga:
                select_vgahw (optarg);
                break;
#if defined(TARGET_PPC) || defined(TARGET_SPARC)
            case QEMU_OPTION_g:
                {
                    const char *p;
                    int w, h, depth;
                    p = optarg;
                    w = strtol(p, (char **)&p, 10);
                    if (w <= 0) {
                    graphic_error:
                        fprintf(stderr, "qemu: invalid resolution or depth\n");
                        exit(1);
                    }
                    if (*p != 'x')
                        goto graphic_error;
                    p++;
                    h = strtol(p, (char **)&p, 10);
                    if (h <= 0)
                        goto graphic_error;
                    if (*p == 'x') {
                        p++;
                        depth = strtol(p, (char **)&p, 10);
                        if (depth != 8 && depth != 15 && depth != 16 &&
                            depth != 24 && depth != 32)
                            goto graphic_error;
                    } else if (*p == '\0') {
                        depth = graphic_depth;
                    } else {
                        goto graphic_error;
                    }

                    graphic_width = w;
                    graphic_height = h;
                    graphic_depth = depth;
                }
                break;
#endif
            case QEMU_OPTION_echr:
                {
                    char *r;
                    term_escape_char = strtol(optarg, &r, 0);
                    if (r == optarg)
                        printf("Bad argument to echr\n");
                    break;
                }
            case QEMU_OPTION_monitor:
                monitor_parse(optarg, "readline");
                default_monitor = 0;
                break;
            case QEMU_OPTION_qmp:
                monitor_parse(optarg, "control");
                default_monitor = 0;
                break;
            case QEMU_OPTION_mon:
                opts = qemu_opts_parse(&qemu_mon_opts, optarg, "chardev");
                if (!opts) {
                    fprintf(stderr, "parse error: %s\n", optarg);
                    exit(1);
                }
                default_monitor = 0;
                break;
            case QEMU_OPTION_chardev:
                opts = qemu_opts_parse(&qemu_chardev_opts, optarg, "backend");
                if (!opts) {
                    fprintf(stderr, "parse error: %s\n", optarg);
                    exit(1);
                }
                break;
            case QEMU_OPTION_serial:
                add_device_config(DEV_SERIAL, optarg);
                default_serial = 0;
                if (strncmp(optarg, "mon:", 4) == 0) {
                    default_monitor = 0;
                }
                break;
            case QEMU_OPTION_watchdog:
                if (watchdog) {
                    fprintf(stderr,
                            "qemu: only one watchdog option may be given\n");
                    return 1;
                }
                watchdog = optarg;
                break;
            case QEMU_OPTION_watchdog_action:
                if (select_watchdog_action(optarg) == -1) {
                    fprintf(stderr, "Unknown -watchdog-action parameter\n");
                    exit(1);
                }
                break;
            case QEMU_OPTION_virtiocon:
                add_device_config(DEV_VIRTCON, optarg);
                default_virtcon = 0;
                if (strncmp(optarg, "mon:", 4) == 0) {
                    default_monitor = 0;
                }
                break;
            case QEMU_OPTION_parallel:
                add_device_config(DEV_PARALLEL, optarg);
                default_parallel = 0;
                if (strncmp(optarg, "mon:", 4) == 0) {
                    default_monitor = 0;
                }
                break;
	    case QEMU_OPTION_loadvm:
		loadvm = optarg;
		break;
            case QEMU_OPTION_full_screen:
                full_screen = 1;
                break;
#ifdef CONFIG_SDL
            case QEMU_OPTION_no_frame:
                no_frame = 1;
                break;
            case QEMU_OPTION_alt_grab:
                alt_grab = 1;
                break;
            case QEMU_OPTION_ctrl_grab:
                ctrl_grab = 1;
                break;
            case QEMU_OPTION_no_quit:
                no_quit = 1;
                break;
            case QEMU_OPTION_sdl:
                display_type = DT_SDL;
                break;
#endif
            case QEMU_OPTION_pidfile:
                pid_file = optarg;
                break;
#ifdef TARGET_I386
            case QEMU_OPTION_win2k_hack:
                win2k_install_hack = 1;
                break;
            case QEMU_OPTION_rtc_td_hack:
                rtc_td_hack = 1;
                break;
            case QEMU_OPTION_acpitable:
                if(acpi_table_add(optarg) < 0) {
                    fprintf(stderr, "Wrong acpi table provided\n");
                    exit(1);
                }
                break;
            case QEMU_OPTION_smbios:
                if(smbios_entry_add(optarg) < 0) {
                    fprintf(stderr, "Wrong smbios provided\n");
                    exit(1);
                }
                break;
#endif
#ifdef CONFIG_KVM
            case QEMU_OPTION_enable_kvm:
                kvm_allowed = 1;
                break;
#endif
            case QEMU_OPTION_usb:
                usb_enabled = 1;
                break;
            case QEMU_OPTION_usbdevice:
                usb_enabled = 1;
                add_device_config(DEV_USB, optarg);
                break;
            case QEMU_OPTION_device:
                if (!qemu_opts_parse(&qemu_device_opts, optarg, "driver")) {
                    exit(1);
                }
                break;
#ifndef MARSS_QEMU
            case QEMU_OPTION_smp:
                smp_parse(optarg);
                if (smp_cpus < 1) {
                    fprintf(stderr, "Invalid number of CPUs\n");
                    exit(1);
                }
                if (max_cpus < smp_cpus) {
                    fprintf(stderr, "maxcpus must be equal to or greater than "
                            "smp\n");
                    exit(1);
                }
                if (max_cpus > 255) {
                    fprintf(stderr, "Unsupported number of maxcpus\n");
                    exit(1);
                }
                break;
#endif // MARSS_QEMU
	    case QEMU_OPTION_vnc:
                display_type = DT_VNC;
		vnc_display = optarg;
		break;
#ifdef TARGET_I386
            case QEMU_OPTION_no_acpi:
                acpi_enabled = 0;
                break;
            case QEMU_OPTION_no_hpet:
                no_hpet = 1;
                break;
            case QEMU_OPTION_balloon:
                if (balloon_parse(optarg) < 0) {
                    fprintf(stderr, "Unknown -balloon argument %s\n", optarg);
                    exit(1);
                }
                break;
#endif
            case QEMU_OPTION_no_reboot:
                no_reboot = 1;
                break;
            case QEMU_OPTION_no_shutdown:
                no_shutdown = 1;
                break;
            case QEMU_OPTION_show_cursor:
                cursor_hide = 0;
                break;
            case QEMU_OPTION_uuid:
                if(qemu_uuid_parse(optarg, qemu_uuid) < 0) {
                    fprintf(stderr, "Fail to parse UUID string."
                            " Wrong format.\n");
                    exit(1);
                }
                break;
#ifndef _WIN32
	    case QEMU_OPTION_daemonize:
		daemonize = 1;
		break;
#endif
	    case QEMU_OPTION_option_rom:
		if (nb_option_roms >= MAX_OPTION_ROMS) {
		    fprintf(stderr, "Too many option ROMs\n");
		    exit(1);
		}
		option_rom[nb_option_roms] = optarg;
		nb_option_roms++;
		break;
#if defined(TARGET_ARM) || defined(TARGET_M68K)
            case QEMU_OPTION_semihosting:
                semihosting_enabled = 1;
                break;
#endif
            case QEMU_OPTION_name:
                qemu_name = qemu_strdup(optarg);
		 {
		     char *p = strchr(qemu_name, ',');
		     if (p != NULL) {
		        *p++ = 0;
			if (strncmp(p, "process=", 8)) {
			    fprintf(stderr, "Unknown subargument %s to -name", p);
			    exit(1);
			}
			p += 8;
			set_proc_name(p);
		     }
		 }
                break;
#if defined(TARGET_SPARC) || defined(TARGET_PPC)
            case QEMU_OPTION_prom_env:
                if (nb_prom_envs >= MAX_PROM_ENVS) {
                    fprintf(stderr, "Too many prom variables\n");
                    exit(1);
                }
                prom_envs[nb_prom_envs] = optarg;
                nb_prom_envs++;
                break;
#endif
#ifdef TARGET_ARM
            case QEMU_OPTION_old_param:
                old_param = 1;
                break;
#endif
            case QEMU_OPTION_clock:
                configure_alarms(optarg);
                break;
            case QEMU_OPTION_startdate:
                configure_rtc_date_offset(optarg, 1);
                break;
            case QEMU_OPTION_rtc:
                opts = qemu_opts_parse(&qemu_rtc_opts, optarg, NULL);
                if (!opts) {
                    fprintf(stderr, "parse error: %s\n", optarg);
                    exit(1);
                }
                configure_rtc(opts);
                break;
            case QEMU_OPTION_tb_size:
                tb_size = strtol(optarg, NULL, 0);
                if (tb_size < 0)
                    tb_size = 0;
                break;
            case QEMU_OPTION_icount:
                use_icount = 1;
                if (strcmp(optarg, "auto") == 0) {
                    icount_time_shift = -1;
                } else {
                    icount_time_shift = strtol(optarg, NULL, 0);
                }
                break;
            case QEMU_OPTION_incoming:
                incoming = optarg;
                break;
            case QEMU_OPTION_nodefaults:
                default_serial = 0;
                default_parallel = 0;
                default_virtcon = 0;
                default_monitor = 0;
                default_vga = 0;
                default_net = 0;
                default_floppy = 0;
                default_cdrom = 0;
                default_sdcard = 0;
                break;
#ifndef _WIN32
            case QEMU_OPTION_chroot:
                chroot_dir = optarg;
                break;
            case QEMU_OPTION_runas:
                run_as = optarg;
                break;
<<<<<<< HEAD
#endif
#ifdef CONFIG_XEN
            case QEMU_OPTION_xen_domid:
                xen_domid = atoi(optarg);
                break;
            case QEMU_OPTION_xen_create:
                xen_mode = XEN_CREATE;
                break;
            case QEMU_OPTION_xen_attach:
                xen_mode = XEN_ATTACH;
                break;
#endif
            case QEMU_OPTION_readconfig:
                {
                    FILE *fp;
                    fp = fopen(optarg, "r");
                    if (fp == NULL) {
                        fprintf(stderr, "open %s: %s\n", optarg, strerror(errno));
                        exit(1);
                    }
                    if (qemu_config_parse(fp) != 0) {
                        exit(1);
                    }
                    fclose(fp);
                    break;
                }
            case QEMU_OPTION_writeconfig:
                {
                    FILE *fp;
                    if (strcmp(optarg, "-") == 0) {
                        fp = stdout;
                    } else {
                        fp = fopen(optarg, "w");
                        if (fp == NULL) {
                            fprintf(stderr, "open %s: %s\n", optarg, strerror(errno));
                            exit(1);
                        }
                    }
                    qemu_config_write(fp);
                    fclose(fp);
                    break;
                }
=======
#ifdef MARSS_QEMU
            case QEMU_OPTION_simconfig:
                ptl_config_from_file(optarg);
                break;
#endif
>>>>>>> d37b0bfa
            }
        }
    }

    /* If no data_dir is specified then try to find it relative to the
       executable path.  */
    if (!data_dir) {
        data_dir = find_datadir(argv[0]);
    }
    /* If all else fails use the install patch specified when building.  */
    if (!data_dir) {
        data_dir = CONFIG_QEMU_SHAREDIR;
    }

    /*
     * Default to max_cpus = smp_cpus, in case the user doesn't
     * specify a max_cpus value.
     */
    if (!max_cpus)
        max_cpus = smp_cpus;

    machine->max_cpus = machine->max_cpus ?: 1; /* Default to UP */
    if (smp_cpus > machine->max_cpus) {
        fprintf(stderr, "Number of SMP cpus requested (%d), exceeds max cpus "
                "supported by machine `%s' (%d)\n", smp_cpus,  machine->name,
                machine->max_cpus);
        exit(1);
    }

    qemu_opts_foreach(&qemu_device_opts, default_driver_check, NULL, 0);
    qemu_opts_foreach(&qemu_global_opts, default_driver_check, NULL, 0);

    if (machine->no_serial) {
        default_serial = 0;
    }
    if (machine->no_parallel) {
        default_parallel = 0;
    }
    if (!machine->use_virtcon) {
        default_virtcon = 0;
    }
    if (machine->no_vga) {
        default_vga = 0;
    }
    if (machine->no_floppy) {
        default_floppy = 0;
    }
    if (machine->no_cdrom) {
        default_cdrom = 0;
    }
    if (machine->no_sdcard) {
        default_sdcard = 0;
    }

    if (display_type == DT_NOGRAPHIC) {
        if (default_parallel)
            add_device_config(DEV_PARALLEL, "null");
        if (default_serial && default_monitor) {
            add_device_config(DEV_SERIAL, "mon:stdio");
        } else if (default_virtcon && default_monitor) {
            add_device_config(DEV_VIRTCON, "mon:stdio");
        } else {
            if (default_serial)
                add_device_config(DEV_SERIAL, "stdio");
            if (default_virtcon)
                add_device_config(DEV_VIRTCON, "stdio");
            if (default_monitor)
                monitor_parse("stdio", "readline");
        }
    } else {
        if (default_serial)
            add_device_config(DEV_SERIAL, "vc:80Cx24C");
        if (default_parallel)
            add_device_config(DEV_PARALLEL, "vc:80Cx24C");
        if (default_monitor)
            monitor_parse("vc:80Cx24C", "readline");
        if (default_virtcon)
            add_device_config(DEV_VIRTCON, "vc:80Cx24C");
    }
    if (default_vga)
        vga_interface_type = VGA_CIRRUS;

    if (qemu_opts_foreach(&qemu_chardev_opts, chardev_init_func, NULL, 1) != 0)
        exit(1);

#ifndef _WIN32
    if (daemonize) {
	pid_t pid;

	if (pipe(fds) == -1)
	    exit(1);

	pid = fork();
	if (pid > 0) {
	    uint8_t status;
	    ssize_t len;

	    close(fds[1]);

	again:
            len = read(fds[0], &status, 1);
            if (len == -1 && (errno == EINTR))
                goto again;

            if (len != 1)
                exit(1);
            else if (status == 1) {
                fprintf(stderr, "Could not acquire pidfile: %s\n", strerror(errno));
                exit(1);
            } else
                exit(0);
	} else if (pid < 0)
            exit(1);

	close(fds[0]);
	qemu_set_cloexec(fds[1]);

	setsid();

	pid = fork();
	if (pid > 0)
	    exit(0);
	else if (pid < 0)
	    exit(1);

	umask(027);

        signal(SIGTSTP, SIG_IGN);
        signal(SIGTTOU, SIG_IGN);
        signal(SIGTTIN, SIG_IGN);
    }

    if (pid_file && qemu_create_pidfile(pid_file) != 0) {
        if (daemonize) {
            uint8_t status = 1;
            write(fds[1], &status, 1);
        } else
            fprintf(stderr, "Could not acquire pid file: %s\n", strerror(errno));
        exit(1);
    }
#endif

    if (kvm_enabled()) {
        int ret;

        ret = kvm_init(smp_cpus);
        if (ret < 0) {
            fprintf(stderr, "failed to initialize KVM\n");
            exit(1);
        }
    } else {
        /* without kvm enabled, we can only support 4095 MB RAM */
        /*
         * if (ram_size > (4095UL << 20)) {
         *     fprintf(stderr, "qemu: without kvm support at most 4095 MB RAM can be simulated\n");
         *     exit(1);
         * }
         */
    }

    if (qemu_init_main_loop()) {
        fprintf(stderr, "qemu_init_main_loop failed\n");
        exit(1);
    }
    linux_boot = (kernel_filename != NULL);

    if (!linux_boot && *kernel_cmdline != '\0') {
        fprintf(stderr, "-append only allowed with -kernel option\n");
        exit(1);
    }

    if (!linux_boot && initrd_filename != NULL) {
        fprintf(stderr, "-initrd only allowed with -kernel option\n");
        exit(1);
    }

#ifndef _WIN32
    /* Win32 doesn't support line-buffering and requires size >= 2 */
    setvbuf(stdout, NULL, _IOLBF, 0);
#endif

    if (init_timer_alarm() < 0) {
        fprintf(stderr, "could not initialize alarm timer\n");
        exit(1);
    }
    if (use_icount && icount_time_shift < 0) {
        use_icount = 2;
        /* 125MIPS seems a reasonable initial guess at the guest speed.
           It will be corrected fairly quickly anyway.  */
        icount_time_shift = 3;
        init_icount_adjust();
    }

#ifdef _WIN32
    socket_init();
#endif

    if (net_init_clients() < 0) {
        exit(1);
    }

    net_boot = (boot_devices_bitmap >> ('n' - 'a')) & 0xF;
    net_set_boot_mask(net_boot);

    /* init the bluetooth world */
    if (foreach_device_config(DEV_BT, bt_parse))
        exit(1);

    /* init the memory */
    if (ram_size == 0)
        ram_size = DEFAULT_RAM_SIZE * 1024 * 1024;

    /* init the dynamic translator */
    cpu_exec_init_all(tb_size * 1024 * 1024);

    bdrv_init_with_whitelist();

    blk_mig_init();

    if (default_cdrom) {
        /* we always create the cdrom drive, even if no disk is there */
        drive_add(NULL, CDROM_ALIAS);
    }

    if (default_floppy) {
        /* we always create at least one floppy */
        drive_add(NULL, FD_ALIAS, 0);
    }

    if (default_sdcard) {
        /* we always create one sd slot, even if no card is in it */
        drive_add(NULL, SD_ALIAS);
    }

    /* open the virtual block devices */
    if (snapshot)
        qemu_opts_foreach(&qemu_drive_opts, drive_enable_snapshot, NULL, 0);
    if (qemu_opts_foreach(&qemu_drive_opts, drive_init_func, machine, 1) != 0)
        exit(1);

    vmstate_register(0, &vmstate_timers ,&timers_state);
    register_savevm_live("ram", 0, 3, NULL, ram_save_live, NULL,
                         ram_load, NULL);

    if (nb_numa_nodes > 0) {
        int i;

        if (nb_numa_nodes > smp_cpus) {
            nb_numa_nodes = smp_cpus;
        }

        /* If no memory size if given for any node, assume the default case
         * and distribute the available memory equally across all nodes
         */
        for (i = 0; i < nb_numa_nodes; i++) {
            if (node_mem[i] != 0)
                break;
        }
        if (i == nb_numa_nodes) {
            uint64_t usedmem = 0;

            /* On Linux, the each node's border has to be 8MB aligned,
             * the final node gets the rest.
             */
            for (i = 0; i < nb_numa_nodes - 1; i++) {
                node_mem[i] = (ram_size / nb_numa_nodes) & ~((1 << 23UL) - 1);
                usedmem += node_mem[i];
            }
            node_mem[i] = ram_size - usedmem;
        }

        for (i = 0; i < nb_numa_nodes; i++) {
            if (node_cpumask[i] != 0)
                break;
        }
        /* assigning the VCPUs round-robin is easier to implement, guest OSes
         * must cope with this anyway, because there are BIOSes out there in
         * real machines which also use this scheme.
         */
        if (i == nb_numa_nodes) {
            for (i = 0; i < smp_cpus; i++) {
                node_cpumask[i % nb_numa_nodes] |= 1 << i;
            }
        }
    }

    if (foreach_device_config(DEV_SERIAL, serial_parse) < 0)
        exit(1);
    if (foreach_device_config(DEV_PARALLEL, parallel_parse) < 0)
        exit(1);
    if (foreach_device_config(DEV_VIRTCON, virtcon_parse) < 0)
        exit(1);

    module_call_init(MODULE_INIT_DEVICE);

    if (watchdog) {
        i = select_watchdog(watchdog);
        if (i > 0)
            exit (i == 1 ? 1 : 0);
    }

    if (machine->compat_props) {
        qdev_prop_register_global_list(machine->compat_props);
    }
    qemu_add_globals();

    machine->init(ram_size, boot_devices,
                  kernel_filename, kernel_cmdline, initrd_filename, cpu_model);


#ifndef _WIN32
    /* must be after terminal init, SDL library changes signal handlers */
    sighandler_setup();
#endif

    for (env = first_cpu; env != NULL; env = env->next_cpu) {
        for (i = 0; i < nb_numa_nodes; i++) {
            if (node_cpumask[i] & (1 << env->cpu_index)) {
                env->numa_node = i;
            }
        }
    }

    current_machine = machine;

    /* init USB devices */
    if (usb_enabled) {
        if (foreach_device_config(DEV_USB, usb_parse) < 0)
            exit(1);
    }

    /* init generic devices */
    if (qemu_opts_foreach(&qemu_device_opts, device_init_func, NULL, 1) != 0)
        exit(1);

    net_check_clients();

    if (!display_state)
        dumb_display_init();
    /* just use the first displaystate for the moment */
    ds = display_state;

    if (display_type == DT_DEFAULT) {
#if defined(CONFIG_SDL) || defined(CONFIG_COCOA)
        display_type = DT_SDL;
#else
        display_type = DT_VNC;
        vnc_display = "localhost:0,to=99";
        show_vnc_port = 1;
#endif
    }


    switch (display_type) {
    case DT_NOGRAPHIC:
        break;
#if defined(CONFIG_CURSES)
    case DT_CURSES:
        curses_display_init(ds, full_screen);
        break;
#endif
#if defined(CONFIG_SDL)
    case DT_SDL:
        sdl_display_init(ds, full_screen, no_frame);
        break;
#elif defined(CONFIG_COCOA)
    case DT_SDL:
        cocoa_display_init(ds, full_screen);
        break;
#endif
    case DT_VNC:
        vnc_display_init(ds);
        if (vnc_display_open(ds, vnc_display) < 0)
            exit(1);

        if (show_vnc_port) {
            printf("VNC server running on `%s'\n", vnc_display_local_addr(ds));
        }
        break;
    default:
        break;
    }
    dpy_resize(ds);

    dcl = ds->listeners;
    while (dcl != NULL) {
        if (dcl->dpy_refresh != NULL) {
            ds->gui_timer = qemu_new_timer(rt_clock, gui_update, ds);
            qemu_mod_timer(ds->gui_timer, qemu_get_clock(rt_clock));
        }
        dcl = dcl->next;
    }

    if (display_type == DT_NOGRAPHIC || display_type == DT_VNC) {
        nographic_timer = qemu_new_timer(rt_clock, nographic_update, NULL);
        qemu_mod_timer(nographic_timer, qemu_get_clock(rt_clock));
    }

    text_consoles_set_display(display_state);

    if (qemu_opts_foreach(&qemu_mon_opts, mon_init_func, NULL, 1) != 0)
        exit(1);

    if (gdbstub_dev && gdbserver_start(gdbstub_dev) < 0) {
        fprintf(stderr, "qemu: could not open gdbserver on device '%s'\n",
                gdbstub_dev);
        exit(1);
    }

    qdev_machine_creation_done();

    if (rom_load_all() != 0) {
        fprintf(stderr, "rom loading failed\n");
        exit(1);
    }

    qemu_system_reset();
    if (loadvm) {
        if (load_vmstate(cur_mon, loadvm) < 0) {
            autostart = 0;
        }
    }

    if (incoming) {
        qemu_start_incoming_migration(incoming);
    } else if (autostart) {
        vm_start();
    }

#ifndef _WIN32
    if (daemonize) {
	uint8_t status = 0;
	ssize_t len;

    again1:
	len = write(fds[1], &status, 1);
	if (len == -1 && (errno == EINTR))
	    goto again1;

	if (len != 1)
	    exit(1);

	chdir("/");
	TFR(fd = qemu_open("/dev/null", O_RDWR));
	if (fd == -1)
	    exit(1);
    }

    if (run_as) {
        pwd = getpwnam(run_as);
        if (!pwd) {
            fprintf(stderr, "User \"%s\" doesn't exist\n", run_as);
            exit(1);
        }
    }

    if (chroot_dir) {
        if (chroot(chroot_dir) < 0) {
            fprintf(stderr, "chroot failed\n");
            exit(1);
        }
        chdir("/");
    }

    if (run_as) {
        if (setgid(pwd->pw_gid) < 0) {
            fprintf(stderr, "Failed to setgid(%d)\n", pwd->pw_gid);
            exit(1);
        }
        if (setuid(pwd->pw_uid) < 0) {
            fprintf(stderr, "Failed to setuid(%d)\n", pwd->pw_uid);
            exit(1);
        }
        if (setuid(0) != -1) {
            fprintf(stderr, "Dropping privileges failed\n");
            exit(1);
        }
    }

    if (daemonize) {
        dup2(fd, 0);
        dup2(fd, 1);
        dup2(fd, 2);

        close(fd);
    }
#endif

    main_loop();
    quit_timers();
    net_cleanup();

    return 0;
}<|MERGE_RESOLUTION|>--- conflicted
+++ resolved
@@ -4303,7 +4303,6 @@
            "\n"
            "'disk_image' is a raw hard image image for IDE hard disk 0\n"
            "\n"
-<<<<<<< HEAD
 #define DEF(option, opt_arg, opt_enum, opt_help)        \
            opt_help
 #define DEFHEADING(text) stringify(text) "\n"
@@ -4311,188 +4310,6 @@
 #undef DEF
 #undef DEFHEADING
 #undef GEN_DOCS
-=======
-           "Standard options:\n"
-           "-h or -help     display this help and exit\n"
-           "-M machine      select emulated machine (-M ? for list)\n"
-           "-cpu cpu        select CPU (-cpu ? for list)\n"
-           "-fda/-fdb file  use 'file' as floppy disk 0/1 image\n"
-           "-hda/-hdb file  use 'file' as IDE hard disk 0/1 image\n"
-           "-hdc/-hdd file  use 'file' as IDE hard disk 2/3 image\n"
-           "-cdrom file     use 'file' as IDE cdrom image (cdrom is ide1 master)\n"
-	   "-drive [file=file][,if=type][,bus=n][,unit=m][,media=d][,index=i]\n"
-           "       [,cyls=c,heads=h,secs=s[,trans=t]][,snapshot=on|off]\n"
-           "       [,cache=writethrough|writeback|none][,format=f][,serial=s]\n"
-	   "                use 'file' as a drive image\n"
-           "-mtdblock file  use 'file' as on-board Flash memory image\n"
-           "-sd file        use 'file' as SecureDigital card image\n"
-           "-pflash file    use 'file' as a parallel flash image\n"
-           "-boot [a|c|d|n] boot on floppy (a), hard disk (c), CD-ROM (d), or network (n)\n"
-           "-snapshot       write to temporary files instead of disk image files\n"
-           "-m megs         set virtual RAM size to megs MB [default=%d]\n"
-#ifndef _WIN32
-           "-k language     use keyboard layout (for example \"fr\" for French)\n"
-#endif
-#ifdef MARSS_QEMU
-           "-simconfig file         MARSS simulation configuration options\n"
-#endif
-#ifdef HAS_AUDIO
-           "-audio-help     print list of audio drivers and their options\n"
-           "-soundhw c1,... enable audio support\n"
-           "                and only specified sound cards (comma separated list)\n"
-           "                use -soundhw ? to get the list of supported cards\n"
-           "                use -soundhw all to enable all of them\n"
-#endif
-           "-usb            enable the USB driver (will be the default soon)\n"
-           "-usbdevice name add the host or guest USB device 'name'\n"
-           "-name string    set the name of the guest\n"
-           "-uuid %%08x-%%04x-%%04x-%%04x-%%012x\n"
-           "                specify machine UUID\n"
-           "\n"
-           "Display options:\n"
-           "-nographic      disable graphical output and redirect serial I/Os to console\n"
-#ifdef CONFIG_CURSES
-           "-curses         use a curses/ncurses interface instead of SDL\n"
-#endif
-#ifdef CONFIG_SDL
-           "-no-frame       open SDL window without a frame and window decorations\n"
-           "-alt-grab       use Ctrl-Alt-Shift to grab mouse (instead of Ctrl-Alt)\n"
-           "-no-quit        disable SDL window close capability\n"
-           "-sdl            enable SDL\n"
-#endif
-           "-portrait       rotate graphical output 90 deg left (only PXA LCD)\n"
-           "-vga [std|cirrus|vmware|none]\n"
-           "                select video card type\n"
-           "-full-screen    start in full screen\n"
-#if defined(TARGET_PPC) || defined(TARGET_SPARC)
-           "-g WxH[xDEPTH]  Set the initial graphical resolution and depth\n"
-#endif
-           "-vnc display    start a VNC server on display\n"
-           "\n"
-           "Network options:\n"
-           "-net nic[,vlan=n][,macaddr=addr][,model=type][,name=str]\n"
-           "                create a new Network Interface Card and connect it to VLAN 'n'\n"
-#ifdef CONFIG_SLIRP
-           "-net user[,vlan=n][,name=str][,hostname=host]\n"
-           "                connect the user mode network stack to VLAN 'n' and send\n"
-           "                hostname 'host' to DHCP clients\n"
-#endif
-#ifdef _WIN32
-           "-net tap[,vlan=n][,name=str],ifname=name\n"
-           "                connect the host TAP network interface to VLAN 'n'\n"
-#else
-           "-net tap[,vlan=n][,name=str][,fd=h][,ifname=name][,script=file][,downscript=dfile]\n"
-           "                connect the host TAP network interface to VLAN 'n' and use the\n"
-           "                network scripts 'file' (default=%s)\n"
-           "                and 'dfile' (default=%s);\n"
-           "                use '[down]script=no' to disable script execution;\n"
-           "                use 'fd=h' to connect to an already opened TAP interface\n"
-#endif
-           "-net socket[,vlan=n][,name=str][,fd=h][,listen=[host]:port][,connect=host:port]\n"
-           "                connect the vlan 'n' to another VLAN using a socket connection\n"
-           "-net socket[,vlan=n][,name=str][,fd=h][,mcast=maddr:port]\n"
-           "                connect the vlan 'n' to multicast maddr and port\n"
-#ifdef CONFIG_VDE
-           "-net vde[,vlan=n][,name=str][,sock=socketpath][,port=n][,group=groupname][,mode=octalmode]\n"
-           "                connect the vlan 'n' to port 'n' of a vde switch running\n"
-           "                on host and listening for incoming connections on 'socketpath'.\n"
-           "                Use group 'groupname' and mode 'octalmode' to change default\n"
-           "                ownership and permissions for communication port.\n"
-#endif
-           "-net none       use it alone to have zero network devices; if no -net option\n"
-           "                is provided, the default is '-net nic -net user'\n"
-#ifdef CONFIG_SLIRP
-           "-tftp dir       allow tftp access to files in dir [-net user]\n"
-           "-bootp file     advertise file in BOOTP replies\n"
-#ifndef _WIN32
-           "-smb dir        allow SMB access to files in 'dir' [-net user]\n"
-#endif
-           "-redir [tcp|udp]:host-port:[guest-host]:guest-port\n"
-           "                redirect TCP or UDP connections from host to guest [-net user]\n"
-#endif
-           "\n"
-           "-bt hci,null    dumb bluetooth HCI - doesn't respond to commands\n"
-           "-bt hci,host[:id]\n"
-           "                use host's HCI with the given name\n"
-           "-bt hci[,vlan=n]\n"
-           "                emulate a standard HCI in virtual scatternet 'n'\n"
-           "-bt vhci[,vlan=n]\n"
-           "                add host computer to virtual scatternet 'n' using VHCI\n"
-           "-bt device:dev[,vlan=n]\n"
-           "                emulate a bluetooth device 'dev' in scatternet 'n'\n"
-           "\n"
-#ifdef TARGET_I386
-           "\n"
-           "i386 target only:\n"
-           "-win2k-hack     use it when installing Windows 2000 to avoid a disk full bug\n"
-           "-rtc-td-hack    use it to fix time drift in Windows ACPI HAL\n"
-           "-no-fd-bootchk  disable boot signature checking for floppy disks\n"
-           "-no-acpi        disable ACPI\n"
-           "-no-hpet        disable HPET\n"
-           "-acpitable [sig=str][,rev=n][,oem_id=str][,oem_table_id=str][,oem_rev=n][,asl_compiler_id=str][,asl_compiler_rev=n][,data=file1[:file2]...]\n"
-           "                ACPI table description\n"
-#endif
-           "Linux boot specific:\n"
-           "-kernel bzImage use 'bzImage' as kernel image\n"
-           "-append cmdline use 'cmdline' as kernel command line\n"
-           "-initrd file    use 'file' as initial ram disk\n"
-           "\n"
-           "Debug/Expert options:\n"
-           "-serial dev     redirect the serial port to char device 'dev'\n"
-           "-parallel dev   redirect the parallel port to char device 'dev'\n"
-           "-monitor dev    redirect the monitor to char device 'dev'\n"
-           "-pidfile file   write PID to 'file'\n"
-           "-S              freeze CPU at startup (use 'c' to start execution)\n"
-           "-s              wait gdb connection to port\n"
-           "-p port         set gdb connection port [default=%s]\n"
-           "-d item1,...    output log to %s (use -d ? for a list of log items)\n"
-           "-hdachs c,h,s[,t]\n"
-           "                force hard disk 0 physical geometry and the optional BIOS\n"
-           "                translation (t=none or lba) (usually qemu can guess them)\n"
-           "-L path         set the directory for the BIOS, VGA BIOS and keymaps\n"
-           "-bios file      set the filename for the BIOS\n"
-#ifdef USE_KQEMU
-           "-kernel-kqemu   enable KQEMU full virtualization (default is user mode only)\n"
-           "-no-kqemu       disable KQEMU kernel module usage\n"
-#endif
-#ifdef CONFIG_KVM
-           "-enable-kvm     enable KVM full virtualization support\n"
-#endif
-           "-no-reboot      exit instead of rebooting\n"
-           "-no-shutdown    stop before shutdown\n"
-           "-loadvm [tag|id]\n"
-           "                start right away with a saved state (loadvm in monitor)\n"
-#ifndef _WIN32
-	   "-daemonize      daemonize QEMU after initializing\n"
-#endif
-	   "-option-rom rom load a file, rom, into the option ROM space\n"
-#if defined(TARGET_SPARC) || defined(TARGET_PPC)
-           "-prom-env variable=value\n"
-           "                set OpenBIOS nvram variables\n"
-#endif
-           "-clock          force the use of the given methods for timer alarm.\n"
-           "                To see what timers are available use -clock ?\n"
-           "-localtime      set the real time clock to local time [default=utc]\n"
-           "-startdate      select initial date of the clock\n"
-           "-icount [N|auto]\n"
-           "                enable virtual instruction counter with 2^N clock ticks per instruction\n"
-           "-echr chr       set terminal escape character instead of ctrl-a\n"
-           "-virtioconsole c\n"
-           "                set virtio console\n"
-           "-show-cursor    show cursor\n"
-#if defined(TARGET_ARM) || defined(TARGET_M68K)
-           "-semihosting    semihosting mode\n"
-#endif
-#if defined(TARGET_ARM)
-           "-old-param      old param mode\n"
-#endif
-           "-tb-size n      set TB size\n"
-           "-incoming p     prepare for incoming migration, listen on port p\n"
-#ifndef _WIN32
-           "-chroot dir     Chroot to dir just before starting the VM.\n"
-           "-runas user     Change to user id user just before starting the VM.\n"
-#endif
->>>>>>> d37b0bfa
            "\n"
            "During emulation, the following keys are useful:\n"
            "ctrl-alt-f      toggle full screen\n"
@@ -4515,7 +4332,6 @@
 #define HAS_ARG 0x0001
 
 enum {
-<<<<<<< HEAD
 #define DEF(option, opt_arg, opt_enum, opt_help)        \
     opt_enum,
 #define DEFHEADING(text)
@@ -4523,107 +4339,6 @@
 #undef DEF
 #undef DEFHEADING
 #undef GEN_DOCS
-=======
-    /* Please keep in synch with help, qemu_options[] and
-       qemu-doc.texi */
-    /* Standard options: */
-    QEMU_OPTION_h,
-    QEMU_OPTION_M,
-    QEMU_OPTION_cpu,
-    QEMU_OPTION_fda,
-    QEMU_OPTION_fdb,
-    QEMU_OPTION_hda,
-    QEMU_OPTION_hdb,
-    QEMU_OPTION_hdc,
-    QEMU_OPTION_hdd,
-    QEMU_OPTION_cdrom,
-    QEMU_OPTION_drive,
-    QEMU_OPTION_mtdblock,
-    QEMU_OPTION_sd,
-    QEMU_OPTION_pflash,
-    QEMU_OPTION_boot,
-    QEMU_OPTION_snapshot,
-    QEMU_OPTION_m,
-    QEMU_OPTION_k,
-#ifdef MARSS_QEMU 
-    QEMU_OPTION_simconfig,
-#endif
-    QEMU_OPTION_audio_help,
-    QEMU_OPTION_soundhw,
-    QEMU_OPTION_usb,
-    QEMU_OPTION_usbdevice,
-    QEMU_OPTION_name,
-    QEMU_OPTION_uuid,
-
-    /* Display options: */
-    QEMU_OPTION_nographic,
-    QEMU_OPTION_curses,
-    QEMU_OPTION_no_frame,
-    QEMU_OPTION_alt_grab,
-    QEMU_OPTION_no_quit,
-    QEMU_OPTION_sdl,
-    QEMU_OPTION_portrait,
-    QEMU_OPTION_vga,
-    QEMU_OPTION_full_screen,
-    QEMU_OPTION_g,
-    QEMU_OPTION_vnc,
-
-    /* Network options: */
-    QEMU_OPTION_net,
-    QEMU_OPTION_tftp,
-    QEMU_OPTION_bootp,
-    QEMU_OPTION_smb,
-    QEMU_OPTION_redir,
-    QEMU_OPTION_bt,
-
-    /* i386 target only: */
-    QEMU_OPTION_win2k_hack,
-    QEMU_OPTION_rtc_td_hack,
-    QEMU_OPTION_no_fd_bootchk,
-    QEMU_OPTION_no_acpi,
-    QEMU_OPTION_no_hpet,
-    QEMU_OPTION_acpitable,
-
-    /* Linux boot specific: */
-    QEMU_OPTION_kernel,
-    QEMU_OPTION_append,
-    QEMU_OPTION_initrd,
-
-    /* Debug/Expert options: */
-    QEMU_OPTION_serial,
-    QEMU_OPTION_parallel,
-    QEMU_OPTION_monitor,
-    QEMU_OPTION_pidfile,
-    QEMU_OPTION_S,
-    QEMU_OPTION_s,
-    QEMU_OPTION_p,
-    QEMU_OPTION_d,
-    QEMU_OPTION_hdachs,
-    QEMU_OPTION_L,
-    QEMU_OPTION_bios,
-    QEMU_OPTION_kernel_kqemu,
-    QEMU_OPTION_no_kqemu,
-    QEMU_OPTION_enable_kvm,
-    QEMU_OPTION_no_reboot,
-    QEMU_OPTION_no_shutdown,
-    QEMU_OPTION_loadvm,
-    QEMU_OPTION_daemonize,
-    QEMU_OPTION_option_rom,
-    QEMU_OPTION_prom_env,
-    QEMU_OPTION_clock,
-    QEMU_OPTION_localtime,
-    QEMU_OPTION_startdate,
-    QEMU_OPTION_icount,
-    QEMU_OPTION_echr,
-    QEMU_OPTION_virtiocon,
-    QEMU_OPTION_show_cursor,
-    QEMU_OPTION_semihosting,
-    QEMU_OPTION_old_param,
-    QEMU_OPTION_tb_size,
-    QEMU_OPTION_incoming,
-    QEMU_OPTION_chroot,
-    QEMU_OPTION_runas,
->>>>>>> d37b0bfa
 };
 
 typedef struct QEMUOption {
@@ -4634,7 +4349,6 @@
 
 static const QEMUOption qemu_options[] = {
     { "h", 0, QEMU_OPTION_h },
-<<<<<<< HEAD
 #define DEF(option, opt_arg, opt_enum, opt_help)        \
     { option, opt_arg, opt_enum },
 #define DEFHEADING(text)
@@ -4642,127 +4356,6 @@
 #undef DEF
 #undef DEFHEADING
 #undef GEN_DOCS
-=======
-    { "help", 0, QEMU_OPTION_h },
-    { "M", HAS_ARG, QEMU_OPTION_M },
-    { "cpu", HAS_ARG, QEMU_OPTION_cpu },
-    { "fda", HAS_ARG, QEMU_OPTION_fda },
-    { "fdb", HAS_ARG, QEMU_OPTION_fdb },
-    { "hda", HAS_ARG, QEMU_OPTION_hda },
-    { "hdb", HAS_ARG, QEMU_OPTION_hdb },
-    { "hdc", HAS_ARG, QEMU_OPTION_hdc },
-    { "hdd", HAS_ARG, QEMU_OPTION_hdd },
-    { "cdrom", HAS_ARG, QEMU_OPTION_cdrom },
-    { "drive", HAS_ARG, QEMU_OPTION_drive },
-    { "mtdblock", HAS_ARG, QEMU_OPTION_mtdblock },
-    { "sd", HAS_ARG, QEMU_OPTION_sd },
-    { "pflash", HAS_ARG, QEMU_OPTION_pflash },
-    { "boot", HAS_ARG, QEMU_OPTION_boot },
-    { "snapshot", 0, QEMU_OPTION_snapshot },
-    { "m", HAS_ARG, QEMU_OPTION_m },
-    { "k", HAS_ARG, QEMU_OPTION_k },
-#ifdef MARSS_QEMU
-    { "simconfig", HAS_ARG, QEMU_OPTION_simconfig },
-#endif
-#ifdef HAS_AUDIO
-    { "audio-help", 0, QEMU_OPTION_audio_help },
-    { "soundhw", HAS_ARG, QEMU_OPTION_soundhw },
-#endif
-    { "usb", 0, QEMU_OPTION_usb },
-    { "usbdevice", HAS_ARG, QEMU_OPTION_usbdevice },
-    { "name", HAS_ARG, QEMU_OPTION_name },
-    { "uuid", HAS_ARG, QEMU_OPTION_uuid },
-
-    /* Display options: */
-    { "nographic", 0, QEMU_OPTION_nographic },
-#ifdef CONFIG_CURSES
-    { "curses", 0, QEMU_OPTION_curses },
-#endif
-#ifdef CONFIG_SDL
-    { "no-frame", 0, QEMU_OPTION_no_frame },
-    { "alt-grab", 0, QEMU_OPTION_alt_grab },
-    { "no-quit", 0, QEMU_OPTION_no_quit },
-    { "sdl", 0, QEMU_OPTION_sdl },
-#endif
-    { "portrait", 0, QEMU_OPTION_portrait },
-    { "vga", HAS_ARG, QEMU_OPTION_vga },
-    { "full-screen", 0, QEMU_OPTION_full_screen },
-#if defined(TARGET_PPC) || defined(TARGET_SPARC)
-    { "g", 1, QEMU_OPTION_g },
-#endif
-    { "vnc", HAS_ARG, QEMU_OPTION_vnc },
-
-    /* Network options: */
-    { "net", HAS_ARG, QEMU_OPTION_net},
-#ifdef CONFIG_SLIRP
-    { "tftp", HAS_ARG, QEMU_OPTION_tftp },
-    { "bootp", HAS_ARG, QEMU_OPTION_bootp },
-#ifndef _WIN32
-    { "smb", HAS_ARG, QEMU_OPTION_smb },
-#endif
-    { "redir", HAS_ARG, QEMU_OPTION_redir },
-#endif
-    { "bt", HAS_ARG, QEMU_OPTION_bt },
-#ifdef TARGET_I386
-    /* i386 target only: */
-    { "win2k-hack", 0, QEMU_OPTION_win2k_hack },
-    { "rtc-td-hack", 0, QEMU_OPTION_rtc_td_hack },
-    { "no-fd-bootchk", 0, QEMU_OPTION_no_fd_bootchk },
-    { "no-acpi", 0, QEMU_OPTION_no_acpi },
-    { "no-hpet", 0, QEMU_OPTION_no_hpet },
-    { "acpitable", HAS_ARG, QEMU_OPTION_acpitable },
-#endif
-
-    /* Linux boot specific: */
-    { "kernel", HAS_ARG, QEMU_OPTION_kernel },
-    { "append", HAS_ARG, QEMU_OPTION_append },
-    { "initrd", HAS_ARG, QEMU_OPTION_initrd },
-
-    /* Debug/Expert options: */
-    { "serial", HAS_ARG, QEMU_OPTION_serial },
-    { "parallel", HAS_ARG, QEMU_OPTION_parallel },
-    { "monitor", HAS_ARG, QEMU_OPTION_monitor },
-    { "pidfile", HAS_ARG, QEMU_OPTION_pidfile },
-    { "S", 0, QEMU_OPTION_S },
-    { "s", 0, QEMU_OPTION_s },
-    { "p", HAS_ARG, QEMU_OPTION_p },
-    { "d", HAS_ARG, QEMU_OPTION_d },
-    { "hdachs", HAS_ARG, QEMU_OPTION_hdachs },
-    { "L", HAS_ARG, QEMU_OPTION_L },
-    { "bios", HAS_ARG, QEMU_OPTION_bios },
-#ifdef USE_KQEMU
-    { "kernel-kqemu", 0, QEMU_OPTION_kernel_kqemu },
-    { "no-kqemu", 0, QEMU_OPTION_no_kqemu },
-#endif
-#ifdef CONFIG_KVM
-    { "enable-kvm", 0, QEMU_OPTION_enable_kvm },
-#endif
-    { "no-reboot", 0, QEMU_OPTION_no_reboot },
-    { "no-shutdown", 0, QEMU_OPTION_no_shutdown },
-    { "loadvm", HAS_ARG, QEMU_OPTION_loadvm },
-    { "daemonize", 0, QEMU_OPTION_daemonize },
-    { "option-rom", HAS_ARG, QEMU_OPTION_option_rom },
-#if defined(TARGET_SPARC) || defined(TARGET_PPC)
-    { "prom-env", HAS_ARG, QEMU_OPTION_prom_env },
-#endif
-    { "clock", HAS_ARG, QEMU_OPTION_clock },
-    { "localtime", 0, QEMU_OPTION_localtime },
-    { "startdate", HAS_ARG, QEMU_OPTION_startdate },
-    { "icount", HAS_ARG, QEMU_OPTION_icount },
-    { "echr", HAS_ARG, QEMU_OPTION_echr },
-    { "virtioconsole", HAS_ARG, QEMU_OPTION_virtiocon },
-    { "show-cursor", 0, QEMU_OPTION_show_cursor },
-#if defined(TARGET_ARM) || defined(TARGET_M68K)
-    { "semihosting", 0, QEMU_OPTION_semihosting },
-#endif
-#if defined(TARGET_ARM)
-    { "old-param", 0, QEMU_OPTION_old_param },
-#endif
-    { "tb-size", HAS_ARG, QEMU_OPTION_tb_size },
-    { "incoming", HAS_ARG, QEMU_OPTION_incoming },
-    { "chroot", HAS_ARG, QEMU_OPTION_chroot },
-    { "runas", HAS_ARG, QEMU_OPTION_runas },
->>>>>>> d37b0bfa
     { NULL },
 };
 
@@ -6103,7 +5696,6 @@
             case QEMU_OPTION_runas:
                 run_as = optarg;
                 break;
-<<<<<<< HEAD
 #endif
 #ifdef CONFIG_XEN
             case QEMU_OPTION_xen_domid:
@@ -6146,13 +5738,11 @@
                     fclose(fp);
                     break;
                 }
-=======
 #ifdef MARSS_QEMU
             case QEMU_OPTION_simconfig:
                 ptl_config_from_file(optarg);
                 break;
 #endif
->>>>>>> d37b0bfa
             }
         }
     }
