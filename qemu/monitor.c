/*
 * QEMU monitor
 *
 * Copyright (c) 2003-2004 Fabrice Bellard
 *
 * Permission is hereby granted, free of charge, to any person obtaining a copy
 * of this software and associated documentation files (the "Software"), to deal
 * in the Software without restriction, including without limitation the rights
 * to use, copy, modify, merge, publish, distribute, sublicense, and/or sell
 * copies of the Software, and to permit persons to whom the Software is
 * furnished to do so, subject to the following conditions:
 *
 * The above copyright notice and this permission notice shall be included in
 * all copies or substantial portions of the Software.
 *
 * THE SOFTWARE IS PROVIDED "AS IS", WITHOUT WARRANTY OF ANY KIND, EXPRESS OR
 * IMPLIED, INCLUDING BUT NOT LIMITED TO THE WARRANTIES OF MERCHANTABILITY,
 * FITNESS FOR A PARTICULAR PURPOSE AND NONINFRINGEMENT. IN NO EVENT SHALL
 * THE AUTHORS OR COPYRIGHT HOLDERS BE LIABLE FOR ANY CLAIM, DAMAGES OR OTHER
 * LIABILITY, WHETHER IN AN ACTION OF CONTRACT, TORT OR OTHERWISE, ARISING FROM,
 * OUT OF OR IN CONNECTION WITH THE SOFTWARE OR THE USE OR OTHER DEALINGS IN
 * THE SOFTWARE.
 */
#include <dirent.h>
#include "hw/hw.h"
#include "hw/qdev.h"
#include "hw/usb.h"
#include "hw/pcmcia.h"
#include "hw/pc.h"
#include "hw/pci.h"
#include "hw/watchdog.h"
#include "hw/loader.h"
#include "gdbstub.h"
#include "net.h"
#include "net/slirp.h"
#include "qemu-char.h"
#include "sysemu.h"
#include "monitor.h"
#include "readline.h"
#include "console.h"
#include "block.h"
#include "audio/audio.h"
#include "disas.h"
#include "balloon.h"
#include "qemu-timer.h"
#include "migration.h"
#include "kvm.h"
#include "acl.h"
#include "qint.h"
#include "qlist.h"
#include "qdict.h"
#include "qbool.h"
#include "qstring.h"
#include "qerror.h"
#include "qjson.h"
#include "json-streamer.h"
#include "json-parser.h"
#include "osdep.h"

#ifdef MARSS_QEMU
#include <ptl-qemu.h>
#endif

//#define DEBUG
//#define DEBUG_COMPLETION

/*
 * Supported types:
 *
 * 'F'          filename
 * 'B'          block device name
 * 's'          string (accept optional quote)
 * 'i'          32 bit integer
 * 'l'          target long (32 or 64 bit)
 * '/'          optional gdb-like print format (like "/10x")
#ifdef MARSS_QEMU
 * 'W'			Whole string - pass it to the calling function
#endif
 *
 * '?'          optional type (for all types, except '/')
 * '.'          other form of optional type (for 'i' and 'l')
 * '-'          optional parameter (eg. '-f')
 *
 */

typedef struct mon_cmd_t {
    const char *name;
    const char *args_type;
    const char *params;
    const char *help;
    void (*user_print)(Monitor *mon, const QObject *data);
    union {
        void (*info)(Monitor *mon);
        void (*info_new)(Monitor *mon, QObject **ret_data);
        void (*cmd)(Monitor *mon, const QDict *qdict);
        void (*cmd_new)(Monitor *mon, const QDict *params, QObject **ret_data);
    } mhandler;
} mon_cmd_t;

/* file descriptors passed via SCM_RIGHTS */
typedef struct mon_fd_t mon_fd_t;
struct mon_fd_t {
    char *name;
    int fd;
    QLIST_ENTRY(mon_fd_t) next;
};

typedef struct MonitorControl {
    QObject *id;
    int print_enabled;
    JSONMessageParser parser;
} MonitorControl;

struct Monitor {
    CharDriverState *chr;
    int mux_out;
    int reset_seen;
    int flags;
    int suspend_cnt;
    uint8_t outbuf[1024];
    int outbuf_index;
    ReadLineState *rs;
    MonitorControl *mc;
    CPUState *mon_cpu;
    BlockDriverCompletionFunc *password_completion_cb;
    void *password_opaque;
    QError *error;
    QLIST_HEAD(,mon_fd_t) fds;
    QLIST_ENTRY(Monitor) entry;
};

static QLIST_HEAD(mon_list, Monitor) mon_list;

static const mon_cmd_t mon_cmds[];
static const mon_cmd_t info_cmds[];

Monitor *cur_mon = NULL;

static void monitor_command_cb(Monitor *mon, const char *cmdline,
                               void *opaque);

/* Return true if in control mode, false otherwise */
static inline int monitor_ctrl_mode(const Monitor *mon)
{
    return (mon->flags & MONITOR_USE_CONTROL);
}

static void monitor_read_command(Monitor *mon, int show_prompt)
{
    if (!mon->rs)
        return;

    readline_start(mon->rs, "(qemu) ", 0, monitor_command_cb, NULL);
    if (show_prompt)
        readline_show_prompt(mon->rs);
}

static int monitor_read_password(Monitor *mon, ReadLineFunc *readline_func,
                                 void *opaque)
{
    if (monitor_ctrl_mode(mon)) {
        qemu_error_new(QERR_MISSING_PARAMETER, "password");
        return -EINVAL;
    } else if (mon->rs) {
        readline_start(mon->rs, "Password: ", 1, readline_func, opaque);
        /* prompt is printed on return from the command handler */
        return 0;
    } else {
        monitor_printf(mon, "terminal does not support password prompting\n");
        return -ENOTTY;
    }
}

void monitor_flush(Monitor *mon)
{
    if (mon && mon->outbuf_index != 0 && !mon->mux_out) {
        qemu_chr_write(mon->chr, mon->outbuf, mon->outbuf_index);
        mon->outbuf_index = 0;
    }
}

/* flush at every end of line or if the buffer is full */
static void monitor_puts(Monitor *mon, const char *str)
{
    char c;

    for(;;) {
        c = *str++;
        if (c == '\0')
            break;
        if (c == '\n')
            mon->outbuf[mon->outbuf_index++] = '\r';
        mon->outbuf[mon->outbuf_index++] = c;
        if (mon->outbuf_index >= (sizeof(mon->outbuf) - 1)
            || c == '\n')
            monitor_flush(mon);
    }
}

void monitor_vprintf(Monitor *mon, const char *fmt, va_list ap)
{
    if (!mon)
        return;

    if (mon->mc && !mon->mc->print_enabled) {
        qemu_error_new(QERR_UNDEFINED_ERROR);
    } else {
        char buf[4096];
        vsnprintf(buf, sizeof(buf), fmt, ap);
        monitor_puts(mon, buf);
    }
}

void monitor_printf(Monitor *mon, const char *fmt, ...)
{
    va_list ap;
    va_start(ap, fmt);
    monitor_vprintf(mon, fmt, ap);
    va_end(ap);
}

void monitor_print_filename(Monitor *mon, const char *filename)
{
    int i;

    for (i = 0; filename[i]; i++) {
        switch (filename[i]) {
        case ' ':
        case '"':
        case '\\':
            monitor_printf(mon, "\\%c", filename[i]);
            break;
        case '\t':
            monitor_printf(mon, "\\t");
            break;
        case '\r':
            monitor_printf(mon, "\\r");
            break;
        case '\n':
            monitor_printf(mon, "\\n");
            break;
        default:
            monitor_printf(mon, "%c", filename[i]);
            break;
        }
    }
}

static int monitor_fprintf(FILE *stream, const char *fmt, ...)
{
    va_list ap;
    va_start(ap, fmt);
    monitor_vprintf((Monitor *)stream, fmt, ap);
    va_end(ap);
    return 0;
}

static void monitor_user_noop(Monitor *mon, const QObject *data) { }

static inline int monitor_handler_ported(const mon_cmd_t *cmd)
{
    return cmd->user_print != NULL;
}

static inline int monitor_has_error(const Monitor *mon)
{
    return mon->error != NULL;
}

static void monitor_json_emitter(Monitor *mon, const QObject *data)
{
    QString *json;

    json = qobject_to_json(data);
    assert(json != NULL);

    mon->mc->print_enabled = 1;
    monitor_printf(mon, "%s\n", qstring_get_str(json));
    mon->mc->print_enabled = 0;

    QDECREF(json);
}

static void monitor_protocol_emitter(Monitor *mon, QObject *data)
{
    QDict *qmp;

    qmp = qdict_new();

    if (!monitor_has_error(mon)) {
        /* success response */
        if (data) {
            qobject_incref(data);
            qdict_put_obj(qmp, "return", data);
        } else {
            /* return an empty QDict by default */
            qdict_put(qmp, "return", qdict_new());
        }
    } else {
        /* error response */
        qdict_put(mon->error->error, "desc", qerror_human(mon->error));
        qdict_put(qmp, "error", mon->error->error);
        QINCREF(mon->error->error);
        QDECREF(mon->error);
        mon->error = NULL;
    }

    if (mon->mc->id) {
        qdict_put_obj(qmp, "id", mon->mc->id);
        mon->mc->id = NULL;
    }

    monitor_json_emitter(mon, QOBJECT(qmp));
    QDECREF(qmp);
}

static void timestamp_put(QDict *qdict)
{
    int err;
    QObject *obj;
    qemu_timeval tv;

    err = qemu_gettimeofday(&tv);
    if (err < 0)
        return;

    obj = qobject_from_jsonf("{ 'seconds': %" PRId64 ", "
                                "'microseconds': %" PRId64 " }",
                                (int64_t) tv.tv_sec, (int64_t) tv.tv_usec);
    assert(obj != NULL);

    qdict_put_obj(qdict, "timestamp", obj);
}

/**
 * monitor_protocol_event(): Generate a Monitor event
 *
 * Event-specific data can be emitted through the (optional) 'data' parameter.
 */
void monitor_protocol_event(MonitorEvent event, QObject *data)
{
    QDict *qmp;
    const char *event_name;
    Monitor *mon;

    assert(event < QEVENT_MAX);

    switch (event) {
        case QEVENT_DEBUG:
            event_name = "DEBUG";
            break;
        case QEVENT_SHUTDOWN:
            event_name = "SHUTDOWN";
            break;
        case QEVENT_RESET:
            event_name = "RESET";
            break;
        case QEVENT_POWERDOWN:
            event_name = "POWERDOWN";
            break;
        case QEVENT_STOP:
            event_name = "STOP";
            break;
        default:
            abort();
            break;
    }

    qmp = qdict_new();
    timestamp_put(qmp);
    qdict_put(qmp, "event", qstring_from_str(event_name));
    if (data) {
        qobject_incref(data);
        qdict_put_obj(qmp, "data", data);
    }

    QLIST_FOREACH(mon, &mon_list, entry) {
        if (monitor_ctrl_mode(mon)) {
            monitor_json_emitter(mon, QOBJECT(qmp));
        }
    }
    QDECREF(qmp);
}

static int compare_cmd(const char *name, const char *list)
{
    const char *p, *pstart;
    int len;
    len = strlen(name);
    p = list;
    for(;;) {
        pstart = p;
        p = strchr(p, '|');
        if (!p)
            p = pstart + strlen(pstart);
        if ((p - pstart) == len && !memcmp(pstart, name, len))
            return 1;
        if (*p == '\0')
            break;
        p++;
    }
    return 0;
}

static void help_cmd_dump(Monitor *mon, const mon_cmd_t *cmds,
                          const char *prefix, const char *name)
{
    const mon_cmd_t *cmd;

    for(cmd = cmds; cmd->name != NULL; cmd++) {
        if (!name || !strcmp(name, cmd->name))
            monitor_printf(mon, "%s%s %s -- %s\n", prefix, cmd->name,
                           cmd->params, cmd->help);
    }
}

static void help_cmd(Monitor *mon, const char *name)
{
    if (name && !strcmp(name, "info")) {
        help_cmd_dump(mon, info_cmds, "info ", NULL);
    } else {
        help_cmd_dump(mon, mon_cmds, "", name);
        if (name && !strcmp(name, "log")) {
            const CPULogItem *item;
            monitor_printf(mon, "Log items (comma separated):\n");
            monitor_printf(mon, "%-10s %s\n", "none", "remove all logs");
            for(item = cpu_log_items; item->mask != 0; item++) {
                monitor_printf(mon, "%-10s %s\n", item->name, item->help);
            }
        }
    }
}

static void do_help_cmd(Monitor *mon, const QDict *qdict)
{
    help_cmd(mon, qdict_get_try_str(qdict, "name"));
}

static void do_commit(Monitor *mon, const QDict *qdict)
{
    int all_devices;
    DriveInfo *dinfo;
    const char *device = qdict_get_str(qdict, "device");

    all_devices = !strcmp(device, "all");
    QTAILQ_FOREACH(dinfo, &drives, next) {
        if (!all_devices)
            if (strcmp(bdrv_get_device_name(dinfo->bdrv), device))
                continue;
        bdrv_commit(dinfo->bdrv);
    }
}

static void do_info(Monitor *mon, const QDict *qdict, QObject **ret_data)
{
    const mon_cmd_t *cmd;
    const char *item = qdict_get_try_str(qdict, "item");

    if (!item) {
        assert(monitor_ctrl_mode(mon) == 0);
        goto help;
    }

    for (cmd = info_cmds; cmd->name != NULL; cmd++) {
        if (compare_cmd(item, cmd->name))
            break;
    }

    if (cmd->name == NULL) {
        if (monitor_ctrl_mode(mon)) {
            qemu_error_new(QERR_COMMAND_NOT_FOUND, item);
            return;
        }
        goto help;
    }

    if (monitor_handler_ported(cmd)) {
        cmd->mhandler.info_new(mon, ret_data);

        if (!monitor_ctrl_mode(mon)) {
            /*
             * User Protocol function is called here, Monitor Protocol is
             * handled by monitor_call_handler()
             */
            if (*ret_data)
                cmd->user_print(mon, *ret_data);
        }
    } else {
        if (monitor_ctrl_mode(mon)) {
            /* handler not converted yet */
            qemu_error_new(QERR_COMMAND_NOT_FOUND, item);
        } else {
            cmd->mhandler.info(mon);
        }
    }

    return;

help:
    help_cmd(mon, "info");
}

static void do_info_version_print(Monitor *mon, const QObject *data)
{
    QDict *qdict;

    qdict = qobject_to_qdict(data);

    monitor_printf(mon, "%s%s\n", qdict_get_str(qdict, "qemu"),
                                  qdict_get_str(qdict, "package"));
}

/**
 * do_info_version(): Show QEMU version
 *
 * Return a QDict with the following information:
 *
 * - "qemu": QEMU's version
 * - "package": package's version
 *
 * Example:
 *
 * { "qemu": "0.11.50", "package": "" }
 */
static void do_info_version(Monitor *mon, QObject **ret_data)
{
    *ret_data = qobject_from_jsonf("{ 'qemu': %s, 'package': %s }",
                                   QEMU_VERSION, QEMU_PKGVERSION);
}

static void do_info_name_print(Monitor *mon, const QObject *data)
{
    QDict *qdict;

    qdict = qobject_to_qdict(data);
    if (qdict_size(qdict) == 0) {
        return;
    }

    monitor_printf(mon, "%s\n", qdict_get_str(qdict, "name"));
}

/**
 * do_info_name(): Show VM name
 *
 * Return a QDict with the following information:
 *
 * - "name": VM's name (optional)
 *
 * Example:
 *
 * { "name": "qemu-name" }
 */
static void do_info_name(Monitor *mon, QObject **ret_data)
{
    *ret_data = qemu_name ? qobject_from_jsonf("{'name': %s }", qemu_name) :
                            qobject_from_jsonf("{}");
}

static QObject *get_cmd_dict(const char *name)
{
    const char *p;

    /* Remove '|' from some commands */
    p = strchr(name, '|');
    if (p) {
        p++;
    } else {
        p = name;
    }

    return qobject_from_jsonf("{ 'name': %s }", p);
}

/**
 * do_info_commands(): List QMP available commands
 *
 * Each command is represented by a QDict, the returned QObject is a QList
 * of all commands.
 *
 * The QDict contains:
 *
 * - "name": command's name
 *
 * Example:
 *
 * { [ { "name": "query-balloon" }, { "name": "system_powerdown" } ] }
 */
static void do_info_commands(Monitor *mon, QObject **ret_data)
{
    QList *cmd_list;
    const mon_cmd_t *cmd;

    cmd_list = qlist_new();

    for (cmd = mon_cmds; cmd->name != NULL; cmd++) {
        if (monitor_handler_ported(cmd) && !compare_cmd(cmd->name, "info")) {
            qlist_append_obj(cmd_list, get_cmd_dict(cmd->name));
        }
    }

    for (cmd = info_cmds; cmd->name != NULL; cmd++) {
        if (monitor_handler_ported(cmd)) {
            char buf[128];
            snprintf(buf, sizeof(buf), "query-%s", cmd->name);
            qlist_append_obj(cmd_list, get_cmd_dict(buf));
        }
    }

    *ret_data = QOBJECT(cmd_list);
}

#if defined(TARGET_I386)
static void do_info_hpet_print(Monitor *mon, const QObject *data)
{
    monitor_printf(mon, "HPET is %s by QEMU\n",
                   qdict_get_bool(qobject_to_qdict(data), "enabled") ?
                   "enabled" : "disabled");
}

/**
 * do_info_hpet(): Show HPET state
 *
 * Return a QDict with the following information:
 *
 * - "enabled": true if hpet if enabled, false otherwise
 *
 * Example:
 *
 * { "enabled": true }
 */
static void do_info_hpet(Monitor *mon, QObject **ret_data)
{
    *ret_data = qobject_from_jsonf("{ 'enabled': %i }", !no_hpet);
}
#endif

static void do_info_uuid_print(Monitor *mon, const QObject *data)
{
    monitor_printf(mon, "%s\n", qdict_get_str(qobject_to_qdict(data), "UUID"));
}

/**
 * do_info_uuid(): Show VM UUID
 *
 * Return a QDict with the following information:
 *
 * - "UUID": Universally Unique Identifier
 *
 * Example:
 *
 * { "UUID": "550e8400-e29b-41d4-a716-446655440000" }
 */
static void do_info_uuid(Monitor *mon, QObject **ret_data)
{
    char uuid[64];

    snprintf(uuid, sizeof(uuid), UUID_FMT, qemu_uuid[0], qemu_uuid[1],
                   qemu_uuid[2], qemu_uuid[3], qemu_uuid[4], qemu_uuid[5],
                   qemu_uuid[6], qemu_uuid[7], qemu_uuid[8], qemu_uuid[9],
                   qemu_uuid[10], qemu_uuid[11], qemu_uuid[12], qemu_uuid[13],
                   qemu_uuid[14], qemu_uuid[15]);
    *ret_data = qobject_from_jsonf("{ 'UUID': %s }", uuid);
}

/* get the current CPU defined by the user */
static int mon_set_cpu(int cpu_index)
{
    CPUState *env;

    for(env = first_cpu; env != NULL; env = env->next_cpu) {
        if (env->cpu_index == cpu_index) {
            cur_mon->mon_cpu = env;
            return 0;
        }
    }
    return -1;
}

static CPUState *mon_get_cpu(void)
{
    if (!cur_mon->mon_cpu) {
        mon_set_cpu(0);
    }
    cpu_synchronize_state(cur_mon->mon_cpu);
    return cur_mon->mon_cpu;
}

static void do_info_registers(Monitor *mon)
{
    CPUState *env;
    env = mon_get_cpu();
    if (!env)
        return;
#ifdef TARGET_I386
    cpu_dump_state(env, (FILE *)mon, monitor_fprintf,
                   X86_DUMP_FPU);
#else
    cpu_dump_state(env, (FILE *)mon, monitor_fprintf,
                   0);
#endif
}

static void print_cpu_iter(QObject *obj, void *opaque)
{
    QDict *cpu;
    int active = ' ';
    Monitor *mon = opaque;

    assert(qobject_type(obj) == QTYPE_QDICT);
    cpu = qobject_to_qdict(obj);

    if (qdict_get_bool(cpu, "current")) {
        active = '*';
    }

    monitor_printf(mon, "%c CPU #%d: ", active, (int)qdict_get_int(cpu, "CPU"));

#if defined(TARGET_I386)
    monitor_printf(mon, "pc=0x" TARGET_FMT_lx,
                   (target_ulong) qdict_get_int(cpu, "pc"));
#elif defined(TARGET_PPC)
    monitor_printf(mon, "nip=0x" TARGET_FMT_lx,
                   (target_long) qdict_get_int(cpu, "nip"));
#elif defined(TARGET_SPARC)
    monitor_printf(mon, "pc=0x " TARGET_FMT_lx,
                   (target_long) qdict_get_int(cpu, "pc"));
    monitor_printf(mon, "npc=0x" TARGET_FMT_lx,
                   (target_long) qdict_get_int(cpu, "npc"));
#elif defined(TARGET_MIPS)
    monitor_printf(mon, "PC=0x" TARGET_FMT_lx,
                   (target_long) qdict_get_int(cpu, "PC"));
#endif

    if (qdict_get_bool(cpu, "halted")) {
        monitor_printf(mon, " (halted)");
    }

    monitor_printf(mon, "\n");
}

static void monitor_print_cpus(Monitor *mon, const QObject *data)
{
    QList *cpu_list;

    assert(qobject_type(data) == QTYPE_QLIST);
    cpu_list = qobject_to_qlist(data);
    qlist_iter(cpu_list, print_cpu_iter, mon);
}

/**
 * do_info_cpus(): Show CPU information
 *
 * Return a QList. Each CPU is represented by a QDict, which contains:
 *
 * - "cpu": CPU index
 * - "current": true if this is the current CPU, false otherwise
 * - "halted": true if the cpu is halted, false otherwise
 * - Current program counter. The key's name depends on the architecture:
 *      "pc": i386/x86)64
 *      "nip": PPC
 *      "pc" and "npc": sparc
 *      "PC": mips
 *
 * Example:
 *
 * [ { "CPU": 0, "current": true, "halted": false, "pc": 3227107138 },
 *   { "CPU": 1, "current": false, "halted": true, "pc": 7108165 } ]
 */
static void do_info_cpus(Monitor *mon, QObject **ret_data)
{
    CPUState *env;
    QList *cpu_list;

    cpu_list = qlist_new();

    /* just to set the default cpu if not already done */
    mon_get_cpu();

    for(env = first_cpu; env != NULL; env = env->next_cpu) {
        QDict *cpu;
        QObject *obj;

        cpu_synchronize_state(env);

        obj = qobject_from_jsonf("{ 'CPU': %d, 'current': %i, 'halted': %i }",
                                 env->cpu_index, env == mon->mon_cpu,
                                 env->halted);
        assert(obj != NULL);

        cpu = qobject_to_qdict(obj);

#if defined(TARGET_I386)
        qdict_put(cpu, "pc", qint_from_int(env->eip + env->segs[R_CS].base));
#elif defined(TARGET_PPC)
        qdict_put(cpu, "nip", qint_from_int(env->nip));
#elif defined(TARGET_SPARC)
        qdict_put(cpu, "pc", qint_from_int(env->pc));
        qdict_put(cpu, "npc", qint_from_int(env->npc));
#elif defined(TARGET_MIPS)
        qdict_put(cpu, "PC", qint_from_int(env->active_tc.PC));
#endif

        qlist_append(cpu_list, cpu);
    }

    *ret_data = QOBJECT(cpu_list);
}

static void do_cpu_set(Monitor *mon, const QDict *qdict)
{
    int index = qdict_get_int(qdict, "index");
    if (mon_set_cpu(index) < 0)
        monitor_printf(mon, "Invalid CPU index\n");
}

static void do_info_jit(Monitor *mon)
{
    dump_exec_info((FILE *)mon, monitor_fprintf);
}

static void do_info_history(Monitor *mon)
{
    int i;
    const char *str;

    if (!mon->rs)
        return;
    i = 0;
    for(;;) {
        str = readline_get_history(mon->rs, i);
        if (!str)
            break;
        monitor_printf(mon, "%d: '%s'\n", i, str);
        i++;
    }
}

#if defined(TARGET_PPC)
/* XXX: not implemented in other targets */
static void do_info_cpu_stats(Monitor *mon)
{
    CPUState *env;

    env = mon_get_cpu();
    cpu_dump_statistics(env, (FILE *)mon, &monitor_fprintf, 0);
}
#endif

/**
 * do_quit(): Quit QEMU execution
 */
static void do_quit(Monitor *mon, const QDict *qdict, QObject **ret_data)
{
    exit(0);
}

static int eject_device(Monitor *mon, BlockDriverState *bs, int force)
{
    if (bdrv_is_inserted(bs)) {
        if (!force) {
            if (!bdrv_is_removable(bs)) {
                qemu_error_new(QERR_DEVICE_NOT_REMOVABLE,
                               bdrv_get_device_name(bs));
                return -1;
            }
            if (bdrv_is_locked(bs)) {
                qemu_error_new(QERR_DEVICE_LOCKED, bdrv_get_device_name(bs));
                return -1;
            }
        }
        bdrv_close(bs);
    }
    return 0;
}

static void do_eject(Monitor *mon, const QDict *qdict, QObject **ret_data)
{
    BlockDriverState *bs;
    int force = qdict_get_int(qdict, "force");
    const char *filename = qdict_get_str(qdict, "device");

    bs = bdrv_find(filename);
    if (!bs) {
        qemu_error_new(QERR_DEVICE_NOT_FOUND, filename);
        return;
    }
    eject_device(mon, bs, force);
}

static void do_block_set_passwd(Monitor *mon, const QDict *qdict,
                                QObject **ret_data)
{
    BlockDriverState *bs;

    bs = bdrv_find(qdict_get_str(qdict, "device"));
    if (!bs) {
        qemu_error_new(QERR_DEVICE_NOT_FOUND, qdict_get_str(qdict, "device"));
        return;
    }

    if (bdrv_set_key(bs, qdict_get_str(qdict, "password")) < 0) {
        qemu_error_new(QERR_INVALID_PASSWORD);
    }
}

static void do_change_block(Monitor *mon, const char *device,
                            const char *filename, const char *fmt)
{
    BlockDriverState *bs;
    BlockDriver *drv = NULL;

    bs = bdrv_find(device);
    if (!bs) {
        qemu_error_new(QERR_DEVICE_NOT_FOUND, device);
        return;
    }
    if (fmt) {
        drv = bdrv_find_whitelisted_format(fmt);
        if (!drv) {
            qemu_error_new(QERR_INVALID_BLOCK_FORMAT, fmt);
            return;
        }
    }
    if (eject_device(mon, bs, 0) < 0)
        return;
    bdrv_open2(bs, filename, 0, drv);
    monitor_read_bdrv_key_start(mon, bs, NULL, NULL);
}

static void change_vnc_password(const char *password)
{
    if (vnc_display_password(NULL, password) < 0)
        qemu_error_new(QERR_SET_PASSWD_FAILED);

}

static void change_vnc_password_cb(Monitor *mon, const char *password,
                                   void *opaque)
{
    change_vnc_password(password);
    monitor_read_command(mon, 1);
}

static void do_change_vnc(Monitor *mon, const char *target, const char *arg)
{
    if (strcmp(target, "passwd") == 0 ||
        strcmp(target, "password") == 0) {
        if (arg) {
            char password[9];
            strncpy(password, arg, sizeof(password));
            password[sizeof(password) - 1] = '\0';
            change_vnc_password(password);
        } else {
            monitor_read_password(mon, change_vnc_password_cb, NULL);
        }
    } else {
        if (vnc_display_open(NULL, target) < 0)
            qemu_error_new(QERR_VNC_SERVER_FAILED, target);
    }
}

/**
 * do_change(): Change a removable medium, or VNC configuration
 */
static void do_change(Monitor *mon, const QDict *qdict, QObject **ret_data)
{
    const char *device = qdict_get_str(qdict, "device");
    const char *target = qdict_get_str(qdict, "target");
    const char *arg = qdict_get_try_str(qdict, "arg");
    if (strcmp(device, "vnc") == 0) {
        do_change_vnc(mon, target, arg);
    } else {
        do_change_block(mon, device, target, arg);
    }
}

static void do_screen_dump(Monitor *mon, const QDict *qdict)
{
    vga_hw_screen_dump(qdict_get_str(qdict, "filename"));
}

static void do_logfile(Monitor *mon, const QDict *qdict)
{
    cpu_set_log_filename(qdict_get_str(qdict, "filename"));
}

static void do_log(Monitor *mon, const QDict *qdict)
{
    int mask;
    const char *items = qdict_get_str(qdict, "items");

    if (!strcmp(items, "none")) {
        mask = 0;
    } else {
        mask = cpu_str_to_log_mask(items);
        if (!mask) {
            help_cmd(mon, "log");
            return;
        }
    }
    cpu_set_log(mask);
}

static void do_singlestep(Monitor *mon, const QDict *qdict)
{
    const char *option = qdict_get_try_str(qdict, "option");
    if (!option || !strcmp(option, "on")) {
        singlestep = 1;
    } else if (!strcmp(option, "off")) {
        singlestep = 0;
    } else {
        monitor_printf(mon, "unexpected option %s\n", option);
    }
}

/**
 * do_stop(): Stop VM execution
 */
static void do_stop(Monitor *mon, const QDict *qdict, QObject **ret_data)
{
    vm_stop(EXCP_INTERRUPT);
}

#ifdef MARSS_QEMU
static void do_simulate(Monitor *mon, const QDict *qdict)
{
  const char *args = qdict_get_str(qdict, "options");
  monitor_printf(mon, "simulation options received:%s\n", args);
  ptl_machine_configure(args);
  vm_stop(0);
  simulation_configured = 1;
}
#endif

static void encrypted_bdrv_it(void *opaque, BlockDriverState *bs);

struct bdrv_iterate_context {
    Monitor *mon;
    int err;
};

/**
 * do_cont(): Resume emulation.
 */
static void do_cont(Monitor *mon, const QDict *qdict, QObject **ret_data)
{
    struct bdrv_iterate_context context = { mon, 0 };

    bdrv_iterate(encrypted_bdrv_it, &context);
    /* only resume the vm if all keys are set and valid */
    if (!context.err)
        vm_start();
}

static void bdrv_key_cb(void *opaque, int err)
{
    Monitor *mon = opaque;

    /* another key was set successfully, retry to continue */
    if (!err)
        do_cont(mon, NULL, NULL);
}

static void encrypted_bdrv_it(void *opaque, BlockDriverState *bs)
{
    struct bdrv_iterate_context *context = opaque;

    if (!context->err && bdrv_key_required(bs)) {
        context->err = -EBUSY;
        monitor_read_bdrv_key_start(context->mon, bs, bdrv_key_cb,
                                    context->mon);
    }
}

static void do_gdbserver(Monitor *mon, const QDict *qdict)
{
    const char *device = qdict_get_try_str(qdict, "device");
    if (!device)
        device = "tcp::" DEFAULT_GDBSTUB_PORT;
    if (gdbserver_start(device) < 0) {
        monitor_printf(mon, "Could not open gdbserver on device '%s'\n",
                       device);
    } else if (strcmp(device, "none") == 0) {
        monitor_printf(mon, "Disabled gdbserver\n");
    } else {
        monitor_printf(mon, "Waiting for gdb connection on device '%s'\n",
                       device);
    }
}

static void do_watchdog_action(Monitor *mon, const QDict *qdict)
{
    const char *action = qdict_get_str(qdict, "action");
    if (select_watchdog_action(action) == -1) {
        monitor_printf(mon, "Unknown watchdog action '%s'\n", action);
    }
}

static void monitor_printc(Monitor *mon, int c)
{
    monitor_printf(mon, "'");
    switch(c) {
    case '\'':
        monitor_printf(mon, "\\'");
        break;
    case '\\':
        monitor_printf(mon, "\\\\");
        break;
    case '\n':
        monitor_printf(mon, "\\n");
        break;
    case '\r':
        monitor_printf(mon, "\\r");
        break;
    default:
        if (c >= 32 && c <= 126) {
            monitor_printf(mon, "%c", c);
        } else {
            monitor_printf(mon, "\\x%02x", c);
        }
        break;
    }
    monitor_printf(mon, "'");
}

static void memory_dump(Monitor *mon, int count, int format, int wsize,
                        target_phys_addr_t addr, int is_physical)
{
    CPUState *env;
    int nb_per_line, l, line_size, i, max_digits, len;
    uint8_t buf[16];
    uint64_t v;

    if (format == 'i') {
        int flags;
        flags = 0;
        env = mon_get_cpu();
        if (!env && !is_physical)
            return;
#ifdef TARGET_I386
        if (wsize == 2) {
            flags = 1;
        } else if (wsize == 4) {
            flags = 0;
        } else {
            /* as default we use the current CS size */
            flags = 0;
            if (env) {
#ifdef TARGET_X86_64
                if ((env->efer & MSR_EFER_LMA) &&
                    (env->segs[R_CS].flags & DESC_L_MASK))
                    flags = 2;
                else
#endif
                if (!(env->segs[R_CS].flags & DESC_B_MASK))
                    flags = 1;
            }
        }
#endif
        monitor_disas(mon, env, addr, count, is_physical, flags);
        return;
    }

    len = wsize * count;
    if (wsize == 1)
        line_size = 8;
    else
        line_size = 16;
    nb_per_line = line_size / wsize;
    max_digits = 0;

    switch(format) {
    case 'o':
        max_digits = (wsize * 8 + 2) / 3;
        break;
    default:
    case 'x':
        max_digits = (wsize * 8) / 4;
        break;
    case 'u':
    case 'd':
        max_digits = (wsize * 8 * 10 + 32) / 33;
        break;
    case 'c':
        wsize = 1;
        break;
    }

    while (len > 0) {
        if (is_physical)
            monitor_printf(mon, TARGET_FMT_plx ":", addr);
        else
            monitor_printf(mon, TARGET_FMT_lx ":", (target_ulong)addr);
        l = len;
        if (l > line_size)
            l = line_size;
        if (is_physical) {
            cpu_physical_memory_rw(addr, buf, l, 0);
        } else {
            env = mon_get_cpu();
            if (!env)
                break;
            if (cpu_memory_rw_debug(env, addr, buf, l, 0) < 0) {
                monitor_printf(mon, " Cannot access memory\n");
                break;
            }
        }
        i = 0;
        while (i < l) {
            switch(wsize) {
            default:
            case 1:
                v = ldub_raw(buf + i);
                break;
            case 2:
                v = lduw_raw(buf + i);
                break;
            case 4:
                v = (uint32_t)ldl_raw(buf + i);
                break;
            case 8:
                v = ldq_raw(buf + i);
                break;
            }
            monitor_printf(mon, " ");
            switch(format) {
            case 'o':
                monitor_printf(mon, "%#*" PRIo64, max_digits, v);
                break;
            case 'x':
                monitor_printf(mon, "0x%0*" PRIx64, max_digits, v);
                break;
            case 'u':
                monitor_printf(mon, "%*" PRIu64, max_digits, v);
                break;
            case 'd':
                monitor_printf(mon, "%*" PRId64, max_digits, v);
                break;
            case 'c':
                monitor_printc(mon, v);
                break;
            }
            i += wsize;
        }
        monitor_printf(mon, "\n");
        addr += l;
        len -= l;
    }
}

static void do_memory_dump(Monitor *mon, const QDict *qdict)
{
    int count = qdict_get_int(qdict, "count");
    int format = qdict_get_int(qdict, "format");
    int size = qdict_get_int(qdict, "size");
    target_long addr = qdict_get_int(qdict, "addr");

    memory_dump(mon, count, format, size, addr, 0);
}

static void do_physical_memory_dump(Monitor *mon, const QDict *qdict)
{
    int count = qdict_get_int(qdict, "count");
    int format = qdict_get_int(qdict, "format");
    int size = qdict_get_int(qdict, "size");
    target_phys_addr_t addr = qdict_get_int(qdict, "addr");

    memory_dump(mon, count, format, size, addr, 1);
}

static void do_print(Monitor *mon, const QDict *qdict)
{
    int format = qdict_get_int(qdict, "format");
    target_phys_addr_t val = qdict_get_int(qdict, "val");

#if TARGET_PHYS_ADDR_BITS == 32
    switch(format) {
    case 'o':
        monitor_printf(mon, "%#o", val);
        break;
    case 'x':
        monitor_printf(mon, "%#x", val);
        break;
    case 'u':
        monitor_printf(mon, "%u", val);
        break;
    default:
    case 'd':
        monitor_printf(mon, "%d", val);
        break;
    case 'c':
        monitor_printc(mon, val);
        break;
    }
#else
    switch(format) {
    case 'o':
        monitor_printf(mon, "%#" PRIo64, val);
        break;
    case 'x':
        monitor_printf(mon, "%#" PRIx64, val);
        break;
    case 'u':
        monitor_printf(mon, "%" PRIu64, val);
        break;
    default:
    case 'd':
        monitor_printf(mon, "%" PRId64, val);
        break;
    case 'c':
        monitor_printc(mon, val);
        break;
    }
#endif
    monitor_printf(mon, "\n");
}

static void do_memory_save(Monitor *mon, const QDict *qdict, QObject **ret_data)
{
    FILE *f;
    uint32_t size = qdict_get_int(qdict, "size");
    const char *filename = qdict_get_str(qdict, "filename");
    target_long addr = qdict_get_int(qdict, "val");
    uint32_t l;
    CPUState *env;
    uint8_t buf[1024];

    env = mon_get_cpu();
    if (!env)
        return;

    f = fopen(filename, "wb");
    if (!f) {
        monitor_printf(mon, "could not open '%s'\n", filename);
        return;
    }
    while (size != 0) {
        l = sizeof(buf);
        if (l > size)
            l = size;
        cpu_memory_rw_debug(env, addr, buf, l, 0);
        fwrite(buf, 1, l, f);
        addr += l;
        size -= l;
    }
    fclose(f);
}

static void do_physical_memory_save(Monitor *mon, const QDict *qdict,
                                    QObject **ret_data)
{
    FILE *f;
    uint32_t l;
    uint8_t buf[1024];
    uint32_t size = qdict_get_int(qdict, "size");
    const char *filename = qdict_get_str(qdict, "filename");
    target_phys_addr_t addr = qdict_get_int(qdict, "val");

    f = fopen(filename, "wb");
    if (!f) {
        monitor_printf(mon, "could not open '%s'\n", filename);
        return;
    }
    while (size != 0) {
        l = sizeof(buf);
        if (l > size)
            l = size;
        cpu_physical_memory_rw(addr, buf, l, 0);
        fwrite(buf, 1, l, f);
        fflush(f);
        addr += l;
        size -= l;
    }
    fclose(f);
}

static void do_sum(Monitor *mon, const QDict *qdict)
{
    uint32_t addr;
    uint8_t buf[1];
    uint16_t sum;
    uint32_t start = qdict_get_int(qdict, "start");
    uint32_t size = qdict_get_int(qdict, "size");

    sum = 0;
    for(addr = start; addr < (start + size); addr++) {
        cpu_physical_memory_rw(addr, buf, 1, 0);
        /* BSD sum algorithm ('sum' Unix command) */
        sum = (sum >> 1) | (sum << 15);
        sum += buf[0];
    }
    monitor_printf(mon, "%05d\n", sum);
}

typedef struct {
    int keycode;
    const char *name;
} KeyDef;

static const KeyDef key_defs[] = {
    { 0x2a, "shift" },
    { 0x36, "shift_r" },

    { 0x38, "alt" },
    { 0xb8, "alt_r" },
    { 0x64, "altgr" },
    { 0xe4, "altgr_r" },
    { 0x1d, "ctrl" },
    { 0x9d, "ctrl_r" },

    { 0xdd, "menu" },

    { 0x01, "esc" },

    { 0x02, "1" },
    { 0x03, "2" },
    { 0x04, "3" },
    { 0x05, "4" },
    { 0x06, "5" },
    { 0x07, "6" },
    { 0x08, "7" },
    { 0x09, "8" },
    { 0x0a, "9" },
    { 0x0b, "0" },
    { 0x0c, "minus" },
    { 0x0d, "equal" },
    { 0x0e, "backspace" },

    { 0x0f, "tab" },
    { 0x10, "q" },
    { 0x11, "w" },
    { 0x12, "e" },
    { 0x13, "r" },
    { 0x14, "t" },
    { 0x15, "y" },
    { 0x16, "u" },
    { 0x17, "i" },
    { 0x18, "o" },
    { 0x19, "p" },

    { 0x1c, "ret" },

    { 0x1e, "a" },
    { 0x1f, "s" },
    { 0x20, "d" },
    { 0x21, "f" },
    { 0x22, "g" },
    { 0x23, "h" },
    { 0x24, "j" },
    { 0x25, "k" },
    { 0x26, "l" },

    { 0x2c, "z" },
    { 0x2d, "x" },
    { 0x2e, "c" },
    { 0x2f, "v" },
    { 0x30, "b" },
    { 0x31, "n" },
    { 0x32, "m" },
    { 0x33, "comma" },
    { 0x34, "dot" },
    { 0x35, "slash" },

    { 0x37, "asterisk" },

    { 0x39, "spc" },
    { 0x3a, "caps_lock" },
    { 0x3b, "f1" },
    { 0x3c, "f2" },
    { 0x3d, "f3" },
    { 0x3e, "f4" },
    { 0x3f, "f5" },
    { 0x40, "f6" },
    { 0x41, "f7" },
    { 0x42, "f8" },
    { 0x43, "f9" },
    { 0x44, "f10" },
    { 0x45, "num_lock" },
    { 0x46, "scroll_lock" },

    { 0xb5, "kp_divide" },
    { 0x37, "kp_multiply" },
    { 0x4a, "kp_subtract" },
    { 0x4e, "kp_add" },
    { 0x9c, "kp_enter" },
    { 0x53, "kp_decimal" },
    { 0x54, "sysrq" },

    { 0x52, "kp_0" },
    { 0x4f, "kp_1" },
    { 0x50, "kp_2" },
    { 0x51, "kp_3" },
    { 0x4b, "kp_4" },
    { 0x4c, "kp_5" },
    { 0x4d, "kp_6" },
    { 0x47, "kp_7" },
    { 0x48, "kp_8" },
    { 0x49, "kp_9" },

    { 0x56, "<" },

    { 0x57, "f11" },
    { 0x58, "f12" },

    { 0xb7, "print" },

    { 0xc7, "home" },
    { 0xc9, "pgup" },
    { 0xd1, "pgdn" },
    { 0xcf, "end" },

    { 0xcb, "left" },
    { 0xc8, "up" },
    { 0xd0, "down" },
    { 0xcd, "right" },

    { 0xd2, "insert" },
    { 0xd3, "delete" },
#if defined(TARGET_SPARC) && !defined(TARGET_SPARC64)
    { 0xf0, "stop" },
    { 0xf1, "again" },
    { 0xf2, "props" },
    { 0xf3, "undo" },
    { 0xf4, "front" },
    { 0xf5, "copy" },
    { 0xf6, "open" },
    { 0xf7, "paste" },
    { 0xf8, "find" },
    { 0xf9, "cut" },
    { 0xfa, "lf" },
    { 0xfb, "help" },
    { 0xfc, "meta_l" },
    { 0xfd, "meta_r" },
    { 0xfe, "compose" },
#endif
    { 0, NULL },
};

static int get_keycode(const char *key)
{
    const KeyDef *p;
    char *endp;
    int ret;

    for(p = key_defs; p->name != NULL; p++) {
        if (!strcmp(key, p->name))
            return p->keycode;
    }
    if (strstart(key, "0x", NULL)) {
        ret = strtoul(key, &endp, 0);
        if (*endp == '\0' && ret >= 0x01 && ret <= 0xff)
            return ret;
    }
    return -1;
}

#define MAX_KEYCODES 16
static uint8_t keycodes[MAX_KEYCODES];
static int nb_pending_keycodes;
static QEMUTimer *key_timer;

static void release_keys(void *opaque)
{
    int keycode;

    while (nb_pending_keycodes > 0) {
        nb_pending_keycodes--;
        keycode = keycodes[nb_pending_keycodes];
        if (keycode & 0x80)
            kbd_put_keycode(0xe0);
        kbd_put_keycode(keycode | 0x80);
    }
}

static void do_sendkey(Monitor *mon, const QDict *qdict)
{
    char keyname_buf[16];
    char *separator;
    int keyname_len, keycode, i;
    const char *string = qdict_get_str(qdict, "string");
    int has_hold_time = qdict_haskey(qdict, "hold_time");
    int hold_time = qdict_get_try_int(qdict, "hold_time", -1);

    if (nb_pending_keycodes > 0) {
        qemu_del_timer(key_timer);
        release_keys(NULL);
    }
    if (!has_hold_time)
        hold_time = 100;
    i = 0;
    while (1) {
        separator = strchr(string, '-');
        keyname_len = separator ? separator - string : strlen(string);
        if (keyname_len > 0) {
            pstrcpy(keyname_buf, sizeof(keyname_buf), string);
            if (keyname_len > sizeof(keyname_buf) - 1) {
                monitor_printf(mon, "invalid key: '%s...'\n", keyname_buf);
                return;
            }
            if (i == MAX_KEYCODES) {
                monitor_printf(mon, "too many keys\n");
                return;
            }
            keyname_buf[keyname_len] = 0;
            keycode = get_keycode(keyname_buf);
            if (keycode < 0) {
                monitor_printf(mon, "unknown key: '%s'\n", keyname_buf);
                return;
            }
            keycodes[i++] = keycode;
        }
        if (!separator)
            break;
        string = separator + 1;
    }
    nb_pending_keycodes = i;
    /* key down events */
    for (i = 0; i < nb_pending_keycodes; i++) {
        keycode = keycodes[i];
        if (keycode & 0x80)
            kbd_put_keycode(0xe0);
        kbd_put_keycode(keycode & 0x7f);
    }
    /* delayed key up events */
    qemu_mod_timer(key_timer, qemu_get_clock(vm_clock) +
                   muldiv64(get_ticks_per_sec(), hold_time, 1000));
}

static int mouse_button_state;

static void do_mouse_move(Monitor *mon, const QDict *qdict)
{
    int dx, dy, dz;
    const char *dx_str = qdict_get_str(qdict, "dx_str");
    const char *dy_str = qdict_get_str(qdict, "dy_str");
    const char *dz_str = qdict_get_try_str(qdict, "dz_str");
    dx = strtol(dx_str, NULL, 0);
    dy = strtol(dy_str, NULL, 0);
    dz = 0;
    if (dz_str)
        dz = strtol(dz_str, NULL, 0);
    kbd_mouse_event(dx, dy, dz, mouse_button_state);
}

static void do_mouse_button(Monitor *mon, const QDict *qdict)
{
    int button_state = qdict_get_int(qdict, "button_state");
    mouse_button_state = button_state;
    kbd_mouse_event(0, 0, 0, mouse_button_state);
}

static void do_ioport_read(Monitor *mon, const QDict *qdict)
{
    int size = qdict_get_int(qdict, "size");
    int addr = qdict_get_int(qdict, "addr");
    int has_index = qdict_haskey(qdict, "index");
    uint32_t val;
    int suffix;

    if (has_index) {
        int index = qdict_get_int(qdict, "index");
        cpu_outb(addr & IOPORTS_MASK, index & 0xff);
        addr++;
    }
    addr &= 0xffff;

    switch(size) {
    default:
    case 1:
        val = cpu_inb(addr);
        suffix = 'b';
        break;
    case 2:
        val = cpu_inw(addr);
        suffix = 'w';
        break;
    case 4:
        val = cpu_inl(addr);
        suffix = 'l';
        break;
    }
    monitor_printf(mon, "port%c[0x%04x] = %#0*x\n",
                   suffix, addr, size * 2, val);
}

static void do_ioport_write(Monitor *mon, const QDict *qdict)
{
    int size = qdict_get_int(qdict, "size");
    int addr = qdict_get_int(qdict, "addr");
    int val = qdict_get_int(qdict, "val");

    addr &= IOPORTS_MASK;

    switch (size) {
    default:
    case 1:
        cpu_outb(addr, val);
        break;
    case 2:
        cpu_outw(addr, val);
        break;
    case 4:
        cpu_outl(addr, val);
        break;
    }
}

static void do_boot_set(Monitor *mon, const QDict *qdict)
{
    int res;
    const char *bootdevice = qdict_get_str(qdict, "bootdevice");

    res = qemu_boot_set(bootdevice);
    if (res == 0) {
        monitor_printf(mon, "boot device list now set to %s\n", bootdevice);
    } else if (res > 0) {
        monitor_printf(mon, "setting boot device list failed\n");
    } else {
        monitor_printf(mon, "no function defined to set boot device list for "
                       "this architecture\n");
    }
}

/**
 * do_system_reset(): Issue a machine reset
 */
static void do_system_reset(Monitor *mon, const QDict *qdict,
                            QObject **ret_data)
{
    qemu_system_reset_request();
}

/**
 * do_system_powerdown(): Issue a machine powerdown
 */
static void do_system_powerdown(Monitor *mon, const QDict *qdict,
                                QObject **ret_data)
{
    qemu_system_powerdown_request();
}

#if defined(TARGET_I386)
static void print_pte(Monitor *mon, uint32_t addr, uint32_t pte, uint32_t mask)
{
    monitor_printf(mon, "%08x: %08x %c%c%c%c%c%c%c%c\n",
                   addr,
                   pte & mask,
                   pte & PG_GLOBAL_MASK ? 'G' : '-',
                   pte & PG_PSE_MASK ? 'P' : '-',
                   pte & PG_DIRTY_MASK ? 'D' : '-',
                   pte & PG_ACCESSED_MASK ? 'A' : '-',
                   pte & PG_PCD_MASK ? 'C' : '-',
                   pte & PG_PWT_MASK ? 'T' : '-',
                   pte & PG_USER_MASK ? 'U' : '-',
                   pte & PG_RW_MASK ? 'W' : '-');
}

static void tlb_info(Monitor *mon)
{
    CPUState *env;
    int l1, l2;
    uint32_t pgd, pde, pte;

    env = mon_get_cpu();
    if (!env)
        return;

    if (!(env->cr[0] & CR0_PG_MASK)) {
        monitor_printf(mon, "PG disabled\n");
        return;
    }
    pgd = env->cr[3] & ~0xfff;
    for(l1 = 0; l1 < 1024; l1++) {
        cpu_physical_memory_read(pgd + l1 * 4, (uint8_t *)&pde, 4);
        pde = le32_to_cpu(pde);
        if (pde & PG_PRESENT_MASK) {
            if ((pde & PG_PSE_MASK) && (env->cr[4] & CR4_PSE_MASK)) {
                print_pte(mon, (l1 << 22), pde, ~((1 << 20) - 1));
            } else {
                for(l2 = 0; l2 < 1024; l2++) {
                    cpu_physical_memory_read((pde & ~0xfff) + l2 * 4,
                                             (uint8_t *)&pte, 4);
                    pte = le32_to_cpu(pte);
                    if (pte & PG_PRESENT_MASK) {
                        print_pte(mon, (l1 << 22) + (l2 << 12),
                                  pte & ~PG_PSE_MASK,
                                  ~0xfff);
                    }
                }
            }
        }
    }
}

static void mem_print(Monitor *mon, uint32_t *pstart, int *plast_prot,
                      uint32_t end, int prot)
{
    int prot1;
    prot1 = *plast_prot;
    if (prot != prot1) {
        if (*pstart != -1) {
            monitor_printf(mon, "%08x-%08x %08x %c%c%c\n",
                           *pstart, end, end - *pstart,
                           prot1 & PG_USER_MASK ? 'u' : '-',
                           'r',
                           prot1 & PG_RW_MASK ? 'w' : '-');
        }
        if (prot != 0)
            *pstart = end;
        else
            *pstart = -1;
        *plast_prot = prot;
    }
}

static void mem_info(Monitor *mon)
{
    CPUState *env;
    int l1, l2, prot, last_prot;
    uint32_t pgd, pde, pte, start, end;

    env = mon_get_cpu();
    if (!env)
        return;

    if (!(env->cr[0] & CR0_PG_MASK)) {
        monitor_printf(mon, "PG disabled\n");
        return;
    }
    pgd = env->cr[3] & ~0xfff;
    last_prot = 0;
    start = -1;
    for(l1 = 0; l1 < 1024; l1++) {
        cpu_physical_memory_read(pgd + l1 * 4, (uint8_t *)&pde, 4);
        pde = le32_to_cpu(pde);
        end = l1 << 22;
        if (pde & PG_PRESENT_MASK) {
            if ((pde & PG_PSE_MASK) && (env->cr[4] & CR4_PSE_MASK)) {
                prot = pde & (PG_USER_MASK | PG_RW_MASK | PG_PRESENT_MASK);
                mem_print(mon, &start, &last_prot, end, prot);
            } else {
                for(l2 = 0; l2 < 1024; l2++) {
                    cpu_physical_memory_read((pde & ~0xfff) + l2 * 4,
                                             (uint8_t *)&pte, 4);
                    pte = le32_to_cpu(pte);
                    end = (l1 << 22) + (l2 << 12);
                    if (pte & PG_PRESENT_MASK) {
                        prot = pte & (PG_USER_MASK | PG_RW_MASK | PG_PRESENT_MASK);
                    } else {
                        prot = 0;
                    }
                    mem_print(mon, &start, &last_prot, end, prot);
                }
            }
        } else {
            prot = 0;
            mem_print(mon, &start, &last_prot, end, prot);
        }
    }
}
#endif

#if defined(TARGET_SH4)

static void print_tlb(Monitor *mon, int idx, tlb_t *tlb)
{
    monitor_printf(mon, " tlb%i:\t"
                   "asid=%hhu vpn=%x\tppn=%x\tsz=%hhu size=%u\t"
                   "v=%hhu shared=%hhu cached=%hhu prot=%hhu "
                   "dirty=%hhu writethrough=%hhu\n",
                   idx,
                   tlb->asid, tlb->vpn, tlb->ppn, tlb->sz, tlb->size,
                   tlb->v, tlb->sh, tlb->c, tlb->pr,
                   tlb->d, tlb->wt);
}

static void tlb_info(Monitor *mon)
{
    CPUState *env = mon_get_cpu();
    int i;

    monitor_printf (mon, "ITLB:\n");
    for (i = 0 ; i < ITLB_SIZE ; i++)
        print_tlb (mon, i, &env->itlb[i]);
    monitor_printf (mon, "UTLB:\n");
    for (i = 0 ; i < UTLB_SIZE ; i++)
        print_tlb (mon, i, &env->utlb[i]);
}

#endif

static void do_info_kvm_print(Monitor *mon, const QObject *data)
{
    QDict *qdict;

    qdict = qobject_to_qdict(data);

    monitor_printf(mon, "kvm support: ");
    if (qdict_get_bool(qdict, "present")) {
        monitor_printf(mon, "%s\n", qdict_get_bool(qdict, "enabled") ?
                                    "enabled" : "disabled");
    } else {
        monitor_printf(mon, "not compiled\n");
    }
}

/**
 * do_info_kvm(): Show KVM information
 *
 * Return a QDict with the following information:
 *
 * - "enabled": true if KVM support is enabled, false otherwise
 * - "present": true if QEMU has KVM support, false otherwise
 *
 * Example:
 *
 * { "enabled": true, "present": true }
 */
static void do_info_kvm(Monitor *mon, QObject **ret_data)
{
#ifdef CONFIG_KVM
    *ret_data = qobject_from_jsonf("{ 'enabled': %i, 'present': true }",
                                   kvm_enabled());
#else
    *ret_data = qobject_from_jsonf("{ 'enabled': false, 'present': false }");
#endif
}

static void do_info_numa(Monitor *mon)
{
    int i;
    CPUState *env;

    monitor_printf(mon, "%d nodes\n", nb_numa_nodes);
    for (i = 0; i < nb_numa_nodes; i++) {
        monitor_printf(mon, "node %d cpus:", i);
        for (env = first_cpu; env != NULL; env = env->next_cpu) {
            if (env->numa_node == i) {
                monitor_printf(mon, " %d", env->cpu_index);
            }
        }
        monitor_printf(mon, "\n");
        monitor_printf(mon, "node %d size: %" PRId64 " MB\n", i,
            node_mem[i] >> 20);
    }
}

#ifdef CONFIG_PROFILER

int64_t qemu_time;
int64_t dev_time;

static void do_info_profile(Monitor *mon)
{
    int64_t total;
    total = qemu_time;
    if (total == 0)
        total = 1;
    monitor_printf(mon, "async time  %" PRId64 " (%0.3f)\n",
                   dev_time, dev_time / (double)get_ticks_per_sec());
    monitor_printf(mon, "qemu time   %" PRId64 " (%0.3f)\n",
                   qemu_time, qemu_time / (double)get_ticks_per_sec());
    qemu_time = 0;
    dev_time = 0;
}
#else
static void do_info_profile(Monitor *mon)
{
    monitor_printf(mon, "Internal profiler not compiled\n");
}
#endif

/* Capture support */
static QLIST_HEAD (capture_list_head, CaptureState) capture_head;

static void do_info_capture(Monitor *mon)
{
    int i;
    CaptureState *s;

    for (s = capture_head.lh_first, i = 0; s; s = s->entries.le_next, ++i) {
        monitor_printf(mon, "[%d]: ", i);
        s->ops.info (s->opaque);
    }
}

#ifdef HAS_AUDIO
static void do_stop_capture(Monitor *mon, const QDict *qdict)
{
    int i;
    int n = qdict_get_int(qdict, "n");
    CaptureState *s;

    for (s = capture_head.lh_first, i = 0; s; s = s->entries.le_next, ++i) {
        if (i == n) {
            s->ops.destroy (s->opaque);
            QLIST_REMOVE (s, entries);
            qemu_free (s);
            return;
        }
    }
}

static void do_wav_capture(Monitor *mon, const QDict *qdict)
{
    const char *path = qdict_get_str(qdict, "path");
    int has_freq = qdict_haskey(qdict, "freq");
    int freq = qdict_get_try_int(qdict, "freq", -1);
    int has_bits = qdict_haskey(qdict, "bits");
    int bits = qdict_get_try_int(qdict, "bits", -1);
    int has_channels = qdict_haskey(qdict, "nchannels");
    int nchannels = qdict_get_try_int(qdict, "nchannels", -1);
    CaptureState *s;

    s = qemu_mallocz (sizeof (*s));

    freq = has_freq ? freq : 44100;
    bits = has_bits ? bits : 16;
    nchannels = has_channels ? nchannels : 2;

    if (wav_start_capture (s, path, freq, bits, nchannels)) {
        monitor_printf(mon, "Faied to add wave capture\n");
        qemu_free (s);
    }
    QLIST_INSERT_HEAD (&capture_head, s, entries);
}
#endif

#if defined(TARGET_I386)
static void do_inject_nmi(Monitor *mon, const QDict *qdict)
{
    CPUState *env;
    int cpu_index = qdict_get_int(qdict, "cpu_index");

    for (env = first_cpu; env != NULL; env = env->next_cpu)
        if (env->cpu_index == cpu_index) {
            cpu_interrupt(env, CPU_INTERRUPT_NMI);
            break;
        }
}
#endif

static void do_info_status_print(Monitor *mon, const QObject *data)
{
    QDict *qdict;

    qdict = qobject_to_qdict(data);

    monitor_printf(mon, "VM status: ");
    if (qdict_get_bool(qdict, "running")) {
        monitor_printf(mon, "running");
        if (qdict_get_bool(qdict, "singlestep")) {
            monitor_printf(mon, " (single step mode)");
        }
    } else {
        monitor_printf(mon, "paused");
    }

    monitor_printf(mon, "\n");
}

/**
 * do_info_status(): VM status
 *
 * Return a QDict with the following information:
 *
 * - "running": true if the VM is running, or false if it is paused
 * - "singlestep": true if the VM is in single step mode, false otherwise
 *
 * Example:
 *
 * { "running": true, "singlestep": false }
 */
static void do_info_status(Monitor *mon, QObject **ret_data)
{
    *ret_data = qobject_from_jsonf("{ 'running': %i, 'singlestep': %i }",
                                    vm_running, singlestep);
}

static ram_addr_t balloon_get_value(void)
{
    ram_addr_t actual;

    if (kvm_enabled() && !kvm_has_sync_mmu()) {
        qemu_error_new(QERR_KVM_MISSING_CAP, "synchronous MMU", "balloon");
        return 0;
    }

    actual = qemu_balloon_status();
    if (actual == 0) {
        qemu_error_new(QERR_DEVICE_NOT_ACTIVE, "balloon");
        return 0;
    }

    return actual;
}

/**
 * do_balloon(): Request VM to change its memory allocation
 */
static void do_balloon(Monitor *mon, const QDict *qdict, QObject **ret_data)
{
    if (balloon_get_value()) {
        /* ballooning is active */
        qemu_balloon(qdict_get_int(qdict, "value"));
    }
}

static void monitor_print_balloon(Monitor *mon, const QObject *data)
{
    QDict *qdict;

    qdict = qobject_to_qdict(data);

    monitor_printf(mon, "balloon: actual=%" PRId64 "\n",
                        qdict_get_int(qdict, "balloon") >> 20);
}

/**
 * do_info_balloon(): Balloon information
 *
 * Return a QDict with the following information:
 *
 * - "balloon": current balloon value in bytes
 *
 * Example:
 *
 * { "balloon": 1073741824 }
 */
static void do_info_balloon(Monitor *mon, QObject **ret_data)
{
    ram_addr_t actual;

    actual = balloon_get_value();
    if (actual != 0) {
        *ret_data = qobject_from_jsonf("{ 'balloon': %" PRId64 "}",
                                       (int64_t) actual);
    }
}

static qemu_acl *find_acl(Monitor *mon, const char *name)
{
    qemu_acl *acl = qemu_acl_find(name);

    if (!acl) {
        monitor_printf(mon, "acl: unknown list '%s'\n", name);
    }
    return acl;
}

static void do_acl_show(Monitor *mon, const QDict *qdict)
{
    const char *aclname = qdict_get_str(qdict, "aclname");
    qemu_acl *acl = find_acl(mon, aclname);
    qemu_acl_entry *entry;
    int i = 0;

    if (acl) {
        monitor_printf(mon, "policy: %s\n",
                       acl->defaultDeny ? "deny" : "allow");
        QTAILQ_FOREACH(entry, &acl->entries, next) {
            i++;
            monitor_printf(mon, "%d: %s %s\n", i,
                           entry->deny ? "deny" : "allow", entry->match);
        }
    }
}

static void do_acl_reset(Monitor *mon, const QDict *qdict)
{
    const char *aclname = qdict_get_str(qdict, "aclname");
    qemu_acl *acl = find_acl(mon, aclname);

    if (acl) {
        qemu_acl_reset(acl);
        monitor_printf(mon, "acl: removed all rules\n");
    }
}

static void do_acl_policy(Monitor *mon, const QDict *qdict)
{
    const char *aclname = qdict_get_str(qdict, "aclname");
    const char *policy = qdict_get_str(qdict, "policy");
    qemu_acl *acl = find_acl(mon, aclname);

    if (acl) {
        if (strcmp(policy, "allow") == 0) {
            acl->defaultDeny = 0;
            monitor_printf(mon, "acl: policy set to 'allow'\n");
        } else if (strcmp(policy, "deny") == 0) {
            acl->defaultDeny = 1;
            monitor_printf(mon, "acl: policy set to 'deny'\n");
        } else {
            monitor_printf(mon, "acl: unknown policy '%s', "
                           "expected 'deny' or 'allow'\n", policy);
        }
    }
}

static void do_acl_add(Monitor *mon, const QDict *qdict)
{
    const char *aclname = qdict_get_str(qdict, "aclname");
    const char *match = qdict_get_str(qdict, "match");
    const char *policy = qdict_get_str(qdict, "policy");
    int has_index = qdict_haskey(qdict, "index");
    int index = qdict_get_try_int(qdict, "index", -1);
    qemu_acl *acl = find_acl(mon, aclname);
    int deny, ret;

    if (acl) {
        if (strcmp(policy, "allow") == 0) {
            deny = 0;
        } else if (strcmp(policy, "deny") == 0) {
            deny = 1;
        } else {
            monitor_printf(mon, "acl: unknown policy '%s', "
                           "expected 'deny' or 'allow'\n", policy);
            return;
        }
        if (has_index)
            ret = qemu_acl_insert(acl, deny, match, index);
        else
            ret = qemu_acl_append(acl, deny, match);
        if (ret < 0)
            monitor_printf(mon, "acl: unable to add acl entry\n");
        else
            monitor_printf(mon, "acl: added rule at position %d\n", ret);
    }
}

static void do_acl_remove(Monitor *mon, const QDict *qdict)
{
    const char *aclname = qdict_get_str(qdict, "aclname");
    const char *match = qdict_get_str(qdict, "match");
    qemu_acl *acl = find_acl(mon, aclname);
    int ret;

    if (acl) {
        ret = qemu_acl_remove(acl, match);
        if (ret < 0)
            monitor_printf(mon, "acl: no matching acl entry\n");
        else
            monitor_printf(mon, "acl: removed rule at position %d\n", ret);
    }
}

#if defined(TARGET_I386)
<<<<<<< HEAD
static void do_inject_mce(Monitor *mon, const QDict *qdict)
{
    CPUState *cenv;
    int cpu_index = qdict_get_int(qdict, "cpu_index");
    int bank = qdict_get_int(qdict, "bank");
    uint64_t status = qdict_get_int(qdict, "status");
    uint64_t mcg_status = qdict_get_int(qdict, "mcg_status");
    uint64_t addr = qdict_get_int(qdict, "addr");
    uint64_t misc = qdict_get_int(qdict, "misc");

    for (cenv = first_cpu; cenv != NULL; cenv = cenv->next_cpu)
        if (cenv->cpu_index == cpu_index && cenv->mcg_cap) {
            cpu_inject_x86_mce(cenv, bank, status, mcg_status, addr, misc);
            break;
        }
}
=======
    { "drive_add", "ss", drive_hot_add, "pci_addr=[[<domain>:]<bus>:]<slot>\n"
                                         "[file=file][,if=type][,bus=n]\n"
                                        "[,unit=m][,media=d][index=i]\n"
                                        "[,cyls=c,heads=h,secs=s[,trans=t]]\n"
                                        "[snapshot=on|off][,cache=on|off]",
                                        "add drive to PCI storage controller" },
    { "pci_add", "sss", pci_device_hot_add, "pci_addr=auto|[[<domain>:]<bus>:]<slot> nic|storage [[vlan=n][,macaddr=addr][,model=type]] [file=file][,if=type][,bus=nr]...", "hot-add PCI device" },
    { "pci_del", "s", pci_device_hot_remove, "pci_addr=[[<domain>:]<bus>:]<slot>", "hot remove PCI device" },
    { "host_net_add", "ss", net_host_device_add,
      "[tap,user,socket,vde] options", "add host VLAN client" },
    { "host_net_remove", "is", net_host_device_remove,
      "vlan_id name", "remove host VLAN client" },
#endif
    { "balloon", "i", do_balloon,
      "target", "request VM to change it's memory allocation (in MB)" },
    { "set_link", "ss", do_set_link,
      "name [up|down]", "change the link status of a network adapter" },
#ifdef MARSS_QEMU
    { "simconfig", "W", do_simulate, "-help for all options", "Set various simulation options" },
>>>>>>> d37b0bfa
#endif

static void do_getfd(Monitor *mon, const QDict *qdict, QObject **ret_data)
{
    const char *fdname = qdict_get_str(qdict, "fdname");
    mon_fd_t *monfd;
    int fd;

    fd = qemu_chr_get_msgfd(mon->chr);
    if (fd == -1) {
        qemu_error_new(QERR_FD_NOT_SUPPLIED);
        return;
    }

    if (qemu_isdigit(fdname[0])) {
        qemu_error_new(QERR_INVALID_PARAMETER, "fdname");
        return;
    }

    fd = dup(fd);
    if (fd == -1) {
        if (errno == EMFILE)
            qemu_error_new(QERR_TOO_MANY_FILES);
        else
            qemu_error_new(QERR_UNDEFINED_ERROR);
        return;
    }

    QLIST_FOREACH(monfd, &mon->fds, next) {
        if (strcmp(monfd->name, fdname) != 0) {
            continue;
        }

        close(monfd->fd);
        monfd->fd = fd;
        return;
    }

    monfd = qemu_mallocz(sizeof(mon_fd_t));
    monfd->name = qemu_strdup(fdname);
    monfd->fd = fd;

    QLIST_INSERT_HEAD(&mon->fds, monfd, next);
}

static void do_closefd(Monitor *mon, const QDict *qdict, QObject **ret_data)
{
    const char *fdname = qdict_get_str(qdict, "fdname");
    mon_fd_t *monfd;

    QLIST_FOREACH(monfd, &mon->fds, next) {
        if (strcmp(monfd->name, fdname) != 0) {
            continue;
        }

        QLIST_REMOVE(monfd, next);
        close(monfd->fd);
        qemu_free(monfd->name);
        qemu_free(monfd);
        return;
    }

    qemu_error_new(QERR_FD_NOT_FOUND, fdname);
}

static void do_loadvm(Monitor *mon, const QDict *qdict)
{
    int saved_vm_running  = vm_running;
    const char *name = qdict_get_str(qdict, "name");

    vm_stop(0);

    if (load_vmstate(mon, name) >= 0 && saved_vm_running)
        vm_start();
}

int monitor_get_fd(Monitor *mon, const char *fdname)
{
    mon_fd_t *monfd;

    QLIST_FOREACH(monfd, &mon->fds, next) {
        int fd;

        if (strcmp(monfd->name, fdname) != 0) {
            continue;
        }

        fd = monfd->fd;

        /* caller takes ownership of fd */
        QLIST_REMOVE(monfd, next);
        qemu_free(monfd->name);
        qemu_free(monfd);

        return fd;
    }

    return -1;
}

static const mon_cmd_t mon_cmds[] = {
#include "qemu-monitor.h"
    { NULL, NULL, },
};

/* Please update qemu-monitor.hx when adding or changing commands */
static const mon_cmd_t info_cmds[] = {
    {
        .name       = "version",
        .args_type  = "",
        .params     = "",
        .help       = "show the version of QEMU",
        .user_print = do_info_version_print,
        .mhandler.info_new = do_info_version,
    },
    {
        .name       = "commands",
        .args_type  = "",
        .params     = "",
        .help       = "list QMP available commands",
        .user_print = monitor_user_noop,
        .mhandler.info_new = do_info_commands,
    },
    {
        .name       = "network",
        .args_type  = "",
        .params     = "",
        .help       = "show the network state",
        .mhandler.info = do_info_network,
    },
    {
        .name       = "chardev",
        .args_type  = "",
        .params     = "",
        .help       = "show the character devices",
        .user_print = qemu_chr_info_print,
        .mhandler.info_new = qemu_chr_info,
    },
    {
        .name       = "block",
        .args_type  = "",
        .params     = "",
        .help       = "show the block devices",
        .user_print = bdrv_info_print,
        .mhandler.info_new = bdrv_info,
    },
    {
        .name       = "blockstats",
        .args_type  = "",
        .params     = "",
        .help       = "show block device statistics",
        .user_print = bdrv_stats_print,
        .mhandler.info_new = bdrv_info_stats,
    },
    {
        .name       = "registers",
        .args_type  = "",
        .params     = "",
        .help       = "show the cpu registers",
        .mhandler.info = do_info_registers,
    },
    {
        .name       = "cpus",
        .args_type  = "",
        .params     = "",
        .help       = "show infos for each CPU",
        .user_print = monitor_print_cpus,
        .mhandler.info_new = do_info_cpus,
    },
    {
        .name       = "history",
        .args_type  = "",
        .params     = "",
        .help       = "show the command line history",
        .mhandler.info = do_info_history,
    },
    {
        .name       = "irq",
        .args_type  = "",
        .params     = "",
        .help       = "show the interrupts statistics (if available)",
        .mhandler.info = irq_info,
    },
    {
        .name       = "pic",
        .args_type  = "",
        .params     = "",
        .help       = "show i8259 (PIC) state",
        .mhandler.info = pic_info,
    },
    {
        .name       = "pci",
        .args_type  = "",
        .params     = "",
        .help       = "show PCI info",
        .mhandler.info = pci_info,
    },
#if defined(TARGET_I386) || defined(TARGET_SH4)
    {
        .name       = "tlb",
        .args_type  = "",
        .params     = "",
        .help       = "show virtual to physical memory mappings",
        .mhandler.info = tlb_info,
    },
#endif
#if defined(TARGET_I386)
    {
        .name       = "mem",
        .args_type  = "",
        .params     = "",
        .help       = "show the active virtual memory mappings",
        .mhandler.info = mem_info,
    },
    {
        .name       = "hpet",
        .args_type  = "",
        .params     = "",
        .help       = "show state of HPET",
        .user_print = do_info_hpet_print,
        .mhandler.info_new = do_info_hpet,
    },
#endif
    {
        .name       = "jit",
        .args_type  = "",
        .params     = "",
        .help       = "show dynamic compiler info",
        .mhandler.info = do_info_jit,
    },
    {
        .name       = "kvm",
        .args_type  = "",
        .params     = "",
        .help       = "show KVM information",
        .user_print = do_info_kvm_print,
        .mhandler.info_new = do_info_kvm,
    },
    {
        .name       = "numa",
        .args_type  = "",
        .params     = "",
        .help       = "show NUMA information",
        .mhandler.info = do_info_numa,
    },
    {
        .name       = "usb",
        .args_type  = "",
        .params     = "",
        .help       = "show guest USB devices",
        .mhandler.info = usb_info,
    },
    {
        .name       = "usbhost",
        .args_type  = "",
        .params     = "",
        .help       = "show host USB devices",
        .mhandler.info = usb_host_info,
    },
    {
        .name       = "profile",
        .args_type  = "",
        .params     = "",
        .help       = "show profiling information",
        .mhandler.info = do_info_profile,
    },
    {
        .name       = "capture",
        .args_type  = "",
        .params     = "",
        .help       = "show capture information",
        .mhandler.info = do_info_capture,
    },
    {
        .name       = "snapshots",
        .args_type  = "",
        .params     = "",
        .help       = "show the currently saved VM snapshots",
        .mhandler.info = do_info_snapshots,
    },
    {
        .name       = "status",
        .args_type  = "",
        .params     = "",
        .help       = "show the current VM status (running|paused)",
        .user_print = do_info_status_print,
        .mhandler.info_new = do_info_status,
    },
    {
        .name       = "pcmcia",
        .args_type  = "",
        .params     = "",
        .help       = "show guest PCMCIA status",
        .mhandler.info = pcmcia_info,
    },
    {
        .name       = "mice",
        .args_type  = "",
        .params     = "",
        .help       = "show which guest mouse is receiving events",
        .user_print = do_info_mice_print,
        .mhandler.info_new = do_info_mice,
    },
    {
        .name       = "vnc",
        .args_type  = "",
        .params     = "",
        .help       = "show the vnc server status",
        .user_print = do_info_vnc_print,
        .mhandler.info_new = do_info_vnc,
    },
    {
        .name       = "name",
        .args_type  = "",
        .params     = "",
        .help       = "show the current VM name",
        .user_print = do_info_name_print,
        .mhandler.info_new = do_info_name,
    },
    {
        .name       = "uuid",
        .args_type  = "",
        .params     = "",
        .help       = "show the current VM UUID",
        .user_print = do_info_uuid_print,
        .mhandler.info_new = do_info_uuid,
    },
#if defined(TARGET_PPC)
    {
        .name       = "cpustats",
        .args_type  = "",
        .params     = "",
        .help       = "show CPU statistics",
        .mhandler.info = do_info_cpu_stats,
    },
#endif
#if defined(CONFIG_SLIRP)
    {
        .name       = "usernet",
        .args_type  = "",
        .params     = "",
        .help       = "show user network stack connection states",
        .mhandler.info = do_info_usernet,
    },
#endif
    {
        .name       = "migrate",
        .args_type  = "",
        .params     = "",
        .help       = "show migration status",
        .user_print = do_info_migrate_print,
        .mhandler.info_new = do_info_migrate,
    },
    {
        .name       = "balloon",
        .args_type  = "",
        .params     = "",
        .help       = "show balloon information",
        .user_print = monitor_print_balloon,
        .mhandler.info_new = do_info_balloon,
    },
    {
        .name       = "qtree",
        .args_type  = "",
        .params     = "",
        .help       = "show device tree",
        .mhandler.info = do_info_qtree,
    },
    {
        .name       = "qdm",
        .args_type  = "",
        .params     = "",
        .help       = "show qdev device model list",
        .mhandler.info = do_info_qdm,
    },
#ifdef MARSS_QEMU
    {
        .name       = "simulate",
        .args_type  = "",
        .params     = "",
        .help       = "-help for all options",
        .mhandler.info = do_simulate,
    },
#endif
    {
        .name       = "roms",
        .args_type  = "",
        .params     = "",
        .help       = "show roms",
        .mhandler.info = do_info_roms,
    },
    {
        .name       = NULL,
    },
};

/*******************************************************************/

static const char *pch;
static jmp_buf expr_env;

#define MD_TLONG 0
#define MD_I32   1

typedef struct MonitorDef {
    const char *name;
    int offset;
    target_long (*get_value)(const struct MonitorDef *md, int val);
    int type;
} MonitorDef;

#if defined(TARGET_I386)
static target_long monitor_get_pc (const struct MonitorDef *md, int val)
{
    CPUState *env = mon_get_cpu();
    if (!env)
        return 0;
    return env->eip + env->segs[R_CS].base;
}
#endif

#if defined(TARGET_PPC)
static target_long monitor_get_ccr (const struct MonitorDef *md, int val)
{
    CPUState *env = mon_get_cpu();
    unsigned int u;
    int i;

    if (!env)
        return 0;

    u = 0;
    for (i = 0; i < 8; i++)
        u |= env->crf[i] << (32 - (4 * i));

    return u;
}

static target_long monitor_get_msr (const struct MonitorDef *md, int val)
{
    CPUState *env = mon_get_cpu();
    if (!env)
        return 0;
    return env->msr;
}

static target_long monitor_get_xer (const struct MonitorDef *md, int val)
{
    CPUState *env = mon_get_cpu();
    if (!env)
        return 0;
    return env->xer;
}

static target_long monitor_get_decr (const struct MonitorDef *md, int val)
{
    CPUState *env = mon_get_cpu();
    if (!env)
        return 0;
    return cpu_ppc_load_decr(env);
}

static target_long monitor_get_tbu (const struct MonitorDef *md, int val)
{
    CPUState *env = mon_get_cpu();
    if (!env)
        return 0;
    return cpu_ppc_load_tbu(env);
}

static target_long monitor_get_tbl (const struct MonitorDef *md, int val)
{
    CPUState *env = mon_get_cpu();
    if (!env)
        return 0;
    return cpu_ppc_load_tbl(env);
}
#endif

#if defined(TARGET_SPARC)
#ifndef TARGET_SPARC64
static target_long monitor_get_psr (const struct MonitorDef *md, int val)
{
    CPUState *env = mon_get_cpu();
    if (!env)
        return 0;
    return GET_PSR(env);
}
#endif

static target_long monitor_get_reg(const struct MonitorDef *md, int val)
{
    CPUState *env = mon_get_cpu();
    if (!env)
        return 0;
    return env->regwptr[val];
}
#endif

static const MonitorDef monitor_defs[] = {
#ifdef TARGET_I386

#define SEG(name, seg) \
    { name, offsetof(CPUState, segs[seg].selector), NULL, MD_I32 },\
    { name ".base", offsetof(CPUState, segs[seg].base) },\
    { name ".limit", offsetof(CPUState, segs[seg].limit), NULL, MD_I32 },

    { "eax", offsetof(CPUState, regs[0]) },
    { "ecx", offsetof(CPUState, regs[1]) },
    { "edx", offsetof(CPUState, regs[2]) },
    { "ebx", offsetof(CPUState, regs[3]) },
    { "esp|sp", offsetof(CPUState, regs[4]) },
    { "ebp|fp", offsetof(CPUState, regs[5]) },
    { "esi", offsetof(CPUState, regs[6]) },
    { "edi", offsetof(CPUState, regs[7]) },
#ifdef TARGET_X86_64
    { "r8", offsetof(CPUState, regs[8]) },
    { "r9", offsetof(CPUState, regs[9]) },
    { "r10", offsetof(CPUState, regs[10]) },
    { "r11", offsetof(CPUState, regs[11]) },
    { "r12", offsetof(CPUState, regs[12]) },
    { "r13", offsetof(CPUState, regs[13]) },
    { "r14", offsetof(CPUState, regs[14]) },
    { "r15", offsetof(CPUState, regs[15]) },
#endif
    { "eflags", offsetof(CPUState, eflags) },
    { "eip", offsetof(CPUState, eip) },
    SEG("cs", R_CS)
    SEG("ds", R_DS)
    SEG("es", R_ES)
    SEG("ss", R_SS)
    SEG("fs", R_FS)
    SEG("gs", R_GS)
    { "pc", 0, monitor_get_pc, },
#elif defined(TARGET_PPC)
    /* General purpose registers */
    { "r0", offsetof(CPUState, gpr[0]) },
    { "r1", offsetof(CPUState, gpr[1]) },
    { "r2", offsetof(CPUState, gpr[2]) },
    { "r3", offsetof(CPUState, gpr[3]) },
    { "r4", offsetof(CPUState, gpr[4]) },
    { "r5", offsetof(CPUState, gpr[5]) },
    { "r6", offsetof(CPUState, gpr[6]) },
    { "r7", offsetof(CPUState, gpr[7]) },
    { "r8", offsetof(CPUState, gpr[8]) },
    { "r9", offsetof(CPUState, gpr[9]) },
    { "r10", offsetof(CPUState, gpr[10]) },
    { "r11", offsetof(CPUState, gpr[11]) },
    { "r12", offsetof(CPUState, gpr[12]) },
    { "r13", offsetof(CPUState, gpr[13]) },
    { "r14", offsetof(CPUState, gpr[14]) },
    { "r15", offsetof(CPUState, gpr[15]) },
    { "r16", offsetof(CPUState, gpr[16]) },
    { "r17", offsetof(CPUState, gpr[17]) },
    { "r18", offsetof(CPUState, gpr[18]) },
    { "r19", offsetof(CPUState, gpr[19]) },
    { "r20", offsetof(CPUState, gpr[20]) },
    { "r21", offsetof(CPUState, gpr[21]) },
    { "r22", offsetof(CPUState, gpr[22]) },
    { "r23", offsetof(CPUState, gpr[23]) },
    { "r24", offsetof(CPUState, gpr[24]) },
    { "r25", offsetof(CPUState, gpr[25]) },
    { "r26", offsetof(CPUState, gpr[26]) },
    { "r27", offsetof(CPUState, gpr[27]) },
    { "r28", offsetof(CPUState, gpr[28]) },
    { "r29", offsetof(CPUState, gpr[29]) },
    { "r30", offsetof(CPUState, gpr[30]) },
    { "r31", offsetof(CPUState, gpr[31]) },
    /* Floating point registers */
    { "f0", offsetof(CPUState, fpr[0]) },
    { "f1", offsetof(CPUState, fpr[1]) },
    { "f2", offsetof(CPUState, fpr[2]) },
    { "f3", offsetof(CPUState, fpr[3]) },
    { "f4", offsetof(CPUState, fpr[4]) },
    { "f5", offsetof(CPUState, fpr[5]) },
    { "f6", offsetof(CPUState, fpr[6]) },
    { "f7", offsetof(CPUState, fpr[7]) },
    { "f8", offsetof(CPUState, fpr[8]) },
    { "f9", offsetof(CPUState, fpr[9]) },
    { "f10", offsetof(CPUState, fpr[10]) },
    { "f11", offsetof(CPUState, fpr[11]) },
    { "f12", offsetof(CPUState, fpr[12]) },
    { "f13", offsetof(CPUState, fpr[13]) },
    { "f14", offsetof(CPUState, fpr[14]) },
    { "f15", offsetof(CPUState, fpr[15]) },
    { "f16", offsetof(CPUState, fpr[16]) },
    { "f17", offsetof(CPUState, fpr[17]) },
    { "f18", offsetof(CPUState, fpr[18]) },
    { "f19", offsetof(CPUState, fpr[19]) },
    { "f20", offsetof(CPUState, fpr[20]) },
    { "f21", offsetof(CPUState, fpr[21]) },
    { "f22", offsetof(CPUState, fpr[22]) },
    { "f23", offsetof(CPUState, fpr[23]) },
    { "f24", offsetof(CPUState, fpr[24]) },
    { "f25", offsetof(CPUState, fpr[25]) },
    { "f26", offsetof(CPUState, fpr[26]) },
    { "f27", offsetof(CPUState, fpr[27]) },
    { "f28", offsetof(CPUState, fpr[28]) },
    { "f29", offsetof(CPUState, fpr[29]) },
    { "f30", offsetof(CPUState, fpr[30]) },
    { "f31", offsetof(CPUState, fpr[31]) },
    { "fpscr", offsetof(CPUState, fpscr) },
    /* Next instruction pointer */
    { "nip|pc", offsetof(CPUState, nip) },
    { "lr", offsetof(CPUState, lr) },
    { "ctr", offsetof(CPUState, ctr) },
    { "decr", 0, &monitor_get_decr, },
    { "ccr", 0, &monitor_get_ccr, },
    /* Machine state register */
    { "msr", 0, &monitor_get_msr, },
    { "xer", 0, &monitor_get_xer, },
    { "tbu", 0, &monitor_get_tbu, },
    { "tbl", 0, &monitor_get_tbl, },
#if defined(TARGET_PPC64)
    /* Address space register */
    { "asr", offsetof(CPUState, asr) },
#endif
    /* Segment registers */
    { "sdr1", offsetof(CPUState, sdr1) },
    { "sr0", offsetof(CPUState, sr[0]) },
    { "sr1", offsetof(CPUState, sr[1]) },
    { "sr2", offsetof(CPUState, sr[2]) },
    { "sr3", offsetof(CPUState, sr[3]) },
    { "sr4", offsetof(CPUState, sr[4]) },
    { "sr5", offsetof(CPUState, sr[5]) },
    { "sr6", offsetof(CPUState, sr[6]) },
    { "sr7", offsetof(CPUState, sr[7]) },
    { "sr8", offsetof(CPUState, sr[8]) },
    { "sr9", offsetof(CPUState, sr[9]) },
    { "sr10", offsetof(CPUState, sr[10]) },
    { "sr11", offsetof(CPUState, sr[11]) },
    { "sr12", offsetof(CPUState, sr[12]) },
    { "sr13", offsetof(CPUState, sr[13]) },
    { "sr14", offsetof(CPUState, sr[14]) },
    { "sr15", offsetof(CPUState, sr[15]) },
    /* Too lazy to put BATs and SPRs ... */
#elif defined(TARGET_SPARC)
    { "g0", offsetof(CPUState, gregs[0]) },
    { "g1", offsetof(CPUState, gregs[1]) },
    { "g2", offsetof(CPUState, gregs[2]) },
    { "g3", offsetof(CPUState, gregs[3]) },
    { "g4", offsetof(CPUState, gregs[4]) },
    { "g5", offsetof(CPUState, gregs[5]) },
    { "g6", offsetof(CPUState, gregs[6]) },
    { "g7", offsetof(CPUState, gregs[7]) },
    { "o0", 0, monitor_get_reg },
    { "o1", 1, monitor_get_reg },
    { "o2", 2, monitor_get_reg },
    { "o3", 3, monitor_get_reg },
    { "o4", 4, monitor_get_reg },
    { "o5", 5, monitor_get_reg },
    { "o6", 6, monitor_get_reg },
    { "o7", 7, monitor_get_reg },
    { "l0", 8, monitor_get_reg },
    { "l1", 9, monitor_get_reg },
    { "l2", 10, monitor_get_reg },
    { "l3", 11, monitor_get_reg },
    { "l4", 12, monitor_get_reg },
    { "l5", 13, monitor_get_reg },
    { "l6", 14, monitor_get_reg },
    { "l7", 15, monitor_get_reg },
    { "i0", 16, monitor_get_reg },
    { "i1", 17, monitor_get_reg },
    { "i2", 18, monitor_get_reg },
    { "i3", 19, monitor_get_reg },
    { "i4", 20, monitor_get_reg },
    { "i5", 21, monitor_get_reg },
    { "i6", 22, monitor_get_reg },
    { "i7", 23, monitor_get_reg },
    { "pc", offsetof(CPUState, pc) },
    { "npc", offsetof(CPUState, npc) },
    { "y", offsetof(CPUState, y) },
#ifndef TARGET_SPARC64
    { "psr", 0, &monitor_get_psr, },
    { "wim", offsetof(CPUState, wim) },
#endif
    { "tbr", offsetof(CPUState, tbr) },
    { "fsr", offsetof(CPUState, fsr) },
    { "f0", offsetof(CPUState, fpr[0]) },
    { "f1", offsetof(CPUState, fpr[1]) },
    { "f2", offsetof(CPUState, fpr[2]) },
    { "f3", offsetof(CPUState, fpr[3]) },
    { "f4", offsetof(CPUState, fpr[4]) },
    { "f5", offsetof(CPUState, fpr[5]) },
    { "f6", offsetof(CPUState, fpr[6]) },
    { "f7", offsetof(CPUState, fpr[7]) },
    { "f8", offsetof(CPUState, fpr[8]) },
    { "f9", offsetof(CPUState, fpr[9]) },
    { "f10", offsetof(CPUState, fpr[10]) },
    { "f11", offsetof(CPUState, fpr[11]) },
    { "f12", offsetof(CPUState, fpr[12]) },
    { "f13", offsetof(CPUState, fpr[13]) },
    { "f14", offsetof(CPUState, fpr[14]) },
    { "f15", offsetof(CPUState, fpr[15]) },
    { "f16", offsetof(CPUState, fpr[16]) },
    { "f17", offsetof(CPUState, fpr[17]) },
    { "f18", offsetof(CPUState, fpr[18]) },
    { "f19", offsetof(CPUState, fpr[19]) },
    { "f20", offsetof(CPUState, fpr[20]) },
    { "f21", offsetof(CPUState, fpr[21]) },
    { "f22", offsetof(CPUState, fpr[22]) },
    { "f23", offsetof(CPUState, fpr[23]) },
    { "f24", offsetof(CPUState, fpr[24]) },
    { "f25", offsetof(CPUState, fpr[25]) },
    { "f26", offsetof(CPUState, fpr[26]) },
    { "f27", offsetof(CPUState, fpr[27]) },
    { "f28", offsetof(CPUState, fpr[28]) },
    { "f29", offsetof(CPUState, fpr[29]) },
    { "f30", offsetof(CPUState, fpr[30]) },
    { "f31", offsetof(CPUState, fpr[31]) },
#ifdef TARGET_SPARC64
    { "f32", offsetof(CPUState, fpr[32]) },
    { "f34", offsetof(CPUState, fpr[34]) },
    { "f36", offsetof(CPUState, fpr[36]) },
    { "f38", offsetof(CPUState, fpr[38]) },
    { "f40", offsetof(CPUState, fpr[40]) },
    { "f42", offsetof(CPUState, fpr[42]) },
    { "f44", offsetof(CPUState, fpr[44]) },
    { "f46", offsetof(CPUState, fpr[46]) },
    { "f48", offsetof(CPUState, fpr[48]) },
    { "f50", offsetof(CPUState, fpr[50]) },
    { "f52", offsetof(CPUState, fpr[52]) },
    { "f54", offsetof(CPUState, fpr[54]) },
    { "f56", offsetof(CPUState, fpr[56]) },
    { "f58", offsetof(CPUState, fpr[58]) },
    { "f60", offsetof(CPUState, fpr[60]) },
    { "f62", offsetof(CPUState, fpr[62]) },
    { "asi", offsetof(CPUState, asi) },
    { "pstate", offsetof(CPUState, pstate) },
    { "cansave", offsetof(CPUState, cansave) },
    { "canrestore", offsetof(CPUState, canrestore) },
    { "otherwin", offsetof(CPUState, otherwin) },
    { "wstate", offsetof(CPUState, wstate) },
    { "cleanwin", offsetof(CPUState, cleanwin) },
    { "fprs", offsetof(CPUState, fprs) },
#endif
#endif
    { NULL },
};

static void expr_error(Monitor *mon, const char *msg)
{
    monitor_printf(mon, "%s\n", msg);
    longjmp(expr_env, 1);
}

/* return 0 if OK, -1 if not found, -2 if no CPU defined */
static int get_monitor_def(target_long *pval, const char *name)
{
    const MonitorDef *md;
    void *ptr;

    for(md = monitor_defs; md->name != NULL; md++) {
        if (compare_cmd(name, md->name)) {
            if (md->get_value) {
                *pval = md->get_value(md, md->offset);
            } else {
                CPUState *env = mon_get_cpu();
                if (!env)
                    return -2;
                ptr = (uint8_t *)env + md->offset;
                switch(md->type) {
                case MD_I32:
                    *pval = *(int32_t *)ptr;
                    break;
                case MD_TLONG:
                    *pval = *(target_long *)ptr;
                    break;
                default:
                    *pval = 0;
                    break;
                }
            }
            return 0;
        }
    }
    return -1;
}

static void next(void)
{
    if (*pch != '\0') {
        pch++;
        while (qemu_isspace(*pch))
            pch++;
    }
}

static int64_t expr_sum(Monitor *mon);

static int64_t expr_unary(Monitor *mon)
{
    int64_t n;
    char *p;
    int ret;

    switch(*pch) {
    case '+':
        next();
        n = expr_unary(mon);
        break;
    case '-':
        next();
        n = -expr_unary(mon);
        break;
    case '~':
        next();
        n = ~expr_unary(mon);
        break;
    case '(':
        next();
        n = expr_sum(mon);
        if (*pch != ')') {
            expr_error(mon, "')' expected");
        }
        next();
        break;
    case '\'':
        pch++;
        if (*pch == '\0')
            expr_error(mon, "character constant expected");
        n = *pch;
        pch++;
        if (*pch != '\'')
            expr_error(mon, "missing terminating \' character");
        next();
        break;
    case '$':
        {
            char buf[128], *q;
            target_long reg=0;

            pch++;
            q = buf;
            while ((*pch >= 'a' && *pch <= 'z') ||
                   (*pch >= 'A' && *pch <= 'Z') ||
                   (*pch >= '0' && *pch <= '9') ||
                   *pch == '_' || *pch == '.') {
                if ((q - buf) < sizeof(buf) - 1)
                    *q++ = *pch;
                pch++;
            }
            while (qemu_isspace(*pch))
                pch++;
            *q = 0;
            ret = get_monitor_def(&reg, buf);
            if (ret == -1)
                expr_error(mon, "unknown register");
            else if (ret == -2)
                expr_error(mon, "no cpu defined");
            n = reg;
        }
        break;
    case '\0':
        expr_error(mon, "unexpected end of expression");
        n = 0;
        break;
    default:
#if TARGET_PHYS_ADDR_BITS > 32
        n = strtoull(pch, &p, 0);
#else
        n = strtoul(pch, &p, 0);
#endif
        if (pch == p) {
            expr_error(mon, "invalid char in expression");
        }
        pch = p;
        while (qemu_isspace(*pch))
            pch++;
        break;
    }
    return n;
}


static int64_t expr_prod(Monitor *mon)
{
    int64_t val, val2;
    int op;

    val = expr_unary(mon);
    for(;;) {
        op = *pch;
        if (op != '*' && op != '/' && op != '%')
            break;
        next();
        val2 = expr_unary(mon);
        switch(op) {
        default:
        case '*':
            val *= val2;
            break;
        case '/':
        case '%':
            if (val2 == 0)
                expr_error(mon, "division by zero");
            if (op == '/')
                val /= val2;
            else
                val %= val2;
            break;
        }
    }
    return val;
}

static int64_t expr_logic(Monitor *mon)
{
    int64_t val, val2;
    int op;

    val = expr_prod(mon);
    for(;;) {
        op = *pch;
        if (op != '&' && op != '|' && op != '^')
            break;
        next();
        val2 = expr_prod(mon);
        switch(op) {
        default:
        case '&':
            val &= val2;
            break;
        case '|':
            val |= val2;
            break;
        case '^':
            val ^= val2;
            break;
        }
    }
    return val;
}

static int64_t expr_sum(Monitor *mon)
{
    int64_t val, val2;
    int op;

    val = expr_logic(mon);
    for(;;) {
        op = *pch;
        if (op != '+' && op != '-')
            break;
        next();
        val2 = expr_logic(mon);
        if (op == '+')
            val += val2;
        else
            val -= val2;
    }
    return val;
}

static int get_expr(Monitor *mon, int64_t *pval, const char **pp)
{
    pch = *pp;
    if (setjmp(expr_env)) {
        *pp = pch;
        return -1;
    }
    while (qemu_isspace(*pch))
        pch++;
    *pval = expr_sum(mon);
    *pp = pch;
    return 0;
}

static int get_str(char *buf, int buf_size, const char **pp)
{
    const char *p;
    char *q;
    int c;

    q = buf;
    p = *pp;
    while (qemu_isspace(*p))
        p++;
    if (*p == '\0') {
    fail:
        *q = '\0';
        *pp = p;
        return -1;
    }
    if (*p == '\"') {
        p++;
        while (*p != '\0' && *p != '\"') {
            if (*p == '\\') {
                p++;
                c = *p++;
                switch(c) {
                case 'n':
                    c = '\n';
                    break;
                case 'r':
                    c = '\r';
                    break;
                case '\\':
                case '\'':
                case '\"':
                    break;
                default:
                    qemu_printf("unsupported escape code: '\\%c'\n", c);
                    goto fail;
                }
                if ((q - buf) < buf_size - 1) {
                    *q++ = c;
                }
            } else {
                if ((q - buf) < buf_size - 1) {
                    *q++ = *p;
                }
                p++;
            }
        }
        if (*p != '\"') {
            qemu_printf("unterminated string\n");
            goto fail;
        }
        p++;
    } else {
        while (*p != '\0' && !qemu_isspace(*p)) {
            if ((q - buf) < buf_size - 1) {
                *q++ = *p;
            }
            p++;
        }
    }
    *q = '\0';
    *pp = p;
    return 0;
}

/*
 * Store the command-name in cmdname, and return a pointer to
 * the remaining of the command string.
 */
static const char *get_command_name(const char *cmdline,
                                    char *cmdname, size_t nlen)
{
    size_t len;
    const char *p, *pstart;

    p = cmdline;
    while (qemu_isspace(*p))
        p++;
    if (*p == '\0')
        return NULL;
    pstart = p;
    while (*p != '\0' && *p != '/' && !qemu_isspace(*p))
        p++;
    len = p - pstart;
    if (len > nlen - 1)
        len = nlen - 1;
    memcpy(cmdname, pstart, len);
    cmdname[len] = '\0';
    return p;
}

/**
 * Read key of 'type' into 'key' and return the current
 * 'type' pointer.
 */
static char *key_get_info(const char *type, char **key)
{
    size_t len;
    char *p, *str;

    if (*type == ',')
        type++;

    p = strchr(type, ':');
    if (!p) {
        *key = NULL;
        return NULL;
    }
    len = p - type;

    str = qemu_malloc(len + 1);
    memcpy(str, type, len);
    str[len] = '\0';

    *key = str;
    return ++p;
}

static int default_fmt_format = 'x';
static int default_fmt_size = 4;

#define MAX_ARGS 16

static int is_valid_option(const char *c, const char *typestr)
{
    char option[3];
  
    option[0] = '-';
    option[1] = *c;
    option[2] = '\0';
  
    typestr = strstr(typestr, option);
    return (typestr != NULL);
}

static const mon_cmd_t *monitor_find_command(const char *cmdname)
{
    const mon_cmd_t *cmd;

    for (cmd = mon_cmds; cmd->name != NULL; cmd++) {
        if (compare_cmd(cmdname, cmd->name)) {
            return cmd;
        }
    }

    return NULL;
}

static const mon_cmd_t *monitor_parse_command(Monitor *mon,
                                              const char *cmdline,
                                              QDict *qdict)
{
    const char *p, *typestr;
    int c;
    const mon_cmd_t *cmd;
    char cmdname[256];
    char buf[1024];
    char *key;

#ifdef DEBUG
    monitor_printf(mon, "command='%s'\n", cmdline);
#endif

    /* extract the command name */
    p = get_command_name(cmdline, cmdname, sizeof(cmdname));
    if (!p)
        return NULL;

    cmd = monitor_find_command(cmdname);
    if (!cmd) {
        monitor_printf(mon, "unknown command: '%s'\n", cmdname);
        return NULL;
    }

    /* parse the parameters */
    typestr = cmd->args_type;
    for(;;) {
        typestr = key_get_info(typestr, &key);
        if (!typestr)
            break;
        c = *typestr;
        typestr++;
        switch(c) {
#ifdef MARSS_QEMU
        case 'W':
            {
                while(qemu_isspace(*p))
                    p++;
                pstrcpy(buf, strlen(p)+1, p);//get_str(buf, sizeof(buf), &p);
                qdict_put(qdict, key, qstring_from_str(buf));
                p += strlen(buf);
            }
            break;
#endif
        case 'F':
        case 'B':
        case 's':
            {
                int ret;

                while (qemu_isspace(*p))
                    p++;
                if (*typestr == '?') {
                    typestr++;
                    if (*p == '\0') {
                        /* no optional string: NULL argument */
                        break;
                    }
                }
                ret = get_str(buf, sizeof(buf), &p);
                if (ret < 0) {
                    switch(c) {
                    case 'F':
                        monitor_printf(mon, "%s: filename expected\n",
                                       cmdname);
                        break;
                    case 'B':
                        monitor_printf(mon, "%s: block device name expected\n",
                                       cmdname);
                        break;
                    default:
                        monitor_printf(mon, "%s: string expected\n", cmdname);
                        break;
                    }
                    goto fail;
                }
                qdict_put(qdict, key, qstring_from_str(buf));
            }
            break;
        case '/':
            {
                int count, format, size;

                while (qemu_isspace(*p))
                    p++;
                if (*p == '/') {
                    /* format found */
                    p++;
                    count = 1;
                    if (qemu_isdigit(*p)) {
                        count = 0;
                        while (qemu_isdigit(*p)) {
                            count = count * 10 + (*p - '0');
                            p++;
                        }
                    }
                    size = -1;
                    format = -1;
                    for(;;) {
                        switch(*p) {
                        case 'o':
                        case 'd':
                        case 'u':
                        case 'x':
                        case 'i':
                        case 'c':
                            format = *p++;
                            break;
                        case 'b':
                            size = 1;
                            p++;
                            break;
                        case 'h':
                            size = 2;
                            p++;
                            break;
                        case 'w':
                            size = 4;
                            p++;
                            break;
                        case 'g':
                        case 'L':
                            size = 8;
                            p++;
                            break;
                        default:
                            goto next;
                        }
                    }
                next:
                    if (*p != '\0' && !qemu_isspace(*p)) {
                        monitor_printf(mon, "invalid char in format: '%c'\n",
                                       *p);
                        goto fail;
                    }
                    if (format < 0)
                        format = default_fmt_format;
                    if (format != 'i') {
                        /* for 'i', not specifying a size gives -1 as size */
                        if (size < 0)
                            size = default_fmt_size;
                        default_fmt_size = size;
                    }
                    default_fmt_format = format;
                } else {
                    count = 1;
                    format = default_fmt_format;
                    if (format != 'i') {
                        size = default_fmt_size;
                    } else {
                        size = -1;
                    }
                }
                qdict_put(qdict, "count", qint_from_int(count));
                qdict_put(qdict, "format", qint_from_int(format));
                qdict_put(qdict, "size", qint_from_int(size));
            }
            break;
        case 'i':
        case 'l':
        case 'M':
            {
                int64_t val;

                while (qemu_isspace(*p))
                    p++;
                if (*typestr == '?' || *typestr == '.') {
                    if (*typestr == '?') {
                        if (*p == '\0') {
                            typestr++;
                            break;
                        }
                    } else {
                        if (*p == '.') {
                            p++;
                            while (qemu_isspace(*p))
                                p++;
                        } else {
                            typestr++;
                            break;
                        }
                    }
                    typestr++;
                }
                if (get_expr(mon, &val, &p))
                    goto fail;
                /* Check if 'i' is greater than 32-bit */
                if ((c == 'i') && ((val >> 32) & 0xffffffff)) {
                    monitor_printf(mon, "\'%s\' has failed: ", cmdname);
                    monitor_printf(mon, "integer is for 32-bit values\n");
                    goto fail;
                } else if (c == 'M') {
                    val <<= 20;
                }
                qdict_put(qdict, key, qint_from_int(val));
            }
            break;
        case '-':
            {
                const char *tmp = p;
                int has_option, skip_key = 0;
                /* option */

                c = *typestr++;
                if (c == '\0')
                    goto bad_type;
                while (qemu_isspace(*p))
                    p++;
                has_option = 0;
                if (*p == '-') {
                    p++;
                    if(c != *p) {
                        if(!is_valid_option(p, typestr)) {
                  
                            monitor_printf(mon, "%s: unsupported option -%c\n",
                                           cmdname, *p);
                            goto fail;
                        } else {
                            skip_key = 1;
                        }
                    }
                    if(skip_key) {
                        p = tmp;
                    } else {
                        p++;
                        has_option = 1;
                    }
                }
                qdict_put(qdict, key, qint_from_int(has_option));
            }
            break;
        default:
        bad_type:
            monitor_printf(mon, "%s: unknown type '%c'\n", cmdname, c);
            goto fail;
        }
        qemu_free(key);
        key = NULL;
    }
    /* check that all arguments were parsed */
    while (qemu_isspace(*p))
        p++;
    if (*p != '\0') {
        monitor_printf(mon, "%s: extraneous characters at the end of line\n",
                       cmdname);
        goto fail;
    }

    return cmd;

fail:
    qemu_free(key);
    return NULL;
}

static void monitor_print_error(Monitor *mon)
{
    qerror_print(mon->error);
    QDECREF(mon->error);
    mon->error = NULL;
}

static void monitor_call_handler(Monitor *mon, const mon_cmd_t *cmd,
                                 const QDict *params)
{
    QObject *data = NULL;

    cmd->mhandler.cmd_new(mon, params, &data);

    if (monitor_ctrl_mode(mon)) {
        /* Monitor Protocol */
        monitor_protocol_emitter(mon, data);
    } else {
        /* User Protocol */
         if (data)
            cmd->user_print(mon, data);
    }

    qobject_decref(data);
}

static void handle_user_command(Monitor *mon, const char *cmdline)
{
    QDict *qdict;
    const mon_cmd_t *cmd;

    qdict = qdict_new();

    cmd = monitor_parse_command(mon, cmdline, qdict);
    if (!cmd)
        goto out;

    qemu_errors_to_mon(mon);

    if (monitor_handler_ported(cmd)) {
        monitor_call_handler(mon, cmd, qdict);
    } else {
        cmd->mhandler.cmd(mon, qdict);
    }

    if (monitor_has_error(mon))
        monitor_print_error(mon);

    qemu_errors_to_previous();

out:
    QDECREF(qdict);
}

static void cmd_completion(const char *name, const char *list)
{
    const char *p, *pstart;
    char cmd[128];
    int len;

    p = list;
    for(;;) {
        pstart = p;
        p = strchr(p, '|');
        if (!p)
            p = pstart + strlen(pstart);
        len = p - pstart;
        if (len > sizeof(cmd) - 2)
            len = sizeof(cmd) - 2;
        memcpy(cmd, pstart, len);
        cmd[len] = '\0';
        if (name[0] == '\0' || !strncmp(name, cmd, strlen(name))) {
            readline_add_completion(cur_mon->rs, cmd);
        }
        if (*p == '\0')
            break;
        p++;
    }
}

static void file_completion(const char *input)
{
    DIR *ffs;
    struct dirent *d;
    char path[1024];
    char file[1024], file_prefix[1024];
    int input_path_len;
    const char *p;

    p = strrchr(input, '/');
    if (!p) {
        input_path_len = 0;
        pstrcpy(file_prefix, sizeof(file_prefix), input);
        pstrcpy(path, sizeof(path), ".");
    } else {
        input_path_len = p - input + 1;
        memcpy(path, input, input_path_len);
        if (input_path_len > sizeof(path) - 1)
            input_path_len = sizeof(path) - 1;
        path[input_path_len] = '\0';
        pstrcpy(file_prefix, sizeof(file_prefix), p + 1);
    }
#ifdef DEBUG_COMPLETION
    monitor_printf(cur_mon, "input='%s' path='%s' prefix='%s'\n",
                   input, path, file_prefix);
#endif
    ffs = opendir(path);
    if (!ffs)
        return;
    for(;;) {
        struct stat sb;
        d = readdir(ffs);
        if (!d)
            break;
        if (strstart(d->d_name, file_prefix, NULL)) {
            memcpy(file, input, input_path_len);
            if (input_path_len < sizeof(file))
                pstrcpy(file + input_path_len, sizeof(file) - input_path_len,
                        d->d_name);
            /* stat the file to find out if it's a directory.
             * In that case add a slash to speed up typing long paths
             */
            stat(file, &sb);
            if(S_ISDIR(sb.st_mode))
                pstrcat(file, sizeof(file), "/");
            readline_add_completion(cur_mon->rs, file);
        }
    }
    closedir(ffs);
}

static void block_completion_it(void *opaque, BlockDriverState *bs)
{
    const char *name = bdrv_get_device_name(bs);
    const char *input = opaque;

    if (input[0] == '\0' ||
        !strncmp(name, (char *)input, strlen(input))) {
        readline_add_completion(cur_mon->rs, name);
    }
}

/* NOTE: this parser is an approximate form of the real command parser */
static void parse_cmdline(const char *cmdline,
                         int *pnb_args, char **args)
{
    const char *p;
    int nb_args, ret;
    char buf[1024];

    p = cmdline;
    nb_args = 0;
    for(;;) {
        while (qemu_isspace(*p))
            p++;
        if (*p == '\0')
            break;
        if (nb_args >= MAX_ARGS)
            break;
        ret = get_str(buf, sizeof(buf), &p);
        args[nb_args] = qemu_strdup(buf);
        nb_args++;
        if (ret < 0)
            break;
    }
    *pnb_args = nb_args;
}

static const char *next_arg_type(const char *typestr)
{
    const char *p = strchr(typestr, ':');
    return (p != NULL ? ++p : typestr);
}

static void monitor_find_completion(const char *cmdline)
{
    const char *cmdname;
    char *args[MAX_ARGS];
    int nb_args, i, len;
    const char *ptype, *str;
    const mon_cmd_t *cmd;
    const KeyDef *key;

    parse_cmdline(cmdline, &nb_args, args);
#ifdef DEBUG_COMPLETION
    for(i = 0; i < nb_args; i++) {
        monitor_printf(cur_mon, "arg%d = '%s'\n", i, (char *)args[i]);
    }
#endif

    /* if the line ends with a space, it means we want to complete the
       next arg */
    len = strlen(cmdline);
    if (len > 0 && qemu_isspace(cmdline[len - 1])) {
        if (nb_args >= MAX_ARGS)
            return;
        args[nb_args++] = qemu_strdup("");
    }
    if (nb_args <= 1) {
        /* command completion */
        if (nb_args == 0)
            cmdname = "";
        else
            cmdname = args[0];
        readline_set_completion_index(cur_mon->rs, strlen(cmdname));
        for(cmd = mon_cmds; cmd->name != NULL; cmd++) {
            cmd_completion(cmdname, cmd->name);
        }
    } else {
        /* find the command */
        for(cmd = mon_cmds; cmd->name != NULL; cmd++) {
            if (compare_cmd(args[0], cmd->name))
                goto found;
        }
        return;
    found:
        ptype = next_arg_type(cmd->args_type);
        for(i = 0; i < nb_args - 2; i++) {
            if (*ptype != '\0') {
                ptype = next_arg_type(ptype);
                while (*ptype == '?')
                    ptype = next_arg_type(ptype);
            }
        }
        str = args[nb_args - 1];
        if (*ptype == '-' && ptype[1] != '\0') {
            ptype += 2;
        }
        switch(*ptype) {
        case 'F':
            /* file completion */
            readline_set_completion_index(cur_mon->rs, strlen(str));
            file_completion(str);
            break;
        case 'B':
            /* block device name completion */
            readline_set_completion_index(cur_mon->rs, strlen(str));
            bdrv_iterate(block_completion_it, (void *)str);
            break;
        case 's':
            /* XXX: more generic ? */
            if (!strcmp(cmd->name, "info")) {
                readline_set_completion_index(cur_mon->rs, strlen(str));
                for(cmd = info_cmds; cmd->name != NULL; cmd++) {
                    cmd_completion(str, cmd->name);
                }
            } else if (!strcmp(cmd->name, "sendkey")) {
                char *sep = strrchr(str, '-');
                if (sep)
                    str = sep + 1;
                readline_set_completion_index(cur_mon->rs, strlen(str));
                for(key = key_defs; key->name != NULL; key++) {
                    cmd_completion(str, key->name);
                }
            } else if (!strcmp(cmd->name, "help|?")) {
                readline_set_completion_index(cur_mon->rs, strlen(str));
                for (cmd = mon_cmds; cmd->name != NULL; cmd++) {
                    cmd_completion(str, cmd->name);
                }
            }
            break;
        default:
            break;
        }
    }
    for(i = 0; i < nb_args; i++)
        qemu_free(args[i]);
}

static int monitor_can_read(void *opaque)
{
    Monitor *mon = opaque;

    return (mon->suspend_cnt == 0) ? 1 : 0;
}

typedef struct CmdArgs {
    QString *name;
    int type;
    int flag;
    int optional;
} CmdArgs;

static int check_opt(const CmdArgs *cmd_args, const char *name, QDict *args)
{
    if (!cmd_args->optional) {
        qemu_error_new(QERR_MISSING_PARAMETER, name);
        return -1;
    }

    if (cmd_args->type == '-') {
        /* handlers expect a value, they need to be changed */
        qdict_put(args, name, qint_from_int(0));
    }

    return 0;
}

static int check_arg(const CmdArgs *cmd_args, QDict *args)
{
    QObject *value;
    const char *name;

    name = qstring_get_str(cmd_args->name);

    if (!args) {
        return check_opt(cmd_args, name, args);
    }

    value = qdict_get(args, name);
    if (!value) {
        return check_opt(cmd_args, name, args);
    }

    switch (cmd_args->type) {
        case 'F':
        case 'B':
        case 's':
            if (qobject_type(value) != QTYPE_QSTRING) {
                qemu_error_new(QERR_INVALID_PARAMETER_TYPE, name, "string");
                return -1;
            }
            break;
        case '/': {
            int i;
            const char *keys[] = { "count", "format", "size", NULL };

            for (i = 0; keys[i]; i++) {
                QObject *obj = qdict_get(args, keys[i]);
                if (!obj) {
                    qemu_error_new(QERR_MISSING_PARAMETER, name);
                    return -1;
                }
                if (qobject_type(obj) != QTYPE_QINT) {
                    qemu_error_new(QERR_INVALID_PARAMETER_TYPE, name, "int");
                    return -1;
                }
            }
            break;
        }
        case 'i':
        case 'l':
        case 'M':
            if (qobject_type(value) != QTYPE_QINT) {
                qemu_error_new(QERR_INVALID_PARAMETER_TYPE, name, "int");
                return -1;
            }
            break;
        case '-':
            if (qobject_type(value) != QTYPE_QINT &&
                qobject_type(value) != QTYPE_QBOOL) {
                qemu_error_new(QERR_INVALID_PARAMETER_TYPE, name, "bool");
                return -1;
            }
            if (qobject_type(value) == QTYPE_QBOOL) {
                /* handlers expect a QInt, they need to be changed */
                qdict_put(args, name,
                         qint_from_int(qbool_get_int(qobject_to_qbool(value))));
            }
            break;
        default:
            /* impossible */
            abort();
    }

    return 0;
}

static void cmd_args_init(CmdArgs *cmd_args)
{
    cmd_args->name = qstring_new();
    cmd_args->type = cmd_args->flag = cmd_args->optional = 0;
}

/*
 * This is not trivial, we have to parse Monitor command's argument
 * type syntax to be able to check the arguments provided by clients.
 *
 * In the near future we will be using an array for that and will be
 * able to drop all this parsing...
 */
static int monitor_check_qmp_args(const mon_cmd_t *cmd, QDict *args)
{
    int err;
    const char *p;
    CmdArgs cmd_args;

    if (cmd->args_type == NULL) {
        return (qdict_size(args) == 0 ? 0 : -1);
    }

    err = 0;
    cmd_args_init(&cmd_args);

    for (p = cmd->args_type;; p++) {
        if (*p == ':') {
            cmd_args.type = *++p;
            p++;
            if (cmd_args.type == '-') {
                cmd_args.flag = *p++;
                cmd_args.optional = 1;
            } else if (*p == '?') {
                cmd_args.optional = 1;
                p++;
            }

            assert(*p == ',' || *p == '\0');
            err = check_arg(&cmd_args, args);

            QDECREF(cmd_args.name);
            cmd_args_init(&cmd_args);

            if (err < 0) {
                break;
            }
        } else {
            qstring_append_chr(cmd_args.name, *p);
        }

        if (*p == '\0') {
            break;
        }
    }

    QDECREF(cmd_args.name);
    return err;
}

static void handle_qmp_command(JSONMessageParser *parser, QList *tokens)
{
    int err;
    QObject *obj;
    QDict *input, *args;
    const mon_cmd_t *cmd;
    Monitor *mon = cur_mon;
    const char *cmd_name, *info_item;

    args = NULL;
    qemu_errors_to_mon(mon);

    obj = json_parser_parse(tokens, NULL);
    if (!obj) {
        // FIXME: should be triggered in json_parser_parse()
        qemu_error_new(QERR_JSON_PARSING);
        goto err_out;
    } else if (qobject_type(obj) != QTYPE_QDICT) {
        qemu_error_new(QERR_QMP_BAD_INPUT_OBJECT, "object");
        qobject_decref(obj);
        goto err_out;
    }

    input = qobject_to_qdict(obj);

    mon->mc->id = qdict_get(input, "id");
    qobject_incref(mon->mc->id);

    obj = qdict_get(input, "execute");
    if (!obj) {
        qemu_error_new(QERR_QMP_BAD_INPUT_OBJECT, "execute");
        goto err_input;
    } else if (qobject_type(obj) != QTYPE_QSTRING) {
        qemu_error_new(QERR_QMP_BAD_INPUT_OBJECT, "string");
        goto err_input;
    }

    cmd_name = qstring_get_str(qobject_to_qstring(obj));

    /*
     * XXX: We need this special case until we get info handlers
     * converted into 'query-' commands
     */
    if (compare_cmd(cmd_name, "info")) {
        qemu_error_new(QERR_COMMAND_NOT_FOUND, cmd_name);
        goto err_input;
    } else if (strstart(cmd_name, "query-", &info_item)) {
        cmd = monitor_find_command("info");
        qdict_put_obj(input, "arguments",
                      qobject_from_jsonf("{ 'item': %s }", info_item));
    } else {
        cmd = monitor_find_command(cmd_name);
        if (!cmd || !monitor_handler_ported(cmd)) {
            qemu_error_new(QERR_COMMAND_NOT_FOUND, cmd_name);
            goto err_input;
        }
    }

    obj = qdict_get(input, "arguments");
    if (!obj) {
        args = qdict_new();
    } else {
        args = qobject_to_qdict(obj);
        QINCREF(args);
    }

    QDECREF(input);

    err = monitor_check_qmp_args(cmd, args);
    if (err < 0) {
        goto err_out;
    }

    monitor_call_handler(mon, cmd, args);
    goto out;

err_input:
    QDECREF(input);
err_out:
    monitor_protocol_emitter(mon, NULL);
out:
    QDECREF(args);
    qemu_errors_to_previous();
}

/**
 * monitor_control_read(): Read and handle QMP input
 */
static void monitor_control_read(void *opaque, const uint8_t *buf, int size)
{
    Monitor *old_mon = cur_mon;

    cur_mon = opaque;

    json_message_parser_feed(&cur_mon->mc->parser, (const char *) buf, size);

    cur_mon = old_mon;
}

static void monitor_read(void *opaque, const uint8_t *buf, int size)
{
    Monitor *old_mon = cur_mon;
    int i;

    cur_mon = opaque;

    if (cur_mon->rs) {
        for (i = 0; i < size; i++)
            readline_handle_byte(cur_mon->rs, buf[i]);
    } else {
        if (size == 0 || buf[size - 1] != 0)
            monitor_printf(cur_mon, "corrupted command\n");
        else
            handle_user_command(cur_mon, (char *)buf);
    }

    cur_mon = old_mon;
}

static void monitor_command_cb(Monitor *mon, const char *cmdline, void *opaque)
{
    monitor_suspend(mon);
    handle_user_command(mon, cmdline);
    monitor_resume(mon);
}

int monitor_suspend(Monitor *mon)
{
    if (!mon->rs)
        return -ENOTTY;
    mon->suspend_cnt++;
    return 0;
}

void monitor_resume(Monitor *mon)
{
    if (!mon->rs)
        return;
    if (--mon->suspend_cnt == 0)
        readline_show_prompt(mon->rs);
}

/**
 * monitor_control_event(): Print QMP gretting
 */
static void monitor_control_event(void *opaque, int event)
{
    if (event == CHR_EVENT_OPENED) {
        QObject *data;
        Monitor *mon = opaque;

        json_message_parser_init(&mon->mc->parser, handle_qmp_command);

        data = qobject_from_jsonf("{ 'QMP': { 'capabilities': [] } }");
        assert(data != NULL);

        monitor_json_emitter(mon, data);
        qobject_decref(data);
    }
}

static void monitor_event(void *opaque, int event)
{
    Monitor *mon = opaque;

    switch (event) {
    case CHR_EVENT_MUX_IN:
        mon->mux_out = 0;
        if (mon->reset_seen) {
            readline_restart(mon->rs);
            monitor_resume(mon);
            monitor_flush(mon);
        } else {
            mon->suspend_cnt = 0;
        }
        break;

    case CHR_EVENT_MUX_OUT:
        if (mon->reset_seen) {
            if (mon->suspend_cnt == 0) {
                monitor_printf(mon, "\n");
            }
            monitor_flush(mon);
            monitor_suspend(mon);
        } else {
            mon->suspend_cnt++;
        }
        mon->mux_out = 1;
        break;

    case CHR_EVENT_OPENED:
        monitor_printf(mon, "QEMU %s monitor - type 'help' for more "
                       "information\n", QEMU_VERSION);
        if (!mon->mux_out) {
            readline_show_prompt(mon->rs);
        }
        mon->reset_seen = 1;
        break;
    }
}


/*
 * Local variables:
 *  c-indent-level: 4
 *  c-basic-offset: 4
 *  tab-width: 8
 * End:
 */

void monitor_init(CharDriverState *chr, int flags)
{
    static int is_first_init = 1;
    Monitor *mon;

    if (is_first_init) {
        key_timer = qemu_new_timer(vm_clock, release_keys, NULL);
        is_first_init = 0;
    }

    mon = qemu_mallocz(sizeof(*mon));

    mon->chr = chr;
    mon->flags = flags;
    if (flags & MONITOR_USE_READLINE) {
        mon->rs = readline_init(mon, monitor_find_completion);
        monitor_read_command(mon, 0);
    }

    if (monitor_ctrl_mode(mon)) {
        mon->mc = qemu_mallocz(sizeof(MonitorControl));
        /* Control mode requires special handlers */
        qemu_chr_add_handlers(chr, monitor_can_read, monitor_control_read,
                              monitor_control_event, mon);
    } else {
        qemu_chr_add_handlers(chr, monitor_can_read, monitor_read,
                              monitor_event, mon);
    }

    QLIST_INSERT_HEAD(&mon_list, mon, entry);
    if (!cur_mon || (flags & MONITOR_IS_DEFAULT))
        cur_mon = mon;
}

static void bdrv_password_cb(Monitor *mon, const char *password, void *opaque)
{
    BlockDriverState *bs = opaque;
    int ret = 0;

    if (bdrv_set_key(bs, password) != 0) {
        monitor_printf(mon, "invalid password\n");
        ret = -EPERM;
    }
    if (mon->password_completion_cb)
        mon->password_completion_cb(mon->password_opaque, ret);

    monitor_read_command(mon, 1);
}

void monitor_read_bdrv_key_start(Monitor *mon, BlockDriverState *bs,
                                 BlockDriverCompletionFunc *completion_cb,
                                 void *opaque)
{
    int err;

    if (!bdrv_key_required(bs)) {
        if (completion_cb)
            completion_cb(opaque, 0);
        return;
    }

    if (monitor_ctrl_mode(mon)) {
        qemu_error_new(QERR_DEVICE_ENCRYPTED, bdrv_get_device_name(bs));
        return;
    }

    monitor_printf(mon, "%s (%s) is encrypted.\n", bdrv_get_device_name(bs),
                   bdrv_get_encrypted_filename(bs));

    mon->password_completion_cb = completion_cb;
    mon->password_opaque = opaque;

    err = monitor_read_password(mon, bdrv_password_cb, bs);

    if (err && completion_cb)
        completion_cb(opaque, err);
}

typedef struct QemuErrorSink QemuErrorSink;
struct QemuErrorSink {
    enum {
        ERR_SINK_FILE,
        ERR_SINK_MONITOR,
    } dest;
    union {
        FILE    *fp;
        Monitor *mon;
    };
    QemuErrorSink *previous;
};

static QemuErrorSink *qemu_error_sink;

void qemu_errors_to_file(FILE *fp)
{
    QemuErrorSink *sink;

    sink = qemu_mallocz(sizeof(*sink));
    sink->dest = ERR_SINK_FILE;
    sink->fp = fp;
    sink->previous = qemu_error_sink;
    qemu_error_sink = sink;
}

void qemu_errors_to_mon(Monitor *mon)
{
    QemuErrorSink *sink;

    sink = qemu_mallocz(sizeof(*sink));
    sink->dest = ERR_SINK_MONITOR;
    sink->mon = mon;
    sink->previous = qemu_error_sink;
    qemu_error_sink = sink;
}

void qemu_errors_to_previous(void)
{
    QemuErrorSink *sink;

    assert(qemu_error_sink != NULL);
    sink = qemu_error_sink;
    qemu_error_sink = sink->previous;
    qemu_free(sink);
}

void qemu_error(const char *fmt, ...)
{
    va_list args;

    assert(qemu_error_sink != NULL);
    switch (qemu_error_sink->dest) {
    case ERR_SINK_FILE:
        va_start(args, fmt);
        vfprintf(qemu_error_sink->fp, fmt, args);
        va_end(args);
        break;
    case ERR_SINK_MONITOR:
        va_start(args, fmt);
        monitor_vprintf(qemu_error_sink->mon, fmt, args);
        va_end(args);
        break;
    }
}

void qemu_error_internal(const char *file, int linenr, const char *func,
                         const char *fmt, ...)
{
    va_list va;
    QError *qerror;

    assert(qemu_error_sink != NULL);

    va_start(va, fmt);
    qerror = qerror_from_info(file, linenr, func, fmt, &va);
    va_end(va);

    switch (qemu_error_sink->dest) {
    case ERR_SINK_FILE:
        qerror_print(qerror);
        QDECREF(qerror);
        break;
    case ERR_SINK_MONITOR:
        assert(qemu_error_sink->mon->error == NULL);
        qemu_error_sink->mon->error = qerror;
        break;
    }
}<|MERGE_RESOLUTION|>--- conflicted
+++ resolved
@@ -2246,7 +2246,6 @@
 }
 
 #if defined(TARGET_I386)
-<<<<<<< HEAD
 static void do_inject_mce(Monitor *mon, const QDict *qdict)
 {
     CPUState *cenv;
@@ -2263,27 +2262,6 @@
             break;
         }
 }
-=======
-    { "drive_add", "ss", drive_hot_add, "pci_addr=[[<domain>:]<bus>:]<slot>\n"
-                                         "[file=file][,if=type][,bus=n]\n"
-                                        "[,unit=m][,media=d][index=i]\n"
-                                        "[,cyls=c,heads=h,secs=s[,trans=t]]\n"
-                                        "[snapshot=on|off][,cache=on|off]",
-                                        "add drive to PCI storage controller" },
-    { "pci_add", "sss", pci_device_hot_add, "pci_addr=auto|[[<domain>:]<bus>:]<slot> nic|storage [[vlan=n][,macaddr=addr][,model=type]] [file=file][,if=type][,bus=nr]...", "hot-add PCI device" },
-    { "pci_del", "s", pci_device_hot_remove, "pci_addr=[[<domain>:]<bus>:]<slot>", "hot remove PCI device" },
-    { "host_net_add", "ss", net_host_device_add,
-      "[tap,user,socket,vde] options", "add host VLAN client" },
-    { "host_net_remove", "is", net_host_device_remove,
-      "vlan_id name", "remove host VLAN client" },
-#endif
-    { "balloon", "i", do_balloon,
-      "target", "request VM to change it's memory allocation (in MB)" },
-    { "set_link", "ss", do_set_link,
-      "name [up|down]", "change the link status of a network adapter" },
-#ifdef MARSS_QEMU
-    { "simconfig", "W", do_simulate, "-help for all options", "Set various simulation options" },
->>>>>>> d37b0bfa
 #endif
 
 static void do_getfd(Monitor *mon, const QDict *qdict, QObject **ret_data)
@@ -2661,7 +2639,7 @@
     },
 #ifdef MARSS_QEMU
     {
-        .name       = "simulate",
+        .name       = "simconfig",
         .args_type  = "",
         .params     = "",
         .help       = "-help for all options",
