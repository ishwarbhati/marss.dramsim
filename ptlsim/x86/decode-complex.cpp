//
// PTLsim: Cycle Accurate x86-64 Simulator
// Decoder for complex instructions
//
// Copyright 1999-2008 Matt T. Yourst <yourst@yourst.com>
// Copyright 2009-2010 Avadh Patel <apatel@cs.binghamton.edu>
//

#include <decode.h>

// QEMU Helper functions
extern "C" {
#include <helper.h>
#include <cpu.h>
}

template <typename T> bool assist_div(Context& ctx) {
  Waddr rax = ctx.regs[R_EAX]; Waddr rdx = ctx.regs[R_EDX];
  asm("div %[divisor];" : "+a" (rax), "+d" (rdx) : [divisor] "q" ((T)ctx.reg_ar1));
  ctx.regs[R_EAX] = rax; ctx.regs[R_EDX] = rdx;
  ctx.eip = ctx.reg_nextrip;
  return false;
}

template <typename T> bool assist_idiv(Context& ctx) {
  Waddr rax = ctx.regs[R_EAX]; Waddr rdx = ctx.regs[R_EDX];
  asm("idiv %[divisor];" : "+a" (rax), "+d" (rdx) : [divisor] "q" ((T)ctx.reg_ar1));
  ctx.regs[R_EAX] = rax; ctx.regs[R_EDX] = rdx;
  ctx.eip = ctx.reg_nextrip;
  return false;
}

// Not possible in 64-bit mode
#ifndef __x86_64__
template <> bool assist_div<W64>(Context& ctx) { assert(false); return true;}
template <> bool assist_idiv<W64>(Context& ctx) { assert(false); return true;}
#endif

template bool assist_div<byte>(Context& ctx);
template bool assist_div<W16>(Context& ctx);
template bool assist_div<W32>(Context& ctx);
template bool assist_div<W64>(Context& ctx);

template bool assist_idiv<byte>(Context& ctx);
template bool assist_idiv<W16>(Context& ctx);
template bool assist_idiv<W32>(Context& ctx);
template bool assist_idiv<W64>(Context& ctx);

bool assist_int(Context& ctx) {
  byte intid = ctx.reg_ar1;
  // The returned rip is nextrip for explicit intN instructions:
  ctx.eip = ctx.reg_nextrip;
  ctx.propagate_x86_exception(intid, 0);

  return true;
}

bool assist_syscall(Context& ctx) {

	ctx.eip = ctx.reg_selfrip;
	ASSIST_IN_QEMU(helper_syscall, ctx.reg_nextrip - ctx.reg_selfrip);

  // REG_rip is filled out for us
  return true;
}

bool assist_sysret(Context& ctx) {
	ctx.eip = ctx.reg_selfrip;
    int dflag = ctx.reg_ar1;
	ASSIST_IN_QEMU(helper_sysret, dflag);

	return true;
}

bool assist_hypercall(Context& ctx) {
	cerr << "assist_hypercall is called, ", \
		 "this function should not be called in QEMU\n";
	return false;
}

bool assist_ptlcall(Context& ctx) {
	cerr << "Assist PTLcall from simulator..unsupported..", endl;
	return false;
}

bool assist_sysenter(Context& ctx) {
	ASSIST_IN_QEMU(helper_sysenter);
	return true;
}

static const char cpuid_vendor[12+1] = "GenuineIntel";
static const char cpuid_description[48+1] = "Intel(R) Xeon(TM) CPU 2.00 GHz                  ";

//static const char cpuid_vendor[12+1] = "PTLsimCPUx64";
//static const char cpuid_description[48+1] = "PTLsim Cycle Accurate x86-64 Simulator Model    ";


//
// CPUID level 0x00000001, result in %edx
//
#define X86_FEATURE_FPU		(1 <<  0) // Onboard FPU
#define X86_FEATURE_VME		(1 <<  1) // Virtual Mode Extensions
#define X86_FEATURE_DE		(1 <<  2) // Debugging Extensions
#define X86_FEATURE_PSE	(1 <<  3) // Page Size Extensions
#define X86_FEATURE_TSC		(1 <<  4) // Time Stamp Counter
#define X86_FEATURE_MSR		(1 <<  5) // Model-Specific Registers, RDMSR, WRMSR
#define X86_FEATURE_PAE		(1 <<  6) // Physical Address Extensions
#define X86_FEATURE_MCE		(1 <<  7) // Machine Check Architecture

#define X86_FEATURE_CX8		(1 <<  8) // CMPXCHG8 instruction
#define X86_FEATURE_APIC	(1 <<  9) // Onboard APIC
#define X86_FEATURE_BIT10 (1 << 10) // (undefined)
#define X86_FEATURE_SEP		(1 << 11) // SYSENTER/SYSEXIT
#define X86_FEATURE_MTRR	(1 << 12) // Memory Type Range Registers
#define X86_FEATURE_PGE		(1 << 13) // Page Global Enable
#define X86_FEATURE_MCA		(1 << 14) // Machine Check Architecture
#define X86_FEATURE_CMOV	(1 << 15) // CMOV instruction (FCMOVCC and FCOMI too if FPU present)

#define X86_FEATURE_PAT		(1 << 16) // Page Attribute Table
#define X86_FEATURE_PSE36	(1 << 17) // 36-bit PSEs
#define X86_FEATURE_PN		(1 << 18) // Processor serial number
#define X86_FEATURE_CLFL  (1 << 19) // Supports the CLFLUSH instruction
#define X86_FEATURE_NX    (1 << 20) // No-Execute page attribute
#define X86_FEATURE_DTES	(1 << 21) // Debug Trace Store
#define X86_FEATURE_ACPI	(1 << 22) // ACPI via MSR
#define X86_FEATURE_MMX		(1 << 23) // Multimedia Extensions

#define X86_FEATURE_FXSR	(1 << 24) // FXSAVE and FXRSTOR instructions; CR4.OSFXSR available
#define X86_FEATURE_XMM		(1 << 25) // Streaming SIMD Extensions
#define X86_FEATURE_XMM2	(1 << 26) // Streaming SIMD Extensions-2
#define X86_FEATURE_SNOOP (1 << 27) // CPU self snoop
#define X86_FEATURE_HT		(1 << 28) // Hyper-Threading
#define X86_FEATURE_ACC		(1 << 29) // Automatic clock control
#define X86_FEATURE_IA64	(1 << 30) // IA-64 processor
#define X86_FEATURE_BIT31 (1 << 31) // (undefined)

//
// Xen forces us to mask some features (vme, de, pse, pge, sep, mtrr)
// when returning the CPUID to a guest, since it uses these features itself.
//
#define PTLSIM_X86_FEATURE (\
  X86_FEATURE_FPU | /*X86_FEATURE_VME | X86_FEATURE_DE | */ X86_FEATURE_PSE | \
  X86_FEATURE_TSC | X86_FEATURE_MSR | X86_FEATURE_PAE | X86_FEATURE_MCE | \
  X86_FEATURE_CX8 | X86_FEATURE_APIC | /*X86_FEATURE_BIT10 | X86_FEATURE_SEP | */ \
  /*X86_FEATURE_MTRR | X86_FEATURE_PGE | */  X86_FEATURE_MCA | X86_FEATURE_CMOV | \
  X86_FEATURE_PAT | X86_FEATURE_PSE36 | X86_FEATURE_PN | X86_FEATURE_CLFL | \
  X86_FEATURE_NX | /*X86_FEATURE_DTES | */ X86_FEATURE_ACPI | X86_FEATURE_MMX | \
  X86_FEATURE_FXSR | X86_FEATURE_XMM | X86_FEATURE_XMM2 | X86_FEATURE_SNOOP | \
  X86_FEATURE_HT /* | X86_FEATURE_ACC | X86_FEATURE_IA64 | X86_FEATURE_BIT31*/)

//
// CPUID level 0x00000001, result in %ecx
//
#define X86_EXT_FEATURE_XMM3	(1 <<  0) // Streaming SIMD Extensions-3
#define X86_EXT_FEATURE_MWAIT	(1 <<  3) // Monitor/Mwait support
#define X86_EXT_FEATURE_DSCPL	(1 <<  4) // CPL Qualified Debug Store
#define X86_EXT_FEATURE_EST		(1 <<  7) // Enhanced SpeedStep
#define X86_EXT_FEATURE_TM2		(1 <<  8) // Thermal Monitor 2
#define X86_EXT_FEATURE_CID		(1 << 10) // Context ID
#define X86_EXT_FEATURE_CX16	(1 << 13) // CMPXCHG16B
#define X86_EXT_FEATURE_XTPR	(1 << 14) // Send Task Priority Messages

#define PTLSIM_X86_EXT_FEATURE (\
  X86_EXT_FEATURE_XMM3 | X86_EXT_FEATURE_CX16)

//
// CPUID level 0x80000001, result in %edx
//
#define X86_VENDOR_FEATURE_SYSCALL  (1 << 11) // SYSCALL/SYSRET
#define X86_VENDOR_FEATURE_MMXEXT   (1 << 22) // AMD MMX extensions
#define X86_VENDOR_FEATURE_FXSR_OPT (1 << 25) // FXSR optimizations
#define X86_VENDOR_FEATURE_RDTSCP   (1 << 27) // RDTSCP instruction
#define X86_VENDOR_FEATURE_LM       (1 << 29) // Long Mode (x86-64)
#define X86_VENDOR_FEATURE_3DNOWEXT (1 << 30) // AMD 3DNow! extensions
#define X86_VENDOR_FEATURE_3DNOW    (1 << 31) // 3DNow!

#define PTLSIM_X86_VENDOR_FEATURE \
  (X86_VENDOR_FEATURE_FXSR_OPT | X86_VENDOR_FEATURE_LM | (PTLSIM_X86_FEATURE & 0x1ffffff))

//
// CPUID level 0x80000001, result in %ecx
//
#define X86_VENDOR_EXT_FEATURE_LAHF_LM    (1 << 0) // LAHF/SAHF in long mode
#define X86_VENDOR_EXT_FEATURE_CMP_LEGACY (1 << 1) // If yes HyperThreading not valid
#define X86_VENDOR_EXT_FEATURE_SVM        (1 << 2) // Secure Virtual Machine extensions

//
// Make sure we do NOT define CMP_LEGACY since PTLsim may have multiple threads
// per core enabled and the guest OS must optimize cache coherency as such.
//
#define PTLSIM_X86_VENDOR_EXT_FEATURE (X86_VENDOR_EXT_FEATURE_LAHF_LM)

union ProcessorModelInfo {
  struct { W32 stepping:4, model:4, family:4, reserved1:4, extmodel:4, extfamily:8, reserved2:4; } fields;
  W32 data;
};

union ProcessorMiscInfo {
  struct { W32 brandid:8, clflush:8, reserved:8, apicid:8; } fields;
  W32 data;
};

#define PTLSIM_X86_MODEL_INFO (\
  (0  << 0) /* stepping */ | \
  (0  << 4) /* model */ | \
  (15 << 8) /* family */ | \
  (0  << 12) /* reserved1 */ | \
  (0  << 16) /* extmodel */ | \
  (0  << 20) /* extfamily */ | \
  (0  << 24))

#define PTLSIM_X86_MISC_INFO (\
  (0  << 0) /* brandid */ | \
  (8  << 8) /* line size (8 x 8 = 64) */ | \
  (0 << 16) /* reserved */ | \
  (0 << 24)) /* APIC ID (must be patched later!) */

bool assist_cpuid(Context& ctx) {
	ASSIST_IN_QEMU(helper_cpuid);
  ctx.eip = ctx.reg_nextrip;
  return true;
}

bool assist_sti(Context& ctx) {
	ASSIST_IN_QEMU(helper_sti);
	ctx.eip = ctx.reg_nextrip;
	return false;
}

W64 l_assist_sti(Context& ctx, W64 ra, W64 rb, W64 rc, W16 raflags,
		W16 rbflags, W16 rcflags, W16& flags) {

	W16 current_flags = (W16)ra;
	current_flags |= IF_MASK;
	flags = current_flags;

	// Update in QEMU's flags
    ctx.setup_qemu_switch();
    helper_sti();
    ctx.setup_ptlsim_switch();

	if(logable(4)) ptl_logfile << "[cpu ", ctx.cpu_index, "]sti called rip ", (void*)ctx.eip, endl;

	return 0;
}

bool assist_cli(Context& ctx) {
	ASSIST_IN_QEMU(helper_cli);
	ctx.eip = ctx.reg_nextrip;
	return false;
}

W64 l_assist_cli(Context& ctx, W64 ra, W64 rb, W64 rc, W16 raflags,
		W16 rbflags, W16 rcflags, W16& flags) {

	W16 current_flags = (W16)ra;
	current_flags &= ~IF_MASK;
	flags = current_flags;

	// Update in QEMU's flags
    ctx.setup_qemu_switch();
    helper_cli();
    ctx.setup_ptlsim_switch();

	if(logable(4)) ptl_logfile << "[cpu ", ctx.cpu_index, "]cli called at rip ", (void*)ctx.eip, endl;

	return 0;
}

bool assist_enter(Context& ctx) {

    int ot, opsize, esp_addend, level;
    W64 tmp1;

    esp_addend = ctx.reg_ar1;
    level = ctx.reg_ar2 & 0x1f;
    opsize = 1 << (ctx.reg_ar2 >> 8);

    tmp1 = ctx.regs[REG_rsp] - opsize;
    ctx.storemask_virt(tmp1, ctx.regs[REG_rbp], 0xff, 3);

    if(level) {
        // FIXME : We assume that we are always operating in 64 bit mode
        // in future if we need 32 bit or 16 bit mode, change this part of code
        ASSIST_IN_QEMU(helper_enter64_level, level, 1, tmp1);
    }

    ctx.regs[REG_rbp] = tmp1;
    ctx.regs[REG_rsp] = tmp1 + (-esp_addend + (-opsize * level));

    ctx.eip = ctx.reg_nextrip;

    return true;
}

bool assist_ud2a(Context& ctx) {
	// This instruction should never occur in simulation.
	// Linux Kernel uses ud2a to trigger Bug in the code or
	// hardware so we use it to generate an assert(0) and
	// print as detail as possible in logfile
	ptl_logfile << "*****Got UD2A*****\n";
	ptl_logfile << "Context:\n", ctx, endl;
	assert(0);

	return true;
}

bool assist_ljmp_prct(Context& ctx) {
	W32 new_cs = ctx.reg_ar1;
	W32 new_eip = ctx.reg_ar2;
	W32 next_eip_addend = ctx.reg_nextrip - ctx.reg_selfrip;
	ptl_logfile << "assit_ljmp_prct: csbase: ", ctx.reg_ar1,
				" eip: ", ctx.reg_ar2, endl;
	ASSIST_IN_QEMU(helper_ljmp_protected, new_cs, new_eip,
			next_eip_addend);
	ctx.cs_segment_updated();
	return true;
}

bool assist_ljmp(Context& ctx) {
	W32 new_cs = ctx.reg_ar1;
	W32 new_eip = ctx.reg_ar2;
	ptl_logfile << "assit_ljmp: csbase: ", ctx.reg_ar1,
				" eip: ", ctx.reg_ar2, endl;
	W32 selector = new_cs & 0xffff;
	ctx.segs[R_CS].selector = selector;
	W64 base = selector << 4;
	ctx.segs[R_CS].base = base;
	ctx.cs_segment_updated();
	ctx.eip = base + new_eip;
	return true;
}

// BCD Assist
bool assist_bcd_aas(Context& ctx) {
	ASSIST_IN_QEMU(helper_aas);
	ctx.eip = ctx.reg_nextrip;
	return true;
}

// SVM Assist
bool assist_svm_check(Context& ctx) {
	W64 type = ctx.reg_ar1;
	W64 param = ctx.reg_ar2;
	ASSIST_IN_QEMU(helper_svm_check_intercept_param, type, param);
	ctx.eip = ctx.reg_nextrip;
	return true;
}

// MWait Assist
bool assist_mwait(Context& ctx) {
	W64 next_eip = ctx.reg_ar1;
	ASSIST_IN_QEMU(helper_mwait, next_eip);
	ctx.eip = ctx.reg_nextrip;
	return true;
}

// Monitor assist
bool assist_monitor(Context& ctx) {
	W64 ptr = ctx.reg_ar1;
	ASSIST_IN_QEMU(helper_monitor, ptr);
	ctx.eip = ctx.reg_nextrip;
	return true;
}

// VMRun
bool assist_vmrun(Context& ctx) {
	W64 aflag = ctx.reg_ar1;
	W64 next_eip = ctx.reg_ar2;
	ASSIST_IN_QEMU(helper_vmrun, aflag, next_eip);
	ctx.eip = ctx.reg_nextrip;
	return true;
}

// VMCall
bool assist_vmcall(Context& ctx) {
	ASSIST_IN_QEMU(helper_vmmcall);
	ctx.eip = ctx.reg_nextrip;
	return true;
}

// VMLoad
bool assist_vmload(Context& ctx) {
	W64 aflag = ctx.reg_ar1;
	ASSIST_IN_QEMU(helper_vmload, aflag);
	ctx.eip = ctx.reg_nextrip;
	return true;
}

// VMSave
bool assist_vmsave(Context& ctx) {
	W64 aflag = ctx.reg_ar1;
	ASSIST_IN_QEMU(helper_vmsave, aflag);
	ctx.eip = ctx.reg_nextrip;
	return true;
}

// STGI
bool assist_stgi(Context& ctx) {
	ASSIST_IN_QEMU(helper_stgi);
	ctx.eip = ctx.reg_nextrip;
	return true;
}

// CLGI
bool assist_clgi(Context& ctx) {
	ASSIST_IN_QEMU(helper_clgi);
	ctx.eip = ctx.reg_nextrip;
	return true;
}

// SKINIT
bool assist_skinit(Context& ctx) {
	ASSIST_IN_QEMU(helper_skinit);
	ctx.eip = ctx.reg_nextrip;
	return true;
}

// INVLPGA
bool assist_invlpga(Context& ctx) {
	W64 aflag = ctx.reg_ar1;
	ASSIST_IN_QEMU(helper_invlpga, aflag);
	ctx.eip = ctx.reg_nextrip;
	return true;
}

// INVLPG
bool assist_invlpg(Context& ctx) {
	W64 addr = ctx.reg_ar1;
	ASSIST_IN_QEMU(helper_invlpg, addr);
	ctx.eip = ctx.reg_nextrip;
	return true;
}

// LMSW
bool assist_lmsw(Context& ctx) {
	W64 t0 = ctx.reg_ar1;
	ASSIST_IN_QEMU(helper_lmsw, t0);
	ctx.eip = ctx.reg_nextrip;
	return true;
}

// LLDT
bool assist_lldt(Context& ctx) {
	W32 ldt = ctx.reg_ar1;
	ASSIST_IN_QEMU(helper_lldt, ldt);
	ctx.eip = ctx.reg_nextrip;
	return true;
}

// LTR
bool assist_ltr(Context& ctx) {
	W32 ltr = ctx.reg_ar1;
	ASSIST_IN_QEMU(helper_ltr, ltr);
	ctx.eip = ctx.reg_nextrip;
	return true;
}

// VERR
bool assist_verr(Context& ctx) {
	W32 v = ctx.reg_ar1;
	ASSIST_IN_QEMU(helper_verr, v);
	ctx.eip = ctx.reg_nextrip;
	return true;
}

// VERW
bool assist_verw(Context& ctx) {
	W32 v = ctx.reg_ar1;
	ASSIST_IN_QEMU(helper_verw, v);
	ctx.eip = ctx.reg_nextrip;
	return true;
}

// CLTS
bool assist_clts(Context& ctx) {
	ASSIST_IN_QEMU(helper_clts);
	// abort block because static cpu state changed
	ctx.eip = ctx.reg_nextrip;
	return true;
}

// SWAPGS
bool assist_swapgs(Context& ctx) {
	// This instruction is created as an assist because we
	// have to make sure that we dont do any out-of order
	// execution of after this opcode untill its completed
	// So it acts as a barriar instruction
	// Actual swap of GS is already done in uops
	ctx.eip = ctx.reg_nextrip;
	return true;
}

// Barrier
bool assist_barrier(Context& ctx) {
	// Simple barrier assist to make sure we don't do any
	// out of order execution beyound the instruction that calls
	// this assist function
	ctx.eip = ctx.reg_nextrip;
	return true;
}

// Halt
bool assist_halt(Context& ctx) {
	W64 next_eip = ctx.reg_nextrip - ctx.segs[R_CS].base;
	ASSIST_IN_QEMU(helper_hlt, next_eip);
	return true;
}

// Pause
bool assist_pause(Context& ctx) {
	ctx.eip = ctx.reg_nextrip;
	return true;
}

// TODO : Convert RDTSC to Light Assist
bool assist_rdtsc(Context& ctx) {
    ASSIST_IN_QEMU(helper_rdtsc);
    ctx.eip = ctx.reg_nextrip;
    return true;
}

bool assist_pushf(Context& ctx) {
	setup_qemu_switch_except_ctx(ctx);
	ctx.setup_qemu_switch();
	W64 flags = helper_read_eflags();
	ctx.setup_ptlsim_switch();
	// now push the flags on the stack
	ctx.regs[R_ESP] -= 8;
	ctx.storemask_virt(ctx.regs[R_ESP], flags, 0xff, 8);
	ctx.eip = ctx.reg_nextrip;
	return true;
}

W64 l_assist_pushf(Context& ctx, W64 ra, W64 rb, W64 rc, W16 raflags,
		W16 rbflags, W16 rcflags, W16& flags) {

	// RA contains the latest flags contains ZAPS, CF, OF and IF
	ctx.setup_qemu_switch();
	W64 stable_flags = helper_read_eflags();
	ctx.setup_ptlsim_switch();

	W64 flagmask = (setflags_to_x86_flags[7]);
	stable_flags |= (ra & flagmask);
	flags = (W16)ra;

	if(logable(4))
		ptl_logfile << "[cpu ", ctx.cpu_index, "]push stable_flags: ", hexstring(stable_flags, 64),
					" flags: ", hexstring(flags, 16), " at rip: ",
				   (void*)ctx.eip, " cycle: ", sim_cycle, endl;

	return stable_flags;
}

//
// Pop from stack into flags register, with checking for reserved bits
//
bool assist_popf(Context& ctx) {
  W32 flags = ctx.reg_ar1;

  W32 mask = 0;
  if(ctx.kernel_mode) {
	  mask = (W32)(TF_MASK | AC_MASK | ID_MASK | NT_MASK | IF_MASK | IOPL_MASK);
  } else {
	  mask = (W32)(TF_MASK | AC_MASK | ID_MASK | NT_MASK | IF_MASK);
  }
  ASSIST_IN_QEMU(helper_write_eflags, flags , mask);
  ctx.eip = ctx.reg_nextrip;

  // Update internal flags too (only update non-standard flags in internal_flags_bits):
  // Equivalent to these uops:
  return true;
}


W64 l_assist_popf(Context& ctx, W64 ra, W64 rb, W64 rc, W16 raflags,
		W16 rbflags, W16 rcflags, W16& flags) {

	W32 mask = 0;
	if(ctx.kernel_mode) {
		mask = (W32)(TF_MASK | AC_MASK | ID_MASK | NT_MASK | IF_MASK | IOPL_MASK);
	} else {
		mask = (W32)(TF_MASK | AC_MASK | ID_MASK | NT_MASK | IF_MASK);
	}
	W64 stable_flags = (ra & mask);

	W64 flagmask = (setflags_to_x86_flags[7]);
	flags = (W16)(ra & flagmask);

    ctx.setup_qemu_switch();
    helper_write_eflags(stable_flags, mask);
    ctx.setup_ptlsim_switch();

	return stable_flags;
}


//
// CLD and STD must be barrier assists since a new RIPVirtPhys
// context key may be active after the direction flag is altered.
//
bool assist_cld(Context& ctx) {
  ctx.internal_eflags &= ~FLAG_DF;
  ctx.eip = ctx.reg_nextrip;
	return true;
}

bool assist_std(Context& ctx) {
  ctx.internal_eflags |= FLAG_DF;
  ctx.eip = ctx.reg_nextrip;
	return true;
}

//
// PTL calls
//
extern bool assist_ptlcall(Context& ctx);

bool assist_write_segreg(Context& ctx) {
  W16 selector = ctx.reg_ar1;
  byte segid = ctx.reg_ar2;

  ASSIST_IN_QEMU(helper_load_seg, segid , selector);
  ctx.eip = ctx.reg_nextrip;
  return true;
}

bool assist_ldmxcsr(Context& ctx) {
  //
  // LDMXCSR needs to flush the pipeline since future FP instructions will
  // depend on its value and can't be issued out of order w.r.t the mxcsr.
  //
  W32 mxcsr = (W32)ctx.reg_ar1;

  // Top bit of mxcsr archreg doubles as direction flag and other misc flags: preserve it
  ctx.mxcsr = (ctx.mxcsr & 0xffffffff00000000ULL) | mxcsr;

  // We can't have exceptions going on inside PTLsim: virtualize this feature in uopimpl code
  // Everything else will be used by real SSE insns inside uopimpls.
  mxcsr |= MXCSR_EXCEPTION_DISABLE_MASK;
  x86_set_mxcsr(mxcsr);

  //
  // Technically all FP uops should update the sticky exception bits in the mxcsr
  // if marked as such (i.e. non-x87). Presently we don't do this, so hopefully
  // no code checks for exception conditions in this manner. Otherwise each FP
  // uopimpl would need to update a speculative version of the mxcsr.
  //
  ctx.eip = ctx.reg_nextrip;

  return true;
}

bool assist_fxsave(Context& ctx) {
  Waddr target = ctx.reg_ar1;
  ASSIST_IN_QEMU(helper_fxsave, target, 1);
  ctx.eip = ctx.reg_nextrip;
  return true;
}

bool assist_fxrstor(Context& ctx) {
  Waddr target = ctx.reg_ar1 & ctx.virt_addr_mask;
  ASSIST_IN_QEMU(helper_fxrstor, target, 1);
  W32 mxcsr = ctx.mxcsr | MXCSR_EXCEPTION_DISABLE_MASK;
  x86_set_mxcsr(mxcsr);
  ctx.eip = ctx.reg_nextrip;
  return true;
}

bool assist_wrmsr(Context& ctx) {
  ctx.eip = ctx.reg_selfrip;
  ASSIST_IN_QEMU(helper_wrmsr);
  ctx.eip = ctx.reg_nextrip;
  return true;
}


bool assist_rdmsr(Context& ctx) {
    ctx.eip = ctx.reg_selfrip;
    ASSIST_IN_QEMU(helper_rdmsr);
    ctx.eip = ctx.reg_nextrip;
    return true;
}

bool assist_write_cr0(Context& ctx) {
  ctx.eip = ctx.reg_selfrip;
  ASSIST_IN_QEMU(helper_write_crN, 0, ctx.reg_ar1);
  ctx.eip = ctx.reg_nextrip;
  return true;
}

bool assist_write_cr2(Context& ctx) {
  ctx.eip = ctx.reg_selfrip;
  ASSIST_IN_QEMU(helper_write_crN, 2, ctx.reg_ar1);
  ctx.eip = ctx.reg_nextrip;
  return true;
}

#define STORE_CR3_VALUES
#ifdef STORE_CR3_VALUES
static ofstream cr3_values("cr3_values.txt");
#endif

bool assist_write_cr3(Context& ctx) {
#ifdef STORE_CR3_VALUES
	cr3_values << "sim_cycle: ", sim_cycle, " cr3: ", (void*)ctx.reg_ar1, endl, flush;
#endif
  ctx.eip = ctx.reg_selfrip;
  ASSIST_IN_QEMU(helper_write_crN, 3, ctx.reg_ar1 & 0xfffffffffffff000ULL);
  ctx.eip = ctx.reg_nextrip;
  return true;
}

bool assist_write_cr4(Context& ctx) {
  ctx.eip = ctx.reg_selfrip;
  ASSIST_IN_QEMU(helper_write_crN, 4, ctx.reg_ar1);
  ctx.eip = ctx.reg_nextrip;
  return true;
}

bool assist_write_debug_reg(Context& ctx) {
  ctx.eip = ctx.reg_selfrip;

  if (!ctx.kernel_mode) {
    ctx.propagate_x86_exception(EXCEPTION_x86_gp_fault);
    return true;
  }

  W64 value = ctx.reg_ar1;
  W64 regid = ctx.reg_ar2;

  setup_qemu_switch_except_ctx(ctx);
  ctx.setup_qemu_switch();

  int i;
  if(regid < 4) {
	  hw_breakpoint_remove(env, regid);
	  ctx.dr[regid] = value;
	  hw_breakpoint_insert(env, regid);
  } else if(regid == 7) {
	  for (i = 0; i < 4; i++)
		  hw_breakpoint_remove(env, i);
	  ctx.dr[7] = value;
	  for (i = 0; i < 4; i++)
		  hw_breakpoint_insert(env, i);
  } else {
	  ctx.dr[regid] = value;
  }
  ctx.eip = ctx.reg_nextrip;
  return true;
}

bool assist_iret16(Context& ctx) {
  ctx.eip = ctx.reg_selfrip;
  ctx.propagate_x86_exception(EXCEPTION_x86_invalid_opcode);
	return true;
}

bool assist_iret32(Context& ctx) {
  ctx.eip = ctx.reg_selfrip;
  ctx.propagate_x86_exception(EXCEPTION_x86_invalid_opcode);
	return true;
}

extern bool force_synchronous_streams;

struct IRETStackFrame {
  W64 rip, cs, rflags, rsp, ss;
};

static inline ostream& operator <<(ostream& os, const IRETStackFrame& iretctx) {
  os << "cs:rip ", (void*)iretctx.cs, ":", (void*)iretctx.rip,
    ", ss:rsp ", (void*)iretctx.ss, ":", (void*)iretctx.rsp,
    ", rflags ", (void*)iretctx.rflags;
  return os;
}

bool assist_iret64(Context& ctx) {
	bool pe;
	bool vm86;
	W32 prefixes;
	int shift = 1;

	pe = (ctx.hflags >> HF_PE_SHIFT) & 1;
	vm86 = (ctx.eflags >> VM_SHIFT) & 1;

	prefixes = ctx.reg_ar1;
	if(prefixes & PFX_REX) {
		shift = 2;
	} else if(prefixes & PFX_DATA) {
		shift = 1;
	}

	if(!pe) {
		// Real mode interrupt
		ASSIST_IN_QEMU(helper_iret_real, shift);
	} else if(vm86) {
		if(!ctx.kernel_mode) {
			assist_gp_fault(ctx);
		} else {
			ASSIST_IN_QEMU(helper_iret_real, shift);
		}
	} else {
		W64 eip = ctx.eip - ctx.segs[R_CS].base;
		ASSIST_IN_QEMU(helper_iret_protected, shift, eip);
	}

	return true;
}

static inline W64 x86_merge(W64 rd, W64 ra, int sizeshift) {
  union {
    W8 w8;
    W16 w16;
    W32 w32;
    W64 w64;
  } sizes;

  switch (sizeshift) {
  case 0: sizes.w64 = rd; sizes.w8 = ra; return sizes.w64;
  case 1: sizes.w64 = rd; sizes.w16 = ra; return sizes.w64;
  case 2: return LO32(ra);
  case 3: return ra;
  }

  return rd;
}

bool assist_ioport_in(Context& ctx) {
  // ar1 = 16-bit port number
  // ar2 = sizeshift
  // rax = output

  ctx.eip = ctx.reg_selfrip;

  W64 port = ctx.reg_ar1;
  W64 sizeshift = ctx.reg_ar2;

  setup_qemu_switch_except_ctx(ctx);
  ctx.setup_qemu_switch();
  W64 value;
  if(sizeshift == 0) {
	  value = helper_inb(port);
  } else if(sizeshift == 1) {
	  value = helper_inw(port);
  } else {
	  value = helper_inl(port);
  }
  ctx.setup_ptlsim_switch();

  ctx.regs[R_EAX] = x86_merge(ctx.regs[R_EAX], value, sizeshift);
  ctx.eip = ctx.reg_nextrip;
  return true;
}

W64 l_assist_ioport_in(Context& ctx, W64 ra, W64 rb, W64 rc, W16 raflags,
		W16 rbflags, W16 rcflags, W16& flags) {

	W64 port = ra;
	W64 sizeshift = rb;
	W64 old_eax = rc;

	setup_qemu_switch_except_ctx(ctx);
	ctx.setup_qemu_switch();
	W64 value;
	if(sizeshift == 0) {
		value = helper_inb(port);
	} else if(sizeshift == 1) {
		value = helper_inw(port);
	} else {
		value = helper_inl(port);
	}
	setup_ptlsim_switch_all_ctx(ctx);

	value = x86_merge(old_eax, value, sizeshift);

	if(logable(4))
		ptl_logfile << "ioport in value: ", hexstring(value, 64), " at rip: ",
				   (void*)ctx.eip, " cycle: ", sim_cycle, endl;

	return value;
}

bool assist_ioport_out(Context& ctx) {
  // ar1 = 16-bit port number
  // ar2 = sizeshift
  // rax = value to write

  ctx.eip = ctx.reg_selfrip;

  W64 port = ctx.reg_ar1;
  W64 sizeshift = ctx.reg_ar2;
  W64 value = x86_merge(0, ctx.regs[R_EAX], sizeshift);

  setup_qemu_switch_except_ctx(ctx);
  ctx.setup_qemu_switch();
  if(sizeshift == 0) {
	  helper_outb(port, value);
  } else if(sizeshift == 1) {
	  helper_outw(port, value);
  } else {
	  helper_outl(port, value);
  }
  ctx.setup_ptlsim_switch();
  ctx.eip = ctx.reg_nextrip;
  return true;
}

W64 l_assist_ioport_out(Context& ctx, W64 ra, W64 rb, W64 rc, W16 raflags,
		W16 rbflags, W16 rcflags, W16& flags) {

	W64 port = ra;
	W64 sizeshift = rb;
	W64 value = x86_merge(0, rc, sizeshift);

	setup_qemu_switch_except_ctx(ctx);
	ctx.setup_qemu_switch();
	if(sizeshift == 0) {
		helper_outb(port, value);
	} else if(sizeshift == 1) {
		helper_outw(port, value);
	} else {
		helper_outl(port, value);
	}
	setup_ptlsim_switch_all_ctx(ctx);

	if(logable(4))
		ptl_logfile << "ioport out value: ", hexstring(value, 64), " at rip: ",
				   (void*)ctx.eip, " cycle: ", sim_cycle, endl;

	return 0;
}

W64 l_assist_pause(Context& ctx, W64 ra, W64 rb, W64 rc, W16 raflags,
		W16 rbflags, W16 rcflags, W16& flags) {
	// Pause is a dummy assist. ThreadContext issue_ast will look at
	// the L_ASSIST_ID and if its L_ASSIST_PAUSE it will pause the
	// thread for fix cycles.
	return 0;
}

static inline int svm_check_intercept(TraceDecoder& dec, W64 type, W64 param=0) {
	// No SVM activated, do nothing
	if likely(!(dec.hflags & HF_SVMI_MASK))
		return 0;
	cerr << "SVM Check failed..\n";
    dec << TransOp(OP_collcc, REG_temp0, REG_zf, REG_cf, REG_of, 3, 0, 0, FLAGS_DEFAULT_ALU);
	dec << TransOp(OP_mov, REG_ar1, REG_zero, REG_imm, REG_zero, 3, type);
	dec << TransOp(OP_mov, REG_ar2, REG_zero, REG_imm, REG_zero, 3, param);
	dec.microcode_assist(ASSIST_SVM_CHECK, dec.ripstart, dec.rip);
	dec.end_of_block = 1;
	return 1;
}

static inline bool check_privilege(TraceDecoder& dec) {
	if (dec.kernel) {
		return true;
	}
	cerr << "Check privilege failed...\n";
	dec << TransOp(OP_mov, REG_ar1, REG_zero, REG_imm, REG_zero,
			3, dec.ripstart - dec.cs_base);
	dec.microcode_assist(ASSIST_GP_FAULT, dec.ripstart, dec.rip);
	dec.end_of_block = 1;
	return false;
}

static inline void vm_func(TraceDecoder& dec, int assist) {
	if (check_privilege(dec)) {
		dec << TransOp(OP_mov, REG_ar1, REG_zero, REG_imm, REG_zero,
			   3, dec.use32);
		if (assist == ASSIST_VMRUN)
			dec << TransOp(OP_mov, REG_ar2, REG_zero, REG_imm,
					REG_zero, 3, dec.ripstart - dec.cs_base);

		dec.microcode_assist(assist, dec.ripstart, dec.rip);
	}
}

bool TraceDecoder::decode_complex() {
  DecodedOperand rd;
  DecodedOperand ra;

  switch (op) {

  case 0x60: {
    // pusha [not used by gcc]
    MakeInvalid();
    break;
  }

  case 0x61: {
    // popa [not used by gcc]
    MakeInvalid();
    break;
  }

  case 0x62: {
    // bound [not used by gcc]
    MakeInvalid();
    break;
  }

  case 0x64 ... 0x67: {
    // invalid (prefixes)
    MakeInvalid();
    break;
  }

  case 0x6c ... 0x6f: {
    // insb/insw/outsb/outsw: not supported
    MakeInvalid();
    break;
  }

  case 0x86 ... 0x87: {
    // xchg
    DECODE(eform, rd, bit(op, 0) ? v_mode : b_mode);
    DECODE(gform, ra, bit(op, 0) ? v_mode : b_mode);
    EndOfDecode();
    /*

    xchg [mem],ra

    becomes:

    mov     t7 = ra
    ld.acq  t6 = [mem]
    # create artificial data dependency on t6 -> t7 (always let t7 pass through)
    sel.c   t7 = t7,t6,(zero)
    st.rel  [mem] = t7
    mov     ra,t6

    Notice that the st.rel is artificially forced to depend on the ld.acq
    so as to guarantee we won't try to unlock before we lock should these
    uops be reordered.

    ld.acq and st.rel are always used for memory operands, regardless of LOCK prefix

    */
    int sizeshift = reginfo[ra.reg.reg].sizeshift;
    bool rahigh = reginfo[ra.reg.reg].hibyte;
    int rareg = arch_pseudo_reg_to_arch_reg[ra.reg.reg];

    if (rd.type == OPTYPE_REG) {
      int rdreg = arch_pseudo_reg_to_arch_reg[rd.reg.reg];
      bool rdhigh = reginfo[rd.reg.reg].hibyte;

      this << TransOp(OP_mov, REG_temp0, REG_zero, rdreg, REG_zero, 3); // save old rdreg

      bool moveonly = (!rdhigh && !rahigh);

      int maskctl1 =
        (rdhigh && !rahigh) ? MaskControlInfo(56, 8, 56) : // insert high byte
        (!rdhigh && rahigh) ? MaskControlInfo(0, 8, 8) : // extract high byte
        (rdhigh && rahigh) ? MaskControlInfo(56, 8, 0) : // move between high bytes
        MaskControlInfo(0, 64, 0); // straight move (but cannot synthesize from mask uop)

      int maskctl2 =
        (rdhigh && !rahigh) ? MaskControlInfo(0, 8, 8) : // extract high byte
        (!rdhigh && rahigh) ? MaskControlInfo(56, 8, 56) : // insert high byte
        (rdhigh && rahigh) ? MaskControlInfo(56, 8, 0) : // move between high bytes
        MaskControlInfo(0, 64, 0); // straight move (but cannot synthesize from mask uop)

      if (moveonly) {
        this << TransOp(OP_mov, rdreg, rdreg, rareg, REG_zero, sizeshift);
        this << TransOp(OP_mov, rareg, rareg, REG_temp0, REG_zero, sizeshift);
      } else {
        this << TransOp(OP_maskb, rdreg, rdreg, rareg, REG_imm, 3, 0, maskctl1);
        this << TransOp(OP_maskb, rareg, rareg, REG_temp0, REG_imm, 3, 0, maskctl2);
      }
    } else {
      // xchg [mem],reg is always locked:
      prefixes |= PFX_LOCK;

      if (memory_fence_if_locked(0)) break;

      if (rahigh)
        this << TransOp(OP_maskb, REG_temp7, REG_zero, rareg, REG_imm, 3, 0, MaskControlInfo(0, 8, 8));
      else this << TransOp(OP_mov, REG_temp7, REG_zero, rareg, REG_zero, 3);

      //
      // ld t6 = [mem]
      //
      int destreg = arch_pseudo_reg_to_arch_reg[ra.reg.reg];
      int mergewith = arch_pseudo_reg_to_arch_reg[ra.reg.reg];
      if (sizeshift >= 2) {
        // zero extend 32-bit to 64-bit or just load as 64-bit:
        operand_load(REG_temp0, rd);
      } else {
        // need to merge 8-bit or 16-bit data:
        operand_load(REG_temp0, rd);
        if (reginfo[rd.reg.reg].hibyte)
          this << TransOp(OP_maskb, REG_temp0, destreg, REG_temp0, REG_imm, 3, 0, MaskControlInfo(56, 8, 56));
        else this << TransOp(OP_mov, REG_temp0, destreg, REG_temp0, REG_zero, sizeshift);
      }

      //
      // Create artificial data dependency:
      //
      // This is not on the critical path since the ld result is available
      // immediately in an out of order machine.
      //
      // sel.c   t7 = t7,t6,(zero)            # ra always selected (passthrough)
      //
      TransOp dummyop(OP_sel, REG_temp7, REG_temp7, REG_temp0, REG_zero, 3);
      dummyop.cond = COND_c;
      this << dummyop;

      //
      // st [mem] = t0
      //
      result_store(REG_temp7, REG_temp0, rd);

      //
      // mov ra = zero,t6
      // Always move the full size: the temporary was already merged above
      //
      this << TransOp(OP_mov, destreg, REG_zero, REG_temp0, REG_zero, 3);

      if (memory_fence_if_locked(1)) break;
    }
    break;
  }

  case 0x8c: {
    // mov Ev,segreg
    DECODE(eform, rd, w_mode);
    DECODE(gform, ra, w_mode);
    EndOfDecode();

    // Same encoding as order in SEGID_xxx: ES CS SS DS FS GS - - (last two are invalid)
    if (modrm.reg >= 6) MakeInvalid();

    int rdreg = (rd.type == OPTYPE_MEM) ? REG_temp0 : arch_pseudo_reg_to_arch_reg[rd.reg.reg];
    TransOp ldp(OP_ld, rdreg, REG_ctx, REG_imm, REG_zero, 1, offsetof_t(Context, segs[modrm.reg].selector)); ldp.internal = 1; this << ldp;

    prefixes &= ~PFX_LOCK;
    if (rd.type == OPTYPE_MEM) result_store(rdreg, REG_temp5, rd);
    break;
  }

  case 0x8e: {
    // mov segreg,Ev
    DECODE(gform, rd, w_mode);
    DECODE(eform, ra, w_mode);
    EndOfDecode();

    // Same encoding as order in SEGID_xxx: ES CS SS DS FS GS - - (last two are invalid)
    if (modrm.reg >= 6) MakeInvalid();

    int rareg = (ra.type == OPTYPE_MEM) ? REG_temp0 : arch_pseudo_reg_to_arch_reg[ra.reg.reg];
    prefixes &= ~PFX_LOCK;
    if (ra.type == OPTYPE_MEM) operand_load(REG_temp0, ra);

    this << TransOp(OP_mov, REG_ar1, REG_zero, rareg, REG_zero, 3);
    immediate(REG_ar2, 3, modrm.reg);

    microcode_assist(ASSIST_WRITE_SEGREG, ripstart, rip);
    end_of_block = 1;
    break;
  }

  case 0x8f: {
    // pop Ev: pop to reg or memory
    DECODE(eform, rd, v_mode);
    EndOfDecode();

    prefixes &= ~PFX_LOCK;
    int sizeshift = (rd.type == OPTYPE_REG) ? reginfo[rd.reg.reg].sizeshift : rd.mem.size;
    if (use64 && (sizeshift == 2)) sizeshift = 3; // There is no way to encode 32-bit pushes and pops in 64-bit mode:
    int rdreg = (rd.type == OPTYPE_REG) ? arch_pseudo_reg_to_arch_reg[rd.reg.reg] : REG_temp7;

    this << TransOp(OP_ld, rdreg, REG_rsp, REG_imm, REG_zero, sizeshift, 0);

    //
    // Special ordering semantics: if the destination is memory
    // and in [base + index*scale + offs], the base is rsp,
    // rsp is incremented *before* calculating the store address.
    // To maintain idempotent atomic semantics, we simply add
    // 2/4/8 to the immediate in this case.
    //
    if unlikely ((rd.type == OPTYPE_MEM) & (arch_pseudo_reg_to_arch_reg[rd.mem.basereg] == REG_rsp))
      rd.mem.offset += (1 << sizeshift);

    // There is no way to encode 32-bit pushes and pops in 64-bit mode:
    if (use64 && rd.type == OPTYPE_MEM && rd.mem.size == 2) rd.mem.size = 3;

    if (rd.type == OPTYPE_MEM) {
      prefixes &= ~PFX_LOCK;
      result_store(REG_temp7, REG_temp0, rd);
      this << TransOp(OP_add, REG_rsp, REG_rsp, REG_imm, REG_zero, 3, (1 << sizeshift));
    } else {
      // Only update %rsp if the target register (if any) itself is not itself %rsp
      if (rdreg != REG_rsp) this << TransOp(OP_add, REG_rsp, REG_rsp, REG_imm, REG_zero, 3, (1 << sizeshift));
    }

    break;
  }

  case 0x91 ... 0x97: {
    // xchg A,reg (A = ax|eax|rax):
    ra.gform_ext(*this, v_mode, bits(op, 0, 3), false, true);
    EndOfDecode();

    int sizeshift = reginfo[ra.reg.reg].sizeshift;
    int rareg = arch_pseudo_reg_to_arch_reg[ra.reg.reg];
    int rdreg = REG_rax;

    this << TransOp(OP_mov, REG_temp0, REG_zero, rdreg, REG_zero, 3); // save old rdreg
    this << TransOp(OP_mov, rdreg, rdreg, rareg, REG_zero, sizeshift); // dl = al
    this << TransOp(OP_mov, rareg, rareg, REG_temp0, REG_zero, sizeshift); // al = olddl
    break;
  }

  case 0x9a: {
    // call Ap (invalid in 64-bit mode)
    MakeInvalid();
    break;
  }

  case 0x9b: {
    // fwait (invalid; considered a prefix)
    MakeInvalid();
    break;
  }

  case 0x9c: {
    // pushfw/pushfq
    EndOfDecode();

    int sizeshift = (opsize_prefix) ? 1 : ((use64) ? 3 : 2);
    int size = (1 << sizeshift);

    this << TransOp(OP_collcc, REG_temp0, REG_zf, REG_cf, REG_of, 3, 0, 0, FLAGS_DEFAULT_ALU);
    this << TransOp(OP_movccr, REG_temp0, REG_zero, REG_temp0, REG_zero, 3);

    TransOp ldp(OP_ld, REG_temp1, REG_ctx, REG_imm, REG_zero, 2, offsetof_t(Context, internal_eflags)); ldp.internal = 1; this << ldp;
    this << TransOp(OP_or, REG_temp1, REG_temp1, REG_temp0, REG_zero, 2); // merge in standard flags

	TransOp ast(OP_ast, REG_temp2, REG_temp1, REG_zero, REG_zero, 3);
	ast.riptaken = L_ASSIST_PUSHF;
	this << ast;

   this << TransOp(OP_sub, REG_rsp, REG_rsp, REG_imm, REG_zero, 3, size);
   this << TransOp(OP_st, REG_mem, REG_rsp, REG_imm, REG_temp2, sizeshift, 0);

    break;
  }

  case 0x9d: {
    // popfw/popfd/popfq
    EndOfDecode();

    int sizeshift = (opsize_prefix) ? 1 : ((use64) ? 3 : 2);
    int size = (1 << sizeshift);

    this << TransOp(OP_ld, REG_temp0, REG_rsp, REG_imm, REG_zero, sizeshift, 0);
    this << TransOp(OP_add, REG_rsp, REG_rsp, REG_imm, REG_zero, 3, size);

	TransOp ast(OP_ast, REG_temp1, REG_temp0, REG_zero, REG_zero, 3, 0, 0, FLAGS_DEFAULT_ALU);
	ast.riptaken = L_ASSIST_POPF;
	this << ast;

	TransOp stp(OP_st, REG_temp1, REG_ctx, REG_imm, REG_zero, 2, offsetof_t(Context, internal_eflags)); stp.internal = 1; this << stp;

    break;
  }

  case 0x9e: { // sahf: %flags[7:0] = %ah
    EndOfDecode();
    this << TransOp(OP_maskb, REG_temp0, REG_zero, REG_rax, REG_imm, 3, 0, MaskControlInfo(0, 8, 8));
    // only low 8 bits affected (OF not included)
    this << TransOp(OP_movrcc, REG_temp0, REG_zero, REG_temp0, REG_zero, 3, 0, 0, SETFLAG_ZF|SETFLAG_CF);
    if unlikely (no_partial_flag_updates_per_insn) this << TransOp(OP_collcc, REG_temp10, REG_zf, REG_cf, REG_of, 3, 0, 0, FLAGS_DEFAULT_ALU);
    break;
  }

  case 0x9f: { // lahf: %ah = %flags[7:0]
    EndOfDecode();
    this << TransOp(OP_collcc, REG_temp0, REG_zf, REG_cf, REG_of, 3, 0, 0, FLAGS_DEFAULT_ALU);
    this << TransOp(OP_maskb, REG_rax, REG_rax, REG_temp0, REG_imm, 3, 0, MaskControlInfo(56, 8, 56));
    break;
  }

  case 0xf5: {
    // cmc
    //++MTY TODO: this is very rare: move to slowpath decoder
    // TransOp(int opcode, int rd, int ra, int rb, int rc, int size, W64s rbimm = 0, W64s rcimm = 0, W32 setflags = 0)
    EndOfDecode();
    this << TransOp(OP_xorcc, REG_temp0, REG_cf, REG_imm, REG_zero, 3, FLAG_CF, 0, SETFLAG_CF);
    if unlikely (no_partial_flag_updates_per_insn) this << TransOp(OP_collcc, REG_temp10, REG_zf, REG_cf, REG_of, 3, 0, 0, FLAGS_DEFAULT_ALU);
    break;
  }

  case 0xf8: { // clc
    EndOfDecode();
    this << TransOp(OP_movrcc, REG_temp0, REG_zero, REG_imm, REG_zero, 3, 0, 0, SETFLAG_CF);
    if unlikely (no_partial_flag_updates_per_insn) this << TransOp(OP_collcc, REG_temp10, REG_zf, REG_cf, REG_of, 3, 0, 0, FLAGS_DEFAULT_ALU);
    break;
  }
  case 0xf9: { // stc
    EndOfDecode();
    this << TransOp(OP_movrcc, REG_temp0, REG_zero, REG_imm, REG_zero, 3, FLAG_CF, 0, SETFLAG_CF);
    if unlikely (no_partial_flag_updates_per_insn) this << TransOp(OP_collcc, REG_temp10, REG_zf, REG_cf, REG_of, 3, 0, 0, FLAGS_DEFAULT_ALU);
    break;
  }

  case 0xfc: { // cld
    EndOfDecode();
    if (dirflag) {
      microcode_assist(ASSIST_CLD, ripstart, rip);
      end_of_block = 1;
    } else {
      // DF was already clear in this context: no-op
      this << TransOp(OP_nop, REG_temp0, REG_zero, REG_zero, REG_zero, 3);
    }
    break;
  }

  case 0xfd: { // std
    EndOfDecode();
    if (!dirflag) {
      microcode_assist(ASSIST_STD, ripstart, rip);
      end_of_block = 1;
    } else {
      // DF was already set in this context: no-op
      this << TransOp(OP_nop, REG_temp0, REG_zero, REG_zero, REG_zero, 3);
    }
    break;
  }

  case 0xa4 ... 0xa5:
  case 0xa6 ... 0xa7:
  case 0xaa ... 0xab:
  case 0xac ... 0xad:
  case 0xae ... 0xaf: {
    EndOfDecode();

    W64 rep = (prefixes & (PFX_REPNZ|PFX_REPZ));
    int sizeshift = (!bit(op, 0)) ? 0 : (rex.mode64) ? 3 : opsize_prefix ? 1 : 2;
    int addrsizeshift = (use64 ? (addrsize_prefix ? 2 : 3) : (addrsize_prefix ? 1 : 2));
    prefixes &= ~PFX_LOCK;

    //
    // Only support REP prefix if it is the very first
    // insn in the BB; otherwise emit a split branch.
    //
    if (rep && (!first_insn_in_bb())) {
      split_before();
    } else {
      // This is the very first x86 insn in the block, so translate it as a loop!
      if (rep) {
        TransOp chk(OP_chk_sub, REG_temp0, REG_rcx, REG_zero, REG_imm, addrsizeshift, 0, EXCEPTION_SkipBlock);
        chk.cond = COND_ne; // make sure rcx is not equal to zero
        this << chk;
        bb.repblock = 1;
        bb.brtype = BRTYPE_REP;
      }
      int increment = (1 << sizeshift);
      if (dirflag) increment = -increment;

      switch (op) {
      case 0xa4: case 0xa5: {
        // movs
        /*

        NOTE: x86 semantics are such that if rcx = 0, no repetition at all occurs. Normally this would
        require an additional basic block, which greatly complicates our scheme for translating rep xxx.

        It is assumed that rcx is almost never zero, so a check can be inserted at the top of the loop:

        # set checkcond MSR to CONST_LOOP_ITER_IS_ZERO and CHECK_RESULT to TARGET_AFTER_LOOP
        chk.nz  null = rcx,TARGET_AFTER_LOOP,CONST_LOOP_ITER_IS_ZERO
        chk.nz  rd = ra,imm8,imm8

        In response to a failed check of this type, an EXCEPTION_SkipBlock exception is raised and a rollback will
        occur to the start of the REP block. For loop-related checks, the PTL response is to advance the rip to the
        value stored by the chk uop in the checkcond MSR. This effectively skips the block.

        NOTE: For this hack to work, the scheduler must obey the following constraints:

        - The first rep basic block (repblock) at a given rip must start a new trace
        - Subsequent rep blocks AT THE SAME RIP ONLY may be merged
        - Any basic block entering another RIP must stop the trace as a barrier.

        When merging multiple iterations of reptraces, we must make sure that chk always uses the
        original value of %rsp at trace entry.

        */
        if (rep) assert(rep == PFX_REPZ); // only rep is allowed for movs and rep == repz here

        this << TransOp(OP_ld,     REG_temp0, REG_rsi,    REG_imm,  REG_zero,  sizeshift, 0);
        this << TransOp(OP_st,     REG_mem,   REG_rdi,    REG_imm,  REG_temp0, sizeshift, 0);
        this << TransOp(OP_add,    REG_rsi,   REG_rsi,    REG_imm,   REG_zero,  addrsizeshift, increment);
        this << TransOp(OP_add,    REG_rdi,   REG_rdi,    REG_imm,   REG_zero,  addrsizeshift, increment);
        if (rep) {
          if (!last_flags_update_was_atomic) this << TransOp(OP_collcc, REG_temp5, REG_zf, REG_cf, REG_of, 3, 0, 0, FLAGS_DEFAULT_ALU);

          TransOp sub(OP_sub,  REG_rcx,   REG_rcx,    REG_imm,   REG_zero, addrsizeshift, 1, 0, SETFLAG_ZF);
          sub.nouserflags = 1; // it still generates flags, but does not rename the user flags
          this << sub;
          TransOp br(OP_br, REG_rip, REG_rcx, REG_zero, REG_zero, addrsizeshift);
          br.cond = COND_ne; // repeat while nonzero
          br.riptaken = (Waddr)ripstart;
          br.ripseq = (Waddr)rip;
          this << br;
        }
        break;
      }
      case 0xa6: case 0xa7: {
        // cmps
        this << TransOp(OP_ld,   REG_temp0, REG_rsi,    REG_imm,  REG_zero,  sizeshift, 0);
        this << TransOp(OP_ld,   REG_temp1, REG_rdi,    REG_imm,  REG_zero,  sizeshift, 0);
        this << TransOp(OP_add,  REG_rsi,   REG_rsi,    REG_imm,   REG_zero,  addrsizeshift, increment);
        this << TransOp(OP_add,  REG_rdi,   REG_rdi,    REG_imm,   REG_zero,  addrsizeshift, increment);
        this << TransOp(OP_sub,  REG_temp2, REG_temp0,  REG_temp1, REG_zero,  sizeshift, 0, 0, FLAGS_DEFAULT_ALU);

        if (rep) {
          /*
            ===> Equivalent sequence for repz cmps:

            If (rcx.z) ripseq;
            If (!t2.z) ripseq;
            else riploop;

            rip = (rcx.z | !t2.z) ? ripseq : riploop;

            ornotf   t3 = rcx,t2
            br.nz    rip = t3,zero [loop, seq]             # all branches are swapped so they are expected to be taken

            ===> Equivalent sequence for repnz cmp:

            If (rcx.z) ripseq;
            If (t2.z) ripseq;
            else riploop;

            rip = (rcx.z | t2.z) ? ripseq : riploop;

            orf      t3 = rcx,t2
            br.nz    rip = t3,zero [loop, seq]
          */

          TransOp sub(OP_sub,  REG_rcx,   REG_rcx,    REG_imm,   REG_zero, addrsizeshift, 1, 0, SETFLAG_ZF);     // sub     rcx = rcx,1 [zf internal]
          sub.nouserflags = 1; // it still generates flags, but does not rename the user flags
          this << sub;
          TransOp orxf((rep == PFX_REPZ) ? OP_ornotcc : OP_orcc, REG_temp0, REG_rcx, REG_temp2, REG_zero, (use64 ? 3 : 2), 0, 0, FLAGS_DEFAULT_ALU);
          orxf.nouserflags = 1;
          this << orxf;
          if (!last_flags_update_was_atomic) this << TransOp(OP_collcc, REG_temp5, REG_temp2, REG_temp2, REG_temp2, 3);
          TransOp br(OP_br, REG_rip, REG_temp0, REG_zero, REG_zero, 3);
          br.cond = COND_ne; // repeat while nonzero
          br.riptaken = (Waddr)ripstart;
          br.ripseq = (Waddr)rip;
          this << br;
        }

        break;
      }
      case 0xaa: case 0xab: {
        // stos
        if (rep) assert(rep == PFX_REPZ); // only rep is allowed for movs and rep == repz here
        this << TransOp(OP_st,   REG_mem,   REG_rdi,    REG_imm,  REG_rax, sizeshift, 0);
        this << TransOp(OP_add,  REG_rdi,   REG_rdi,    REG_imm,   REG_zero, addrsizeshift, increment);
        if (rep) {
          TransOp sub(OP_sub,  REG_rcx,   REG_rcx,    REG_imm,   REG_zero, addrsizeshift, 1, 0, SETFLAG_ZF);     // sub     rcx = rcx,1 [zf internal]
          sub.nouserflags = 1; // it still generates flags, but does not rename the user flags
          this << sub;
          if (!last_flags_update_was_atomic) this << TransOp(OP_collcc, REG_temp5, REG_zf, REG_cf, REG_of, 3, 0, 0, FLAGS_DEFAULT_ALU);
          TransOp br(OP_br, REG_rip, REG_rcx, REG_zero, REG_zero, 3);
          br.cond = COND_ne; // repeat while nonzero
          br.riptaken = (Waddr)ripstart;
          br.ripseq = (Waddr)rip;
          this << br;
        }
        break;
      }
      case 0xac ... 0xad: {
        // lods
        if (rep) assert(rep == PFX_REPZ); // only rep is allowed for movs and rep == repz here

        if (sizeshift >= 2) {
          this << TransOp(OP_ld,   REG_rax,   REG_rsi,    REG_imm,  REG_zero, sizeshift, 0);
        } else {
          this << TransOp(OP_ld,   REG_temp0, REG_rsi,    REG_imm,  REG_zero, sizeshift, 0);
          this << TransOp(OP_mov,  REG_rax,   REG_rax,    REG_temp0, REG_zero, sizeshift);
        }

        this << TransOp(OP_add,  REG_rsi,   REG_rsi,    REG_imm,   REG_zero, addrsizeshift, increment);

        if (rep) {
          TransOp sub(OP_sub,  REG_rcx,   REG_rcx,    REG_imm,   REG_zero, addrsizeshift, 1, 0, SETFLAG_ZF);     // sub     rcx = rcx,1 [zf internal]
          sub.nouserflags = 1; // it still generates flags, but does not rename the user flags
          this << sub;
          if (!last_flags_update_was_atomic) this << TransOp(OP_collcc, REG_temp5, REG_zf, REG_cf, REG_of, 3, 0, 0, FLAGS_DEFAULT_ALU);
          TransOp br(OP_br, REG_rip, REG_rcx, REG_zero, REG_zero, 3);
          br.cond = COND_ne; // repeat while nonzero
          br.riptaken = (Waddr)ripstart;
          br.ripseq = (Waddr)rip;
          this << br;
        }
        break;
      }
      case 0xae: case 0xaf: {
        // scas
        this << TransOp(OP_ld,   REG_temp1, REG_rdi,    REG_imm,  REG_zero, sizeshift, 0);           // ldSZ    t1 = [rdi]
        this << TransOp(OP_add,  REG_rdi,   REG_rdi,    REG_imm,   REG_zero, addrsizeshift, increment);
        this << TransOp(OP_sub,  REG_temp2, REG_temp1,  REG_rax,   REG_zero, sizeshift, 0, 0, FLAGS_DEFAULT_ALU); // sub    t2 = t1,rax (zco)

        if (rep) {
          TransOp sub(OP_sub,  REG_rcx,   REG_rcx,    REG_imm,   REG_zero, addrsizeshift, 1, 0, SETFLAG_ZF);     // sub     rcx = rcx,1 [zf internal]
          sub.nouserflags = 1; // it still generates flags, but does not rename the user flags
          this << sub;
          TransOp orxf((rep == PFX_REPZ) ? OP_ornotcc : OP_orcc, REG_temp0, REG_rcx, REG_temp2, REG_zero, 3, 0, 0, FLAGS_DEFAULT_ALU);
          orxf.nouserflags = 1;
          this << orxf;
          if (!last_flags_update_was_atomic) this << TransOp(OP_collcc, REG_temp5, REG_temp2, REG_temp2, REG_temp2, 3);
          TransOp br(OP_br, REG_rip, REG_temp0, REG_zero, REG_zero, 3);
          br.cond = COND_ne; // repeat while nonzero
          br.riptaken = (Waddr)ripstart;
          br.ripseq = (Waddr)rip;
          this << br;
        }

        break;
      }
      }
      if (rep) end_of_block = 1;
    }
    break;
  }

  case 0xc4 ... 0xc5: {
    // les lds (not supported)
    MakeInvalid();
    break;
  }

  case 0xca ... 0xcb: {
    // ret far, with and without pop count (not supported)
    MakeInvalid();
    break;
  }

  case 0xcc: {
    // INT3 (breakpoint)
    EndOfDecode();
    immediate(REG_ar1, 3, 0);
    microcode_assist(ASSIST_INT, ripstart, rip);
    end_of_block = 1;
    break;
  }

  case 0xcd: {
    // int imm8
    DECODE(iform, ra, b_mode);
    EndOfDecode();
    immediate(REG_ar1, 0, ra.imm.imm & 0xff);
    microcode_assist(ASSIST_INT, ripstart, rip);
    end_of_block = 1;
    break;
  }

  case 0xce: {
    // INTO
    // Check OF with chk.no and raise SkipBlock exception;
    // otherwise terminate with ASSIST_INT.
    MakeInvalid();
    break;
  }

  case 0xcf: {
    // IRET
    EndOfDecode();
	this << TransOp(OP_mov, REG_ar1, REG_zero, REG_imm, REG_zero, 2,
			prefixes);
	microcode_assist(ASSIST_IRET64, ripstart, rip);
    end_of_block = 1;
    break;
  }

  case 0xd4 ... 0xd6: {
    // aam/aad/salc (invalid in 64-bit mode anyway)
    MakeInvalid();
    break;
  }

  case 0xd7: {
    // xlat
    // (not used by gcc)
    MakeInvalid();
    break;
  }

  case 0xd8 ... 0xdf: {
    // x87 legacy FP
    // already handled as 0x6xx pseudo-opcodes
    MakeInvalid();
    break;
  }

  case 0xe0 ... 0xe2: {
    // 0xe0 loopnz
    // 0xe1 loopz
    // 0xe2 loop
    DECODE(iform, ra, b_mode);
    bb.rip_taken = (Waddr)rip + ra.imm.imm;
    bb.rip_not_taken = (Waddr)rip;
    bb.brtype = BRTYPE_BR_IMM8;
    end_of_block = 1;
    EndOfDecode();

    int sizeshift = (use64) ? (addrsize_prefix ? 2 : 3) : (addrsize_prefix ? 1 : 2);

    // Decrement the RCX by 1 and save to REG_temp1
    TransOp subop(OP_sub, REG_temp0, REG_rcx, REG_imm, REG_zero, sizeshift, 1);
    subop.nouserflags = 1;
    this << subop;

    TransOp testop(OP_and, REG_temp1, REG_temp0, REG_temp0, REG_zero, sizeshift, 0, 0, FLAGS_DEFAULT_ALU);
    testop.nouserflags = 1;
    this << testop;

    // ornotcc: raflags | (~rbflags)
    if ((op == 0xe0) | (op == 0xe1)) {
        TransOp mergeop((op == 0xe0) ? OP_orcc : OP_ornotcc, REG_temp1, REG_temp1, REG_zf, REG_zero, 3, 0, 0, FLAGS_DEFAULT_ALU);
        mergeop.nouserflags = 1;
        this << mergeop;

        if (!last_flags_update_was_atomic)
            this << TransOp(OP_collcc, REG_temp5, REG_zf, REG_cf, REG_of, 3, 0, 0, FLAGS_DEFAULT_ALU);

        TransOp transop(OP_br, REG_rip, REG_temp1, REG_zero, REG_zero, sizeshift, 0);
        transop.cond = COND_e;
        transop.riptaken = (Waddr)rip;
        transop.ripseq = (Waddr)rip + ra.imm.imm;
        this << transop;

    } else {

        if (!last_flags_update_was_atomic)
            this << TransOp(OP_collcc, REG_temp5, REG_zf, REG_cf, REG_of, 3, 0, 0, FLAGS_DEFAULT_ALU);

        TransOp transop(OP_br, REG_rip, REG_temp1, REG_zero, REG_zero, sizeshift, 0);
        transop.cond = COND_ne;
        transop.riptaken = (Waddr)rip + ra.imm.imm;
        transop.ripseq = (Waddr)rip;
        this << transop;
    }

    break;
  };

  case 0xe3: {
    // jcxz
    // near conditional branches with 8-bit displacement:
    DECODE(iform, ra, b_mode);
    bb.rip_taken = (Waddr)rip + ra.imm.imm;
    bb.rip_not_taken = (Waddr)rip;
    bb.brtype = BRTYPE_BR_IMM8;
    end_of_block = 1;
    EndOfDecode();

    int sizeshift = (use64) ? (addrsize_prefix ? 2 : 3) : (addrsize_prefix ? 1 : 2);

    TransOp testop(OP_and, REG_temp1, REG_rcx, REG_rcx, REG_zero, sizeshift, 0, 0, FLAGS_DEFAULT_ALU);
    testop.nouserflags = 1;
    this << testop;

    if (!last_flags_update_was_atomic)
      this << TransOp(OP_collcc, REG_temp0, REG_zf, REG_cf, REG_of, 3, 0, 0, FLAGS_DEFAULT_ALU);

    TransOp transop(OP_br, REG_rip, REG_temp1, REG_zero, REG_zero, 3, 0);
    transop.cond = COND_e;
    transop.riptaken = (Waddr)rip + ra.imm.imm;
    transop.ripseq = (Waddr)rip;
    this << transop;
    break;
  }

  case 0xe6 ... 0xe7: {
    // out [imm8] = %al|%ax|%eax
    DECODE(iform, ra, b_mode);
    EndOfDecode();

    int sizeshift = (op == 0xe6) ? 0 : (opsize_prefix ? 1 : 2);

    this << TransOp(OP_mov, REG_temp0, REG_zero, REG_imm, REG_zero, 0, sizeshift);
	this << TransOp(OP_mov, REG_temp1, REG_zero, REG_imm, REG_zero, 3, ra.imm.imm & 0xff);
	TransOp ast(OP_ast, REG_temp0, REG_temp1, REG_temp0, REG_rax, 3);
	ast.riptaken = L_ASSIST_IOPORT_OUT;
	ast.nouserflags = 1;
	this << ast;

    break;
  }

  case 0xea: {
	// ljmp imm
	if(use64) {
		// mark as invalid op
		MakeInvalid();
		break;
	}

	W32 offset;
	int sizeshift;
	if(addrsize_prefix) {
		DECODE(iform, ra, d_mode);
		sizeshift = 2;
	} else {
		DECODE(iform, ra, w_mode);
		sizeshift = 1;
	}
	DECODE(iform, rd, w_mode);
	EndOfDecode();
	this << TransOp(OP_mov, REG_ar1, REG_zero, REG_imm, REG_zero,
			2, rd.imm.imm);
	this << TransOp(OP_mov, REG_ar2, REG_zero, REG_imm, REG_zero,
			sizeshift, ra.imm.imm);

	if(pe && !vm86) {
		// do ljmp protected, we need new CS, new eip and next_eip_addend
		// new CS is stored in REG_ar1, eip is stored in REG_ar2
		microcode_assist(ASSIST_LJMP_PRCT, ripstart, rip);
	} else {
		// Directly update CS register and change the rip
		microcode_assist(ASSIST_LJMP, ripstart, rip);
	}
	end_of_block = 1;
	break;
  }

  case 0xee ... 0xef: {
    // out [%dx] = %al|%ax|%eax
    EndOfDecode();

    int sizeshift = (op == 0xee) ? 0 : (opsize_prefix ? 1 : 2);

    this << TransOp(OP_mov, REG_temp0, REG_zero, REG_imm, REG_zero, 0, sizeshift);
	TransOp ast(OP_ast, REG_temp0, REG_rdx, REG_temp0, REG_rax, 3);
	ast.riptaken = L_ASSIST_IOPORT_OUT;
	ast.nouserflags = 1;
	this << ast;

    break;
  }

  case 0xe4 ... 0xe5: {
    // in %al|%ax|%eax = [imm8]
    DECODE(iform, ra, b_mode);
    EndOfDecode();

    int sizeshift = (op == 0xe4) ? 0 : (opsize_prefix ? 1 : 2);

    this << TransOp(OP_mov, REG_temp0, REG_zero, REG_imm, REG_zero, 0, sizeshift);
	this << TransOp(OP_mov, REG_temp1, REG_zero, REG_imm, REG_zero, 3, ra.imm.imm & 0xff);
	TransOp ast(OP_ast, REG_rax, REG_temp1, REG_temp0, REG_rax, 3);
	ast.riptaken = L_ASSIST_IOPORT_IN;
	ast.nouserflags = 1;
	this << ast;

    break;
  }

  case 0xec ... 0xed: {
    // in %al|%ax|%eax = [%dx]
    EndOfDecode();

    int sizeshift = (op == 0xec) ? 0 : (opsize_prefix ? 1 : 2);

    this << TransOp(OP_mov, REG_temp0, REG_zero, REG_imm, REG_zero, 0, sizeshift);
	TransOp ast(OP_ast, REG_rax, REG_rdx, REG_temp0, REG_rax, 3);
	ast.riptaken = L_ASSIST_IOPORT_IN;
	ast.nouserflags = 1;
	this << ast;

    break;
  }

  case 0xf0 ... 0xf3: {
    // (prefixes: lock icebrkpt repne repe)
    MakeInvalid();
    break;
  }

  case 0xf4: {
    // hlt (nop)
    // This should be trapped by hypervisor to properly do idle time
    EndOfDecode();
	// If it has rep prefix then do SVM_EXIT
	if(svm_check_intercept(*this, SVM_EXIT_PAUSE))
		break;
    this << TransOp(OP_nop, REG_temp0, REG_zero, REG_zero, REG_zero, 3);
    break;
  }

    //
    // NOTE: Some forms of this are handled by the fast decoder:
    //
  case 0xf6 ... 0xf7: {
    // GRP3b and GRP3S
    DECODE(eform, rd, (op & 1) ? v_mode : b_mode);
    EndOfDecode();

    prefixes &= ~PFX_LOCK;
    switch (modrm.reg) {
    case 0 ... 3: // test, (inv), not, neg
      // These are handled by the fast decoder!
      assert(false);
      break;
      //
      // NOTE: gcc does not synthesize these forms of imul since they target both %rdx:%rax.
      // However, it DOES use idiv in this form, so we need to implement it. Probably a microcode
      // callout would be appropriate here: first get the operand into some known register,
      // then encode a microcode callout.
      //
    case 4:
    case 5: {
      // mul (4), imul (5)
      int srcreg;

      if (rd.type == OPTYPE_REG) {
        srcreg = arch_pseudo_reg_to_arch_reg[rd.reg.reg];
      } else {
        ra.type = OPTYPE_REG;
        ra.reg.reg = 0; // not used
        move_reg_or_mem(ra, rd, REG_temp4);
        srcreg = REG_temp4;
      }

      int size = (rd.type == OPTYPE_REG) ? reginfo[rd.reg.reg].sizeshift : rd.mem.size;

      int highop = (modrm.reg == 4) ? OP_mulhu : OP_mulh;

      if (size == 0) {
        // ax <- al * src
        this << TransOp(OP_mov,  REG_temp0, REG_zero, srcreg, REG_zero, 3);
        this << TransOp(highop, REG_temp1, REG_rax, REG_temp0, REG_zero, size, 0, 0, SETFLAG_CF|SETFLAG_OF);
        this << TransOp(OP_mull, REG_rax, REG_rax, REG_temp0, REG_zero, size);
        // insert high byte
        this << TransOp(OP_maskb, REG_rax, REG_rax, REG_temp1, REG_imm, 3, 0, MaskControlInfo(56, 8, 56));
      } else {
        // dx:ax = ax * src
        // edx:eax = eax * src
        // rdx:rax = rax * src
        this << TransOp(OP_mov,  REG_temp0, REG_zero, srcreg, REG_zero, 3);
        this << TransOp(highop, REG_temp1, REG_rax, REG_temp0, REG_zero, size, 0, 0, SETFLAG_CF|SETFLAG_OF);
        this << TransOp(OP_mov, REG_rdx, REG_rdx, REG_temp1, REG_zero, size);
        this << TransOp(OP_mull, REG_rax, REG_rax, REG_temp0, REG_zero, size);
      }
      if unlikely (no_partial_flag_updates_per_insn) this << TransOp(OP_collcc, REG_temp10, REG_zf, REG_cf, REG_of, 3, 0, 0, FLAGS_DEFAULT_ALU);
      break;
    }
    default:
      // 6 (div), 7 (idiv)
      /*
      ra.type = OPTYPE_REG;
      ra.reg.reg = 0; // not used
      move_reg_or_mem(ra, rd, REG_ar1);

      int subop_and_size_to_assist_idx[2][4] = {
        {ASSIST_DIV8,  ASSIST_DIV16,  ASSIST_DIV32,  ASSIST_DIV64},
        {ASSIST_IDIV8, ASSIST_IDIV16, ASSIST_IDIV32, ASSIST_IDIV64}
      };

      int size = (rd.type == OPTYPE_REG) ? reginfo[rd.reg.reg].sizeshift : rd.mem.size;

      microcode_assist(subop_and_size_to_assist_idx[modrm.reg - 6][size], ripstart, rip);
      end_of_block = 1;
      */

      ra.type = OPTYPE_REG;
      ra.reg.reg = 0; // not used
      move_reg_or_mem(ra, rd, REG_temp2);

      int sizeshift = (rd.type == OPTYPE_REG) ? reginfo[rd.reg.reg].sizeshift : rd.mem.size;

      if likely (sizeshift > 0) {
        //
        // Inputs:
        // - dividend in rdx:rax
        // - divisor in temp2
        //
        // Outputs:
        // - quotient in rax
        // - remainder in rdx
        //
        int divop = (modrm.reg == 6) ? OP_div : OP_divs;
        int remop = (modrm.reg == 6) ? OP_rem : OP_rems;

        this << TransOp(divop, REG_temp0, REG_rdx, REG_rax, REG_temp2, sizeshift);
        this << TransOp(remop, REG_temp1, REG_rdx, REG_rax, REG_temp2, sizeshift);
        this << TransOp(OP_mov, REG_rax, REG_rax, REG_temp0, REG_zero, sizeshift);
        this << TransOp(OP_mov, REG_rdx, REG_rdx, REG_temp1, REG_zero, sizeshift);
      } else {
        //
        // Byte-sized operands:
        //
        // Inputs:
        // - dividend in ax
        // - divisor in temp2
        //
        // Outputs:
        // - remainder in ah
        // - quotient in al
        //

        int divop = (modrm.reg == 6) ? OP_div : OP_divs;
        int remop = (modrm.reg == 6) ? OP_rem : OP_rems;

        // Put dividend[15:8] into temp3
        this << TransOp(OP_maskb, REG_temp3, REG_zero, REG_rax, REG_imm, 3, 0, MaskControlInfo(0, 8, 8));

        this << TransOp(divop, REG_temp0, REG_temp3, REG_rax, REG_temp2, sizeshift);
        this << TransOp(remop, REG_temp1, REG_temp3, REG_rax, REG_temp2, sizeshift);

        this << TransOp(OP_mov, REG_rax, REG_rax, REG_temp0, REG_zero, sizeshift); // quotient in %al
        this << TransOp(OP_maskb, REG_rax, REG_rax, REG_temp1, REG_imm, 3, 0, MaskControlInfo(56, 8, 56)); // remainder in %ah

        /*
        // Byte-size divides have special semantics
        int subop_and_size_to_assist_idx[2][4] = {
          {ASSIST_DIV8,  ASSIST_DIV16,  ASSIST_DIV32,  ASSIST_DIV64},
          {ASSIST_IDIV8, ASSIST_IDIV16, ASSIST_IDIV32, ASSIST_IDIV64}
        };

        this << TransOp(OP_mov, REG_ar1, REG_zero, REG_temp2, REG_zero, 3);
        microcode_assist(subop_and_size_to_assist_idx[modrm.reg - 6][sizeshift], ripstart, rip);
        end_of_block = 1;
        */
      }

      break;
    }
    break;
  }

  case 0xfa: { // cli
    EndOfDecode();

	this << TransOp(OP_collcc, REG_temp0, REG_zf, REG_cf, REG_of,
			3, 0, 0, FLAGS_DEFAULT_ALU);
	TransOp ast(OP_ast, REG_temp1, REG_temp0, REG_zero, REG_zero, 3);
	ast.riptaken = L_ASSIST_CLI;
	this << ast;

    break;
  }

  case 0xfb: { // sti
    EndOfDecode();

	this << TransOp(OP_collcc, REG_temp0, REG_zf, REG_cf, REG_of,
			3, 0, 0, FLAGS_DEFAULT_ALU);
	TransOp ast(OP_ast, REG_temp1, REG_temp0, REG_zero, REG_zero, 3);
	ast.riptaken = L_ASSIST_STI;
	this << ast;

    break;
  }

  case 0x90: {
    // 0x90 (xchg eax,eax) is a NOP and in x86-64 is treated as such (i.e. does not zero upper 32 bits as usual)
    EndOfDecode();
	// If it has rep prefix then do SVM_EXIT
//	if(prefixes & PFX_REPZ) {
//		if(svm_check_intercept(*this, SVM_EXIT_PAUSE))
//			break;
//	}
//	this << TransOp(OP_nop, REG_temp0, REG_zero, REG_zero, REG_zero, 3);
	TransOp ast(OP_ast, REG_temp1, REG_zero, REG_zero, REG_zero, 3);
	ast.riptaken = L_ASSIST_PAUSE;
	ast.nouserflags = 1;
	this << ast;
    break;
  }


  case 0x100: {
	switch(modrm.reg) {
		case 0: { // sldt

			if(!pe || vm86)
				goto invalid_opcode;

			int sizeshift = (modrm.mod == 3) ? 3 : 2;
			DECODE(eform, rd, v_mode);
			EndOfDecode();

			svm_check_intercept(*this, SVM_EXIT_LDTR_READ);

			TransOp ldp(OP_ld, REG_temp0, REG_ctx, REG_imm, REG_zero, 2,
					offsetof_t(Context, ldt.selector));
			ldp.internal = 1;
			this << ldp;

			result_store(REG_temp0, REG_zero, rd);
			break;
		}
		case 2: { // lldt

			if(!pe || vm86)
				goto invalid_opcode;

			DECODE(eform, ra, w_mode);
			EndOfDecode();

			if(check_privilege(*this)) {
				svm_check_intercept(*this, SVM_EXIT_LDTR_WRITE);

				if(modrm.mod == 3) {
					this << TransOp(OP_mov, REG_ar1, ra.reg.reg, REG_zero,
							REG_zero, 2);
				} else {
					operand_load(REG_ar1, ra);
				}

				microcode_assist(ASSIST_LLDT, ripstart, rip);
			}
			break;
		}
		case 3: { // ltr
			if(!pe || vm86)
				goto invalid_opcode;

			DECODE(eform, ra, w_mode);
			EndOfDecode();

			if(check_privilege(*this)) {
				svm_check_intercept(*this, SVM_EXIT_LDTR_WRITE);

				if(modrm.mod == 3) {
					this << TransOp(OP_mov, REG_ar1, ra.reg.reg, REG_zero,
							REG_zero, 2);
				} else {
					operand_load(REG_ar1, ra);
				}

				microcode_assist(ASSIST_LTR, ripstart, rip);
			}
			break;
		}
		case 4: // verr
		case 5: // verw
			{
			if(!pe || vm86)
				goto invalid_opcode;

			DECODE(eform, ra, w_mode);
			EndOfDecode();

			this << TransOp(OP_collcc, REG_temp0, REG_zf, REG_cf, REG_of,
					3, 0, 0, FLAGS_DEFAULT_ALU);

			if(modrm.mod == 3) {
				this << TransOp(OP_mov, REG_ar1, ra.reg.reg, REG_zero,
						REG_zero, 2);
			} else {
				operand_load(REG_ar1, ra);
			}

			if(use64)
				microcode_assist(ASSIST_VERR, ripstart, rip);
			else
				microcode_assist(ASSIST_VERW, ripstart, rip);
		}
	}
	end_of_block = 1;
	break;
	}

  case 0x101: {
	TransOp* ldp;
	TransOp* ldp2;
	int sizeshift;
	TransOp* st1;
	TransOp* st2;
	switch(modrm.reg) {
		case 0: { // sgdt
			// Get the address in ra
			DECODE(eform, ra, v_mode);
			EndOfDecode();

			if (modrm.mod == 3) {
				goto invalid_opcode;
			}
			svm_check_intercept(*this, SVM_EXIT_GDTR_READ);

			address_generate_and_load_or_store(REG_temp1, REG_zero,
					ra, OP_add);

			ldp = new TransOp(OP_ld, REG_temp0, REG_ctx, REG_imm,
					REG_zero, 3, offsetof_t(Context, gdt.limit));
			ldp->internal = 1;
			this << *ldp;
			delete ldp;

			this << TransOp(OP_st, REG_mem, REG_temp1, REG_zero,
					REG_temp0, 3);

			ldp2 = new TransOp(OP_ld, REG_temp0, REG_ctx, REG_imm,
					REG_zero, 3, offsetof_t(Context, gdt.base));
			ldp2->internal = 1;
			this << *ldp2;
			delete ldp2;

			if (!use64)
				this << TransOp(OP_and, REG_temp0, REG_temp0, REG_imm,
						REG_zero, 3, 0xffffff);

			this << TransOp(OP_st, REG_mem, REG_temp1, REG_imm,
					REG_temp0, 3, 2);

			TransOp mf(OP_mf, REG_temp0, REG_zero, REG_zero, REG_zero, 0);
			mf.extshift = MF_TYPE_SFENCE|MF_TYPE_LFENCE;
			this << mf;
			end_of_block = 1;
			break;
				}
		case 1:
			if (modrm.mod == 3) {
				switch(modrm.rm) {
					case 0: // monitor
						// Add one more check if MONITOR feature
						// is available or not
						EndOfDecode();
						if(!kernel)
							goto invalid_opcode;
						this << TransOp(OP_collcc, REG_temp0, REG_zf,
								REG_cf, REG_of, 3, 0, 0,
								FLAGS_DEFAULT_ALU);
						this << TransOp(OP_jmp, REG_rip, REG_zero,
								REG_imm, REG_zero, 3,
								ripstart);

						sizeshift = (use64) ? 3 : 2;
						this << TransOp(OP_mov, REG_ar1, REG_rax,
								REG_zero, REG_zero, sizeshift);
						if(!use32) {
							this << TransOp(OP_and, REG_ar1, REG_ar1,
									REG_imm, REG_zero, 2, 0xffff);
						}

						// Add DS segment base to reg_ar1
						ldp = new TransOp(OP_ld, REG_temp0, REG_ctx,
								REG_imm, REG_zero, sizeshift,
								offsetof_t(Context,
									segs[R_DS].base));
						ldp->internal = 1;
						this << *ldp;
						delete ldp;
						this << TransOp(OP_add, REG_ar1, REG_ar1,
								REG_temp0, REG_zero, sizeshift);
						microcode_assist(ASSIST_MONITOR,
								ripstart, rip);
						break;
					case 1: // mwait
						// Add more check if MWait feature is
						// available or not
						EndOfDecode();
						if(!kernel)
							goto invalid_opcode;
						this << TransOp(OP_collcc, REG_temp0, REG_zf,
								REG_cf, REG_of, 3, 0, 0,
								FLAGS_DEFAULT_ALU);

						this << TransOp(OP_jmp, REG_rip, REG_zero,
								REG_imm, REG_zero, 3,
								ripstart);

						this << TransOp(OP_mov, REG_ar1, REG_zero,
								REG_imm, REG_zero, 3, rip - cs_base);
						microcode_assist(ASSIST_MWAIT,
								ripstart, rip);
						break;
					default:
						goto invalid_opcode;
				}
			} else { // sidt
				// Get the address in ra
				DECODE(eform, ra, v_mode);
				EndOfDecode();

				svm_check_intercept(*this, SVM_EXIT_IDTR_READ);

				address_generate_and_load_or_store(REG_temp1, REG_zero,
						ra, OP_add);

				ldp = new TransOp(OP_ld, REG_temp0, REG_ctx, REG_imm,
						REG_zero, 2, offsetof_t(Context, idt.limit));
				ldp->internal = 1;
				this << *ldp;
				delete ldp;
				this << TransOp(OP_st, REG_mem, REG_temp1, REG_zero,
						REG_temp0, 3);

				ldp2 = new TransOp(OP_ld, REG_temp0, REG_ctx, REG_imm,
						REG_zero, 3, offsetof_t(Context, idt.base));
				ldp2->internal = 1;
				this << *ldp2;
				delete ldp2;

				if (!use64)
					this << TransOp(OP_and, REG_temp0, REG_temp0,
							REG_imm, REG_zero, 3, 0xffffff);

				this << TransOp(OP_st, REG_mem, REG_temp1, REG_imm,
						REG_temp0, 3, 2);

				TransOp mf(OP_mf, REG_temp0, REG_zero, REG_zero, REG_zero, 0);
				mf.extshift = MF_TYPE_SFENCE|MF_TYPE_LFENCE;
				this << mf;
				end_of_block = 1;
			}
			break;
		case 2: // lgdt
		case 3: // lidt
			if (modrm.mod == 3) {
				EndOfDecode();
				this << TransOp(OP_collcc, REG_temp0, REG_zf, REG_cf,
						REG_of, 3, 0, 0, FLAGS_DEFAULT_ALU);
				this << TransOp(OP_jmp, REG_rip, REG_zero,
						REG_imm, REG_zero, 3, ripstart);
				switch(modrm.rm) {
					case 0: // VMRUN
						if (!(hflags & HF_SVME_MASK) || !pe)
							goto invalid_opcode;
						vm_func(*this, ASSIST_VMRUN);
						break;
					case 1: // VMCALL
						if (!(hflags & HF_SVME_MASK))
							goto invalid_opcode;
						microcode_assist(ASSIST_VMCALL,
								ripstart, rip);
						break;
					case 2: // VMLOAD
						if (!(hflags & HF_SVME_MASK) || !pe)
							goto invalid_opcode;
						vm_func(*this, ASSIST_VMLOAD);
						break;
					case 3: // VMSAVE
						if (!(hflags & HF_SVME_MASK) || !pe)
							goto invalid_opcode;
						vm_func(*this, ASSIST_VMSAVE);
						break;
					case 4: // STGI
						if (!(hflags & HF_SVME_MASK) || !pe)
							goto invalid_opcode;
						if(check_privilege(*this)) {
							microcode_assist(ASSIST_STGI,
									ripstart, rip);
						}
						break;
					case 5: // CLGI
						if (!(hflags & HF_SVME_MASK) || !pe)
							goto invalid_opcode;
						microcode_assist(ASSIST_CLGI,
								ripstart, rip);
						break;
					case 6: // INVLPGA
						if (!(hflags & HF_SVME_MASK) || !pe)
							goto invalid_opcode;
						if(check_privilege(*this)) {
							this << TransOp(OP_mov, REG_ar1, REG_zero,
									REG_imm, REG_zero, 3, use32);
							microcode_assist(ASSIST_INVLPGA,
									ripstart, rip);
						}
						break;
					default:
						goto invalid_opcode;
				}

			} else {
				if (check_privilege(*this)) {
					DECODE(eform, ra, v_mode);
					EndOfDecode();

					svm_check_intercept(*this,
							modrm.reg == 2 ? SVM_EXIT_GDTR_WRITE : \
							SVM_EXIT_IDTR_WRITE);

					address_generate_and_load_or_store(REG_temp1, REG_zero,
							ra, OP_add);

					ldp = new TransOp(OP_ld, REG_temp0, REG_temp1,
							REG_zero, REG_zero, 2);
					this << *ldp;
					delete ldp;
					ldp2 = new TransOp(OP_ld, REG_temp7, REG_temp1,
							REG_imm, REG_zero, 3, 2);
					this << *ldp2;
					delete ldp2;

					if(!use64)
						this << TransOp(OP_and, REG_temp7, REG_temp7,
								REG_imm, REG_zero, 3, 0xffffff);

					int offset_val1 = 0;
					int offset_val2 = 0;
					if(modrm.reg == 2) {
						offset_val1 = offsetof_t(Context, gdt.base);
						offset_val2 = offsetof_t(Context, gdt.limit);
					} else {
						offset_val1 = offsetof_t(Context, idt.base);
						offset_val2 = offsetof_t(Context, idt.limit);
					}
					st1 = new TransOp(OP_st, REG_mem, REG_temp7,
							REG_zero, REG_imm, 2, offset_val1);
					st1->internal = 1;
					this << *st1;
					st2 = new TransOp(OP_st, REG_mem, REG_temp0,
							REG_zero, REG_imm, 2, offset_val2);
					st2->internal = 1;
					this << *st2;
					delete st1;
					delete st2;
					TransOp mf(OP_mf, REG_temp0, REG_zero, REG_zero, REG_zero, 0);
					mf.extshift = MF_TYPE_SFENCE|MF_TYPE_LFENCE;
					this << mf;
					end_of_block = 1;
				}

			}
			break;
		case 4: { // SMSW
			DECODE(eform, rd, v_mode);
			EndOfDecode();

			svm_check_intercept(*this, SVM_EXIT_READ_CR0);

#ifdef __x86_64__
			ldp = new TransOp(OP_ld, REG_temp0, REG_ctx, REG_imm,
					REG_zero, 3, offsetof_t(Context, cr[0]) + 4);
#else
			ldp = new TransOp(OP_ld, REG_temp0, REG_ctx, REG_imm,
					REG_zero, 3, offsetof_t(Context, cr[0]));
#endif
			ldp->internal = 1;
			this << *ldp;
			delete ldp;

			result_store(REG_temp0, REG_zero, rd);
			TransOp mf(OP_mf, REG_temp0, REG_zero, REG_zero, REG_zero, 0);
			mf.extshift = MF_TYPE_SFENCE|MF_TYPE_LFENCE;
			this << mf;
			// microcode_assist(ASSIST_BARRIER, ripstart, rip);
			end_of_block = 1;
			break;
				}
		case 6: // LMSW
			if (check_privilege(*this)) {
				DECODE(eform, ra, v_mode);
				EndOfDecode();

				svm_check_intercept(*this, SVM_EXIT_WRITE_CR0);
				operand_load(REG_ar1, ra);
				microcode_assist(ASSIST_LMSW,
						ripstart, rip);
			}
			end_of_block = 1;
			break;
		case 7: // INVLPG
			if (check_privilege(*this)) {
				if(modrm.mod == 3) {
					if(use64 && modrm.rm == 0) {
						// swapgs
						EndOfDecode();
						TransOp ld1(OP_ld, REG_temp0, REG_ctx, REG_imm,
								REG_zero, 3,
								offsetof_t(Context, segs[R_GS].base));
						TransOp ld2(OP_ld, REG_temp1, REG_ctx, REG_imm,
								REG_zero, 3,
								offsetof_t(Context, kernelgsbase));
						ld1.internal = 1;
						ld2.internal = 1;
						this << ld1;
						this << ld2;

						st1 = new TransOp(OP_st, REG_mem, REG_ctx,
								REG_imm, REG_temp1, 3,
								offsetof_t(Context, segs[R_GS].base));
						st2 = new TransOp(OP_st, REG_mem, REG_ctx,
								REG_imm, REG_temp0, 3,
								offsetof_t(Context, kernelgsbase));
						st1->internal = 1;
						st2->internal = 1;
						this << *st1;
						this << *st2;
						delete st1;
						delete st2;

						TransOp mf(OP_mf, REG_temp0, REG_zero, REG_zero, REG_zero, 0);
						mf.extshift = MF_TYPE_SFENCE|MF_TYPE_LFENCE;
						this << mf;
						end_of_block = 1;

					} else {
						goto invalid_opcode;
					}
				} else {
					DECODE(eform, ra, v_mode);
					EndOfDecode();

					this << TransOp(OP_collcc, REG_temp0, REG_zf,
							REG_cf, REG_of, 3, 0, 0,
							FLAGS_DEFAULT_ALU);
					// Instead of load value from the operand, just load
					// the effective address of ra into reg ar1
					address_generate_and_load_or_store(REG_ar1, REG_zero,
							ra, OP_add);
					microcode_assist(ASSIST_INVLPG,
							ripstart, rip);
					end_of_block = 1;
				}
			}
			break;
		default:
			goto invalid_opcode;
	}
	break;
  }

  case 0x106: { // clts

		EndOfDecode();

		if(check_privilege(*this)) {
			svm_check_intercept(*this, SVM_EXIT_WRITE_CR0);
			microcode_assist(ASSIST_CLTS, ripstart, rip);
		}

		end_of_block = 1;

		break;
  }

  case 0x10b: { // ud2a
	// Simply generate NOP
	// TODO: In actual execution we have to generate invalid opcode
	// exception
	EndOfDecode();
	microcode_assist(ASSIST_UD2A, ripstart, rip);
	end_of_block = 1;
    break;
  }

  case 0x120: { // mov reg,crN
    DECODE(eform, rd, v_mode);
    DECODE(gform, ra, v_mode);
    if (rd.type != OPTYPE_REG) MakeInvalid();
    if (ra.type != OPTYPE_REG) MakeInvalid();
    if (!kernel) { outcome = DECODE_OUTCOME_GP_FAULT; MakeInvalid(); }
    EndOfDecode();

    int offset;

    switch (modrm.reg) {
    case 0: offset = offsetof_t(Context, cr[0]); break;
    case 1: offset = offsetof_t(Context, cr[1]); break;
    case 2: offset = offsetof_t(Context, cr[2]); break;
    case 3: offset = offsetof_t(Context, cr[3]); break;
    case 4: offset = offsetof_t(Context, cr[4]); break;
    case 5: offset = offsetof_t(Context, cr[5]); break;
    case 6: offset = offsetof_t(Context, cr[6]); break;
    case 7: offset = offsetof_t(Context, cr[7]); break;
    default: MakeInvalid();
    }

    TransOp ldp(OP_ld, arch_pseudo_reg_to_arch_reg[rd.reg.reg], REG_ctx, REG_imm, REG_zero, 3, offset); ldp.internal = 1; this << ldp;
    break;
  }

  case 0x10d: {
    // prefetchw [eform] (NOTE: this is an AMD-only insn from K6 onwards)
    DECODE(eform, ra, b_mode);
    EndOfDecode();

    int level = 2;
    prefixes &= ~PFX_LOCK;
    operand_load(REG_temp0, ra, OP_ld_pre, DATATYPE_INT, level);
    break;
  }

  case 0x122: { // mov crN,reg
    int sizeshift = (use64) ? q_mode : d_mode;
    DECODE(gform, rd, v_mode);
<<<<<<< HEAD
    DECODE(eform, ra, sizeshift);
#ifdef PTLSIM_HYPERVISOR
=======
    DECODE(eform, ra, v_mode);
>>>>>>> d37b0bfa
    if (rd.type != OPTYPE_REG) MakeInvalid();
    if (ra.type != OPTYPE_REG) MakeInvalid();
    if (!kernel) { outcome = DECODE_OUTCOME_GP_FAULT; MakeInvalid(); }
    EndOfDecode();

    int offset;

    static const int index_to_assist[8] = {
      ASSIST_WRITE_CR0,
      ASSIST_INVALID_OPCODE,
      ASSIST_WRITE_CR2,
      ASSIST_WRITE_CR3,
      ASSIST_WRITE_CR4,
      ASSIST_INVALID_OPCODE,
      ASSIST_INVALID_OPCODE,
      ASSIST_INVALID_OPCODE
    };

    this << TransOp(OP_mov, REG_ar1, REG_zero, arch_pseudo_reg_to_arch_reg[ra.reg.reg], REG_zero, reginfo[ra.reg.reg].sizeshift);
    microcode_assist(index_to_assist[modrm.reg], ripstart, rip);
    end_of_block = 1;
    break;
  }

  case 0x121: { // mov reg,drN
    DECODE(eform, rd, v_mode);
    DECODE(gform, ra, v_mode);
    if (rd.type != OPTYPE_REG) MakeInvalid();
    if (ra.type != OPTYPE_REG) MakeInvalid();
    if (!kernel) { outcome = DECODE_OUTCOME_GP_FAULT; MakeInvalid(); }
    EndOfDecode();

    int offset;

    switch (modrm.reg) {
    case 0: offset = offsetof_t(Context, dr[0]); break;
    case 1: offset = offsetof_t(Context, dr[1]); break;
    case 2: offset = offsetof_t(Context, dr[2]); break;
    case 3: offset = offsetof_t(Context, cr[3]); break;
    case 4: offset = offsetof_t(Context, dr[4]); break;
    case 5: offset = offsetof_t(Context, dr[5]); break;
    case 6: offset = offsetof_t(Context, dr[6]); break;
    case 7: offset = offsetof_t(Context, dr[7]); break;
    default: MakeInvalid();
    }

    TransOp ldp(OP_ld, arch_pseudo_reg_to_arch_reg[rd.reg.reg], REG_ctx, REG_imm, REG_zero, 3, offset); ldp.internal = 1; this << ldp;
    break;
  }

  case 0x123: { // mov drN,reg
    DECODE(gform, rd, v_mode);
    DECODE(eform, ra, v_mode);
    if (rd.type != OPTYPE_REG) MakeInvalid();
    if (ra.type != OPTYPE_REG) MakeInvalid();
    if (!kernel) { outcome = DECODE_OUTCOME_GP_FAULT; MakeInvalid(); }
    EndOfDecode();

    this << TransOp(OP_mov, REG_ar1, REG_zero, arch_pseudo_reg_to_arch_reg[ra.reg.reg], REG_zero, reginfo[ra.reg.reg].sizeshift);
    this << TransOp(OP_mov, REG_ar2, REG_zero, REG_imm, REG_zero, 3, modrm.reg);
    microcode_assist(ASSIST_WRITE_DEBUG_REG, ripstart, rip);
    end_of_block = 1;
    break;
  }

  case 0x132: { // rdmsr
    EndOfDecode();
    microcode_assist(ASSIST_RDMSR, ripstart, rip);
    end_of_block = 1;
    break;
  };

  case 0x130: { // wrmsr
    EndOfDecode();
    microcode_assist(ASSIST_WRMSR, ripstart, rip);
    end_of_block = 1;
    break;
  };

  case 0x1a3: // bt ra,rb     101 00 011
  case 0x1ab: // bts ra,rb    101 01 011
  case 0x1b3: // btr ra,rb    101 10 011
  case 0x1bb: { // btc ra,rb  101 11 011
    // Fast decoder handles only reg forms
    // If the LOCK prefix is present, ld.acq and st.rel are used
    DECODE(eform, rd, v_mode);
    DECODE(gform, ra, v_mode);
    EndOfDecode();

    static const byte x86_to_uop[4] = {OP_bt, OP_bts, OP_btr, OP_btc};
    int opcode = x86_to_uop[bits(op, 3, 2)];

    if (rd.type == OPTYPE_REG) {
      int rdreg = arch_pseudo_reg_to_arch_reg[rd.reg.reg];
      int rareg = arch_pseudo_reg_to_arch_reg[ra.reg.reg];

      int sizeshift = reginfo[ra.reg.reg].sizeshift;
      // bt has no output - just flags:
      this << TransOp(opcode, (opcode == OP_bt) ? REG_temp0 : rdreg, rdreg, rareg, REG_zero, sizeshift, 0, 0, SETFLAG_CF);
      if unlikely (no_partial_flag_updates_per_insn) this << TransOp(OP_collcc, REG_temp10, REG_zf, REG_cf, REG_of, 3, 0, 0, FLAGS_DEFAULT_ALU);
      break;
    } else {
      if (opcode == OP_bt) prefixes &= ~PFX_LOCK;
      bool locked = ((prefixes & PFX_LOCK) != 0);

      if (memory_fence_if_locked(0)) break;

      int rareg = arch_pseudo_reg_to_arch_reg[ra.reg.reg];

      rd.mem.size = (use64 ? (addrsize_prefix ? 2 : 3) : (addrsize_prefix ? 1 : 2));
      address_generate_and_load_or_store(REG_temp1, REG_zero, rd, OP_add, 0, 0, true);

      this << TransOp(OP_sar, REG_temp2, rareg, REG_imm, REG_zero, 3, 3); // byte index
      this << TransOp(OP_add, REG_temp2, REG_temp1, REG_temp2, REG_zero, 3, 3); // add offset
      TransOp ldop(OP_ld, REG_temp0, REG_temp2, REG_imm, REG_zero, 0, 0); ldop.locked = locked; this << ldop;
      this << TransOp(opcode, REG_temp0, REG_temp0, rareg, REG_zero, 0, 0, 0, SETFLAG_CF);
      if unlikely (no_partial_flag_updates_per_insn) this << TransOp(OP_collcc, REG_temp10, REG_zf, REG_cf, REG_of, 3, 0, 0, FLAGS_DEFAULT_ALU);

      if (opcode != OP_bt) {
        TransOp stop(OP_st, REG_mem, REG_temp2, REG_imm, REG_temp0, 0, 0); stop.locked = locked; this << stop;
      }

      if (memory_fence_if_locked(1)) break;

      break;
    }
  }

  case 0x1ba: { // bt|btc|btr|bts mem,imm
    // Fast decoder handles only reg forms
    // If the LOCK prefix is present, ld.acq and st.rel are used
    DECODE(eform, rd, v_mode);
    DECODE(iform, ra, b_mode);
    if (modrm.reg < 4) MakeInvalid();
    EndOfDecode();

    static const byte x86_to_uop[4] = {OP_bt, OP_bts, OP_btr, OP_btc};
    int opcode = x86_to_uop[lowbits(modrm.reg, 2)];

    if (rd.type == OPTYPE_REG) {
      int rdreg = arch_pseudo_reg_to_arch_reg[rd.reg.reg];
      int rareg = arch_pseudo_reg_to_arch_reg[ra.reg.reg];

      // bt has no output - just flags:
      this << TransOp(opcode, (opcode == OP_bt) ? REG_temp0 : rdreg, rdreg, REG_imm, REG_zero, 3, ra.imm.imm, 0, SETFLAG_CF);
      if unlikely (no_partial_flag_updates_per_insn) this << TransOp(OP_collcc, REG_temp10, REG_zf, REG_cf, REG_of, 3, 0, 0, FLAGS_DEFAULT_ALU);
      break;
    } else {
      if (opcode == OP_bt) prefixes &= ~PFX_LOCK;
      bool locked = ((prefixes & PFX_LOCK) != 0);

      if (memory_fence_if_locked(0)) break;

      rd.mem.size = (use64 ? (addrsize_prefix ? 2 : 3) : (addrsize_prefix ? 1 : 2));
      address_generate_and_load_or_store(REG_temp1, REG_zero, rd, OP_add, 0, 0, true);

      TransOp ldop(OP_ld, REG_temp0, REG_temp1, REG_imm, REG_zero, 0, ra.imm.imm >> 3); ldop.locked = locked; this << ldop;
      this << TransOp(opcode, REG_temp0, REG_temp0, REG_imm, REG_zero, 0, lowbits(ra.imm.imm, 3), 0, SETFLAG_CF);
      if unlikely (no_partial_flag_updates_per_insn) this << TransOp(OP_collcc, REG_temp10, REG_zf, REG_cf, REG_of, 3, 0, 0, FLAGS_DEFAULT_ALU);

      if (opcode != OP_bt) {
        TransOp stop(OP_st, REG_mem, REG_temp1, REG_imm, REG_temp0, 0, ra.imm.imm >> 3); stop.locked = locked; this << stop;
      }

      if (memory_fence_if_locked(1)) break;

      break;
    }
  }

  case 0x1a4 ... 0x1a5: // shld rd,[imm|cl]
  case 0x1ac ... 0x1ad: { // shrd rd,[imm|cl]
    DECODE(eform, rd, v_mode);
    DECODE(gform, ra, v_mode);

    bool immform = (bit(op, 0) == 0);
    DecodedOperand rimm;
    rimm.imm.imm = 0;
    if (immform) DECODE(iform, rimm, b_mode);
    EndOfDecode();

    bool left = (op == 0x1a4 || op == 0x1a5);
    int rareg = arch_pseudo_reg_to_arch_reg[ra.reg.reg];

    if (rd.type == OPTYPE_MEM) operand_load(REG_temp4, rd);
    int rdreg = (rd.type == OPTYPE_MEM) ? REG_temp4 : arch_pseudo_reg_to_arch_reg[rd.reg.reg];
    int rdsize = (rd.type == OPTYPE_MEM) ? rd.mem.size : reginfo[rd.reg.reg].sizeshift;

    byte imm = lowbits(rimm.imm.imm, 3 + rdsize);

    if (immform & (imm == 0)) {
      // No action and no flags update
      this << TransOp(OP_nop,   REG_temp0, REG_zero,  REG_zero,  REG_zero, 0);
      break;
    }

    if (!immform) {
      if (left) {
        //
        // Build mask: (58 = 64-6, 52 = 64-12)
        //
        // Example (shift left count 3):
        //
        // In:  d7 d6 d5 d4 d3 d2 d1 d0   a7 a6 a5 a4 a3 a2 a1 a0
        //      d4 d3 d2 d1 d0 -- -- -- | << c
        //      >>> 64-c                | -- -- -- -- -- a7 a6 a5
        //
        // Therefore: mask (rd << c), rs, [ms=0, mc=c, ds=64-c]
        //   ms = 0
        //   mc = c
        //   ds = 64-c
        //

        this << TransOp(OP_and,   REG_temp0, REG_rcx,   REG_imm,   REG_zero, 3, bitmask(3 + rdsize));
        this << TransOp(OP_mov,   REG_temp2, REG_zero,  REG_imm,   REG_zero, 0, (1 << rdsize) * 8); // load inverse count (e.g. 64 - c)
        this << TransOp(OP_sub,   REG_temp2, REG_temp2, REG_temp0, REG_zero, 0); // load inverse count (e.g. 64 - c)
        // Form [ 64-c | c ]
        this << TransOp(OP_maskb, REG_temp1, REG_temp0, REG_temp2, REG_imm,  3, 0, MaskControlInfo(58, 6, 58));
        // Form [ 64-c | c | 0 ]
        this << TransOp(OP_shl,   REG_temp1, REG_temp1, REG_imm,   REG_zero, 3, 6);
      } else {
        //
        // Build mask: (58 = 64-6, 52 = 64-12)
        // and   t0 = c,sizemask
        // maskq t1 = t0,t0,[ms=58, mc=6, ds=58]       // build 0|c|c
        // maskq t1 = t1,t0,[ms=52, mc=6, ds=52]       // build c|c|c
        //
        this << TransOp(OP_and,   REG_temp0, REG_rcx,   REG_imm,   REG_zero, 3, bitmask(3 + rdsize));
        this << TransOp(OP_maskb, REG_temp1, REG_temp0, REG_temp0, REG_imm,  3, 0, MaskControlInfo(58, 6, 58));
        this << TransOp(OP_maskb, REG_temp1, REG_temp1, REG_temp0, REG_imm,  3, 0, MaskControlInfo(52, 6, 52));
      }
    }

    //
    // Collect the old flags here in case the shift count was zero:
    //
    if (!immform) this << TransOp(OP_collcc,REG_temp2, REG_zf,    REG_cf,    REG_of,   3, 0, 0, FLAGS_DEFAULT_ALU);

    //
    // To simplify the microcode construction of the shrd/shld instructions,
    // the following sequence may be used:
    //
    // shrd rd,rs:
    //
    // shr  t = rd,c
    //      t.cf = rd[c-1] last bit shifted out
    //      t.of = rd[63]  or whatever rd's original sign bit position was
    // mask rd = t,rs,[ms=c, mc=c, ds=c]
    //      rd.cf = t.cf  inherited from t
    //      rd.of = (out.sf != t.of) i.e. did the sign bit change?
    //
    // shld rd,rs:
    //
    // shl  t = rd,c
    //      t.cf = rd[64-c] last bit shifted out
    //      t.of = rd[63]   or whatever rd's original sign bit position was
    // mask rd = t,rs,[ms=0, mc=c, ds=64-c]
    //      rd.cf = t.cf  inherited from t
    //      rd.of = (out.sf != t.of) i.e. did the sign bit change?
    //

    int shiftreg = (immform) ? REG_imm : REG_temp0;
    int maskreg = (immform) ? REG_imm : REG_temp1;
    int opcode = (left) ? OP_shl : OP_shr;
    this << TransOp(opcode,   rdreg,     rdreg,     shiftreg,  REG_zero,  rdsize, imm, 0, FLAGS_DEFAULT_ALU);
    W64 maskctl = (left) ? MaskControlInfo(0, imm, ((1 << rdsize)*8) - imm) : MaskControlInfo(imm, imm, imm);
    this << TransOp(OP_mask,  rdreg,     rdreg,     rareg,     maskreg,   rdsize, 0, maskctl, FLAGS_DEFAULT_ALU);

    if (rd.type == OPTYPE_MEM) result_store(rdreg, REG_temp5, rd);

    //
    // Account for no flag changes if zero shift:
    // sub   t0 = t0,t0
    // sel.e t0 = rd,t2,t0      [zco] (t2 = original flags)
    //
    if (!immform) {
      this << TransOp(OP_and,   REG_temp0, REG_temp0, REG_temp0, REG_zero,  0,      0, 0, FLAGS_DEFAULT_ALU);
      TransOp selop  (OP_sel,   REG_temp0, rdreg,     REG_temp2, REG_temp0, 3,      0, 0, FLAGS_DEFAULT_ALU);
      selop.cond = COND_e; this << selop;
    }
    break;
  };

    // 0x1af (imul Gv,Ev) covered above
    // 0x1b6 ... 0x1b7 (movzx Gv,Eb | Gv,Ew) covered above
    // 0x1be ... 0x1bf (movsx Gv,Eb | Gv,Ew) covered above

  case 0x1b0 ... 0x1b1: {
    // cmpxchg
    // If the LOCK prefix is present, ld.acq and st.rel are used
    DECODE(eform, rd, bit(op, 0) ? v_mode : b_mode);
    DECODE(gform, ra, bit(op, 0) ? v_mode : b_mode);
    EndOfDecode();

    int sizeshift = reginfo[ra.reg.reg].sizeshift;
    int rareg = arch_pseudo_reg_to_arch_reg[ra.reg.reg];
    int rdreg = (rd.type == OPTYPE_MEM) ? -1 : arch_pseudo_reg_to_arch_reg[rd.reg.reg];

    /*

    Action:
    - Compare rax with [mem].
    - If (rax == [mem]), [mem] := ra.
    - Else rax := [mem]

    cmpxchg [mem],ra

    becomes:

    ld     t0 = [mem]               # Load [mem]
    cmp    t1 = rax,t0              # Compare (rax == [mem]) and set flags
    sel.eq t2 = t1,t0,RAREG         # Compute value to store back (only store ra iff (rax == [mem]))
    sel.ne rax = t1,rax,t0          # If (rax != [mem]), rax = [mem]
    st     [mem] = t2               # Store back selected value

    */

    if likely (rd.type == OPTYPE_MEM) prefixes |= PFX_LOCK;

    if likely (rd.type == OPTYPE_MEM) { if (memory_fence_if_locked(0)) break; }

    if likely (rd.type == OPTYPE_MEM) {
        operand_load(REG_temp0, rd, OP_ld, 1);
    } else {
        this << TransOp(OP_mov, REG_temp0, REG_zero, rdreg, REG_zero, sizeshift);
    }

    this << TransOp(OP_sub, REG_temp1, REG_rax, REG_temp0, REG_zero, sizeshift, 0, 0, FLAGS_DEFAULT_ALU);

    TransOp selmem(OP_sel, REG_temp2, REG_temp0, rareg, REG_temp1, sizeshift);
    selmem.cond = COND_e;
    this << selmem;

    TransOp selreg(OP_sel, REG_rax, REG_rax, REG_temp0, REG_temp1, sizeshift);
    selreg.cond = COND_ne;
    this << selreg;

    if likely (rd.type == OPTYPE_MEM) result_store(REG_temp2, REG_temp0, rd);
    else this << TransOp(OP_mov, rdreg, rdreg, REG_temp2, REG_zero, sizeshift);

    if likely (rd.type == OPTYPE_MEM) { if (memory_fence_if_locked(1)) break; }

    break;
  }

  case 0x1c7: { // cmpxchg8b/cmpxchg16b
    DECODE(eform, rd, (rex.mode64) ? q_mode : d_mode);
    ra = rd;
    if (modrm.reg != 1) MakeInvalid(); // only cmpxchg8b/cmpxchg16b are valid
    if (rd.type != OPTYPE_MEM) MakeInvalid();

    int sizeincr = (rex.mode64) ? 8 : 4;
    int sizeshift = (rex.mode64) ? 3 : 2;
    EndOfDecode();

    // cmpxchg16b
    prefixes |= PFX_LOCK;
    if (memory_fence_if_locked(0)) break;

    /*

    Microcode:

    ld     t0 = [mem]
    ld     t1 = [mem+8]
    sub    t2 = t0,rax
    sub    t3 = t1,rdx
    andcc  t7,flags = t2,t3
    sel.eq t2 = t0,rbx,(t7)
    sel.eq t3 = t1,rcx,(t7)
    sel.eq rax = t0,rax,(t7)
    sel.eq rdx = t1,rdx,(t7)
    st     [mem],t2
    st     [mem+8],t3

    */

    operand_load(REG_temp0, ra, OP_ld);
    ra.mem.offset += sizeincr;
    operand_load(REG_temp1, ra, OP_ld);

    TransOp sublo(OP_sub, REG_temp2, REG_temp0, REG_rax, REG_zero, sizeshift, 0, 0, FLAGS_DEFAULT_ALU); sublo.nouserflags = 1; this << sublo;
    TransOp subhi(OP_sub, REG_temp3, REG_temp1, REG_rdx, REG_zero, sizeshift, 0, 0, FLAGS_DEFAULT_ALU); subhi.nouserflags = 1; this << subhi;
    this << TransOp(OP_andcc, REG_temp7, REG_temp2, REG_temp3, REG_zero, sizeshift, 0, 0, FLAGS_DEFAULT_ALU);
    { TransOp sel(OP_sel, REG_temp2, REG_temp0, REG_rbx, REG_temp7, sizeshift); sel.cond = COND_e; this << sel; }
    { TransOp sel(OP_sel, REG_temp3, REG_temp1, REG_rcx, REG_temp7, sizeshift); sel.cond = COND_e; this << sel; }
    { TransOp sel(OP_sel, REG_rax, REG_temp0, REG_rax, REG_temp7, sizeshift); sel.cond = COND_e; this << sel; }
    { TransOp sel(OP_sel, REG_rdx, REG_temp1, REG_rdx, REG_temp7, sizeshift); sel.cond = COND_e; this << sel; }
    result_store(REG_temp2, REG_temp4, rd);
    rd.mem.offset += sizeincr;
    result_store(REG_temp3, REG_temp5, rd);

    if (memory_fence_if_locked(1)) break;

    break;
  }

  case 0x1c0 ... 0x1c1: {
    // xadd
    // If the LOCK prefix is present, ld.acq and st.rel are used
    DECODE(eform, rd, bit(op, 0) ? (opsize_prefix ? w_mode : v_mode) : b_mode);
    DECODE(gform, ra, bit(op, 0) ? (opsize_prefix ? w_mode : v_mode) : b_mode);
    EndOfDecode();

    int sizeshift = reginfo[ra.reg.reg].sizeshift;
    int rareg = arch_pseudo_reg_to_arch_reg[ra.reg.reg];
    int rdreg = (rd.type == OPTYPE_MEM ? -1 : arch_pseudo_reg_to_arch_reg[rd.reg.reg]);

    /*

    Action:
    - Exchange [rd],ra
    - Add [rd]+ra and set flags
    - Store result to [rd]

    xadd [mem],ra

    becomes:

    ld     t0 = [mem]               # Load [mem]
    add    t1 = t0,ra               # Add temporary
    st     [mem] = t1               # Store back added value
    mov    ra = t0                  # Swap back old value

    */

    // xadd [mem],reg is always locked:
    if likely (rd.type == OPTYPE_MEM) prefixes |= PFX_LOCK;

    if likely (rd.type == OPTYPE_MEM) { if (memory_fence_if_locked(0)) break; }

    if likely (rd.type == OPTYPE_MEM) {
        operand_load(REG_temp0, rd, OP_ld, 1);
    } else {
        this << TransOp(OP_mov, REG_temp0, REG_zero, rdreg, REG_zero, sizeshift);
    }
    this << TransOp(OP_add, REG_temp1, REG_temp0, rareg, REG_zero, sizeshift, 0, 0, FLAGS_DEFAULT_ALU);
    this << TransOp(OP_mov, rareg, rareg, REG_temp0, REG_zero, sizeshift);
    if likely (rd.type == OPTYPE_MEM) {
        result_store(REG_temp1, REG_temp2, rd);
    } else {
        this << TransOp(OP_mov, rdreg, rdreg, REG_temp1, REG_zero, sizeshift);
    }

    if likely (rd.type == OPTYPE_MEM) { if (memory_fence_if_locked(1)) break; }

    break;
  }

  case 0x1c3: {
    // movnti
    DECODE(eform, rd, v_mode);
    DECODE(gform, ra, v_mode);
    EndOfDecode();
    move_reg_or_mem(rd, ra);
    break;
  }

  case 0x1ae: {
    // fxsave fxrstor ldmxcsr stmxcsr (inv) lfence mfence sfence
    prefixes &= ~PFX_LOCK;
    switch (modrm.reg) {
    case 0: { // fxsave
      DECODE(eform, rd, q_mode);
      EndOfDecode();
      is_sse = 1;

      address_generate_and_load_or_store(REG_ar1, REG_zero, rd, OP_add, 0, 0, true);
      microcode_assist(ASSIST_FXSAVE, ripstart, rip);
      end_of_block = 1;
      break;
    }
    case 1: { // fxrstor
      DECODE(eform, ra, q_mode);
      EndOfDecode();
      is_sse = 1;

      address_generate_and_load_or_store(REG_ar1, REG_zero, ra, OP_add, 0, 0, true);
      microcode_assist(ASSIST_FXRSTOR, ripstart, rip);
      end_of_block = 1;
      break;
    }
    case 2: { // ldmxcsr
      DECODE(eform, ra, d_mode);
      EndOfDecode();
      is_sse = 1;

      operand_load(REG_ar1, ra);
      //
      // LDMXCSR needs to flush the pipeline since future FP instructions will
      // depend on its value and can't be issued out of order w.r.t the mxcsr.
      //
      microcode_assist(ASSIST_LDMXCSR, ripstart, rip);
      end_of_block = 1;
      break;
    }
    case 3: { // stmxcsr
      DECODE(eform, rd, d_mode);
      EndOfDecode();
      is_sse = 1;

      TransOp ldp(OP_ld, REG_temp1, REG_ctx, REG_imm, REG_zero, 1, offsetof_t(Context, mxcsr)); ldp.internal = 1; this << ldp;
      result_store(REG_temp1, REG_temp0, rd);
      break;
    }
    case 5: // lfence
    case 6: // mfence
    case 7: { // sfence
      EndOfDecode();

      if (first_insn_in_bb()) {
        TransOp mf(OP_mf, REG_temp0, REG_zero, REG_zero, REG_zero, 0);
        switch (modrm.reg) {
        case 5: mf.extshift = MF_TYPE_LFENCE; break;
        case 6: mf.extshift = MF_TYPE_SFENCE; break;
        case 7: mf.extshift = MF_TYPE_SFENCE|MF_TYPE_LFENCE; break;
        }
        this << mf;
        split_after();
      } else {
        split_before();
      }
      break;
    }
    default:
      MakeInvalid();
      break;
    }
    break;
  }

  case 0x177: { // EMMS: clear all tag bits (set to "empty" state)
    this << TransOp(OP_mov, REG_fptags, REG_zero, REG_zero, REG_zero, 3);
    break;
  }

  case 0x105: {
    // syscall or hypercall
    // Saves return address into %rcx and jumps to MSR_LSTAR
    EndOfDecode();
    abs_code_addr_immediate(REG_rcx, 3, (Waddr)(rip - cs_base));
    microcode_assist(ASSIST_SYSCALL, ripstart, rip);
    end_of_block = 1;
    break;
  }

  case 0x107: {
	// sysret
	EndOfDecode();
    // opsize : 2 = 64 bit, 1 = 32 bit, 0 = 16 bit
    int opsize = (rex.mode64) ? 2 : ((use32) ? 1 : 0);
	this << TransOp(OP_mov, REG_ar1, REG_zero, REG_imm, REG_zero, 3, opsize);
	microcode_assist(ASSIST_SYSRET, ripstart, rip);
	end_of_block = 1;
	break;
  }

  case 0x134: {
    // sysenter
    //
    // Technically, sysenter does not save anything (even the return address)
    // but we do not have the information the kernel has about the fixed %eip
    // to return to, so we have to pretend:
    //
    EndOfDecode();
    microcode_assist(ASSIST_SYSENTER, ripstart, rip);
    end_of_block = 1;
    break;
  }

  case 0x131: {
    // rdtsc: put result into %edx:%eax
    EndOfDecode();
	microcode_assist(ASSIST_RDTSC, ripstart, rip);
    break;
  }

  case 0x1a2: {
    // cpuid: update %rax,%rbx,%rcx,%rdx
    EndOfDecode();
    microcode_assist(ASSIST_CPUID, ripstart, rip);
    end_of_block = 1;
    break;
  }

  case 0x137: { // 0f 37: PTL undocumented opcode
    EndOfDecode();
    microcode_assist(ASSIST_PTLCALL, ripstart, rip);
    end_of_block = 1;
    break;
  }

invalid_opcode:
	MakeInvalid();
	break;

  default: {
    MakeInvalid();
    break;
  }
  }

  return true;
}<|MERGE_RESOLUTION|>--- conflicted
+++ resolved
@@ -2485,12 +2485,7 @@
   case 0x122: { // mov crN,reg
     int sizeshift = (use64) ? q_mode : d_mode;
     DECODE(gform, rd, v_mode);
-<<<<<<< HEAD
     DECODE(eform, ra, sizeshift);
-#ifdef PTLSIM_HYPERVISOR
-=======
-    DECODE(eform, ra, v_mode);
->>>>>>> d37b0bfa
     if (rd.type != OPTYPE_REG) MakeInvalid();
     if (ra.type != OPTYPE_REG) MakeInvalid();
     if (!kernel) { outcome = DECODE_OUTCOME_GP_FAULT; MakeInvalid(); }
