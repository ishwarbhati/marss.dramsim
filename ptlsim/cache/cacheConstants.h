
/*
 * MARSSx86 : A Full System Computer-Architecture Simulator
 *
 * Permission is hereby granted, free of charge, to any person obtaining a copy
 * of this software and associated documentation files (the "Software"), to deal
 * in the Software without restriction, including without limitation the rights
 * to use, copy, modify, merge, publish, distribute, sublicense, and/or sell
 * copies of the Software, and to permit persons to whom the Software is
 * furnished to do so, subject to the following conditions:
 *
 * The above copyright notice and this permission notice shall be included in
 * all copies or substantial portions of the Software.
 *
 * THE SOFTWARE IS PROVIDED "AS IS", WITHOUT WARRANTY OF ANY KIND, EXPRESS OR
 * IMPLIED, INCLUDING BUT NOT LIMITED TO THE WARRANTIES OF MERCHANTABILITY,
 * FITNESS FOR A PARTICULAR PURPOSE AND NONINFRINGEMENT. IN NO EVENT SHALL
 * THE AUTHORS OR COPYRIGHT HOLDERS BE LIABLE FOR ANY CLAIM, DAMAGES OR OTHER
 * LIABILITY, WHETHER IN AN ACTION OF CONTRACT, TORT OR OTHERWISE, ARISING FROM,
 * OUT OF OR IN CONNECTION WITH THE SOFTWARE OR THE USE OR OTHER DEALINGS IN
 * THE SOFTWARE.
 *
 * Copyright 2009 Avadh Patel <apatel@cs.binghamton.edu>
 * Copyright 2009 Furat Afram <fafram@cs.binghamton.edu>
 *
 */

#ifndef CACHECONSTANTS_H
#define CACHECONSTANTS_H
namespace Memory{

	enum CacheType {
		L1_I_CACHE,
		L1_D_CACHE,
		L2_CACHE,
		L3_CACHE,
		MAIN_MEMORY
	};

	const int REQUEST_POOL_SIZE = 2048;
	const double REQUEST_POOL_LOW_RATIO = 0.1;

	// CPU Controller
	const int CPU_CONT_PENDING_REQ_SIZE = 128;
	const int CPU_CONT_ICACHE_BUF_SIZE = 32;

<<<<<<< HEAD
	// L1D                 // increase to 32 KB to match Core 2
	const int L1D_LINE_SIZE = 64;
	const int L1D_SET_COUNT = 256;
	const int L1D_WAY_COUNT = 8;
	const int L1D_LATENCY   = 2;
    //	const int L1D_REQ_NUM = 8;
	const int L1D_READ_PORT = 2;
	const int L1D_WRITE_PORT = 1;
    //	const int L1D_WB_COUNT = L1D_REQ_NUM; // writeback buffer size
    //	const int L1D_SNOOP_PORT = 2;

	// 128 KB L1I
	const int L1I_LINE_SIZE = 64;
	const int L1I_SET_COUNT = 256;
	const int L1I_WAY_COUNT = 8;
	const int L1I_LATENCY   = 2;
    //	const int L1I_REQ_NUM = 8;
	const int L1I_READ_PORT = 2;
	const int L1I_WRITE_PORT = 1;
    //	const int L1I_SNOOP_PORT = 2;

	// 8M KB L2
	const int L2_LINE_SIZE = 64;
	//const int L2_SET_COUNT = 16384;
	// 4MB L2
	//const int L2_SET_COUNT = 4096;
	// 512 KB
	const int L2_SET_COUNT = 4096;
	const int L2_WAY_COUNT = 8;
	//  const int L2_DCACHE_BANKS = 8; // 8 banks x 8 bytes/bank = 64 bytes/line
	const int L2_LATENCY   = 5;
	const int L2_REQ_NUM = 16;
	const int L2_READ_PORT = 2;
	const int L2_WRITE_PORT = 2;
    //	const int L2_WB_COUNT = L2_REQ_NUM; // writeback buffer size
    //	const int L2_SNOOP_PORT = 2;

	// 2M KB L3
	const int L3_LINE_SIZE = 64;
	const int L3_SET_COUNT = 1024;
	const int L3_WAY_COUNT = 32;
	//  const int L3_DCACHE_BANKS = 8; // 8 banks x 8 bytes/bank = 64 bytes/line
	const int L3_LATENCY   = 32;
    //	const int L3_REQ_NUM = 16;
	const int L3_READ_PORT = 2;
	const int L3_WRITE_PORT = 1;
    //	const int L3_WB_COUNT = L3_REQ_NUM; // writeback buffer size
    //	const int L3_SNOOP_PORT = 2;

=======
>>>>>>> b06be2e6
	// Main Memory
	const int MEM_REQ_NUM = 64;
	const int MEM_BANKS = 8;

	// Average wait dealy for retrying (general)
	const int AVG_WAIT_DELAY = 5;
}
#endif // CACHECONSTANTS_H<|MERGE_RESOLUTION|>--- conflicted
+++ resolved
@@ -44,58 +44,6 @@
 	const int CPU_CONT_PENDING_REQ_SIZE = 128;
 	const int CPU_CONT_ICACHE_BUF_SIZE = 32;
 
-<<<<<<< HEAD
-	// L1D                 // increase to 32 KB to match Core 2
-	const int L1D_LINE_SIZE = 64;
-	const int L1D_SET_COUNT = 256;
-	const int L1D_WAY_COUNT = 8;
-	const int L1D_LATENCY   = 2;
-    //	const int L1D_REQ_NUM = 8;
-	const int L1D_READ_PORT = 2;
-	const int L1D_WRITE_PORT = 1;
-    //	const int L1D_WB_COUNT = L1D_REQ_NUM; // writeback buffer size
-    //	const int L1D_SNOOP_PORT = 2;
-
-	// 128 KB L1I
-	const int L1I_LINE_SIZE = 64;
-	const int L1I_SET_COUNT = 256;
-	const int L1I_WAY_COUNT = 8;
-	const int L1I_LATENCY   = 2;
-    //	const int L1I_REQ_NUM = 8;
-	const int L1I_READ_PORT = 2;
-	const int L1I_WRITE_PORT = 1;
-    //	const int L1I_SNOOP_PORT = 2;
-
-	// 8M KB L2
-	const int L2_LINE_SIZE = 64;
-	//const int L2_SET_COUNT = 16384;
-	// 4MB L2
-	//const int L2_SET_COUNT = 4096;
-	// 512 KB
-	const int L2_SET_COUNT = 4096;
-	const int L2_WAY_COUNT = 8;
-	//  const int L2_DCACHE_BANKS = 8; // 8 banks x 8 bytes/bank = 64 bytes/line
-	const int L2_LATENCY   = 5;
-	const int L2_REQ_NUM = 16;
-	const int L2_READ_PORT = 2;
-	const int L2_WRITE_PORT = 2;
-    //	const int L2_WB_COUNT = L2_REQ_NUM; // writeback buffer size
-    //	const int L2_SNOOP_PORT = 2;
-
-	// 2M KB L3
-	const int L3_LINE_SIZE = 64;
-	const int L3_SET_COUNT = 1024;
-	const int L3_WAY_COUNT = 32;
-	//  const int L3_DCACHE_BANKS = 8; // 8 banks x 8 bytes/bank = 64 bytes/line
-	const int L3_LATENCY   = 32;
-    //	const int L3_REQ_NUM = 16;
-	const int L3_READ_PORT = 2;
-	const int L3_WRITE_PORT = 1;
-    //	const int L3_WB_COUNT = L3_REQ_NUM; // writeback buffer size
-    //	const int L3_SNOOP_PORT = 2;
-
-=======
->>>>>>> b06be2e6
 	// Main Memory
 	const int MEM_REQ_NUM = 64;
 	const int MEM_BANKS = 8;
