--- conflicted
+++ resolved
@@ -49,31 +49,8 @@
     lastAccessQueue(NULL),
     new_stats(name, &memoryHierarchy->get_machine())
 {
-<<<<<<< HEAD
     memoryHierarchy_->add_interconnect(this);
 
-    GET_STRINGBUF_PTR(broadcast_name, name, "_broadcast");
-    broadcast_.set_name(broadcast_name->buf);
-    broadcast_.connect(signal_mem_ptr(*this,
-                &BusInterconnect::broadcast_cb));
-
-    GET_STRINGBUF_PTR(broadcastComplete_name, name,
-            "_broadcastComplete");
-    broadcastCompleted_.set_name(broadcastComplete_name->buf);
-    broadcastCompleted_.connect(signal_mem_ptr(*this,
-                &BusInterconnect::broadcast_completed_cb));
-
-    GET_STRINGBUF_PTR(dataBroadcast_name, name, "_dataBroadcast");
-    dataBroadcast_.set_name(dataBroadcast_name->buf);
-    dataBroadcast_.connect(signal_mem_ptr(*this,
-                &BusInterconnect::data_broadcast_cb));
-
-    GET_STRINGBUF_PTR(dataBroadcastComplete_name, name,
-            "_dataBroadcastComplete");
-    dataBroadcastCompleted_.set_name(dataBroadcastComplete_name->buf);
-    dataBroadcastCompleted_.connect(signal_mem_ptr(*this,
-                &BusInterconnect::data_broadcast_completed_cb));
-=======
     SET_SIGNAL_CB(name, "_Broadcast", broadcast_, &BusInterconnect::broadcast_cb);
 
     SET_SIGNAL_CB(name, "_Broadcast_Complete", broadcastCompleted_,
@@ -83,7 +60,6 @@
 
     SET_SIGNAL_CB(name, "_Data_Broadcast_Complete", dataBroadcastCompleted_,
             &BusInterconnect::data_broadcast_completed_cb);
->>>>>>> 375c1914
 
     // FIXME : Currenlty all bus stats are going to global stats
     stats_ = &global_stats.memory.bus;
