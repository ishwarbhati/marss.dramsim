--- conflicted
+++ resolved
@@ -86,18 +86,14 @@
         RAMStats new_stats;
 
 	public:
-<<<<<<< HEAD
 		MemoryController(W8 coreid, const char *name,
-=======
+				 MemoryHierarchy *memoryHierarchy);
 #ifdef DRAMSIM
 #define ALIGN_ADDRESS(addr, bytes) (addr & ~(((unsigned long)bytes) - 1L))
 		void read_return_cb(uint, uint64_t, uint64_t);
 		void write_return_cb(uint, uint64_t, uint64_t);
 		MemorySystem *mem;
 #endif
-		MemoryController(W8 coreid, char *name,
->>>>>>> 1092d959
-				 MemoryHierarchy *memoryHierarchy);
 		bool handle_request_cb(void *arg);
 		bool handle_interconnect_cb(void *arg);
 		int access_fast_path(Interconnect *interconnect,
