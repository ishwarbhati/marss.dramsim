
/*
 * MARSSx86 : A Full System Computer-Architecture Simulator
 *
 * Permission is hereby granted, free of charge, to any person obtaining a copy
 * of this software and associated documentation files (the "Software"), to deal
 * in the Software without restriction, including without limitation the rights
 * to use, copy, modify, merge, publish, distribute, sublicense, and/or sell
 * copies of the Software, and to permit persons to whom the Software is
 * furnished to do so, subject to the following conditions:
 *
 * The above copyright notice and this permission notice shall be included in
 * all copies or substantial portions of the Software.
 *
 * THE SOFTWARE IS PROVIDED "AS IS", WITHOUT WARRANTY OF ANY KIND, EXPRESS OR
 * IMPLIED, INCLUDING BUT NOT LIMITED TO THE WARRANTIES OF MERCHANTABILITY,
 * FITNESS FOR A PARTICULAR PURPOSE AND NONINFRINGEMENT. IN NO EVENT SHALL
 * THE AUTHORS OR COPYRIGHT HOLDERS BE LIABLE FOR ANY CLAIM, DAMAGES OR OTHER
 * LIABILITY, WHETHER IN AN ACTION OF CONTRACT, TORT OR OTHERWISE, ARISING FROM,
 * OUT OF OR IN CONNECTION WITH THE SOFTWARE OR THE USE OR OTHER DEALINGS IN
 * THE SOFTWARE.
 *
 * Copyright 2009 Avadh Patel <apatel@cs.binghamton.edu>
 * Copyright 2009 Furat Afram <fafram@cs.binghamton.edu>
 *
 */

#ifdef MEM_TEST
#include <test.h>
#else
#include <ptlsim.h>
#define PTLSIM_PUBLIC_ONLY
#include <ptlhwdef.h>
#endif

#include <stats.h>
#include <cpuController.h>
#include <memoryHierarchy.h>

#include <machine.h>

using namespace Memory;

CPUController::CPUController(W8 coreid, const char *name,
		MemoryHierarchy *memoryHierarchy) :
	Controller(coreid, name, memoryHierarchy)
{
    memoryHierarchy_->add_cpu_controller(this);

	int_L1_i_ = NULL;
	int_L1_d_ = NULL;
	icacheLineBits_ = log2(L1I_LINE_SIZE);
	dcacheLineBits_ = log2(L1D_LINE_SIZE);
    SETUP_STATS(CPUController);

<<<<<<< HEAD
	stringbuf signal_name;
	// signal_name = new stringbuf();
	signal_name << name, "_Cache_Access";
	cacheAccess_.set_name(signal_name.buf);
	cacheAccess_.connect(signal_mem_ptr(*this,
				&CPUController::cache_access_cb));

    signal_name.reset();
    signal_name << name, "_queue_Access";
    queueAccess_.set_name(signal_name.buf);
    queueAccess_.connect(signal_mem_ptr(*this,
                &CPUController::queue_access_cb));
    // delete signal_name;
=======
    SET_SIGNAL_CB(name, "_Cache_Access", cacheAccess_, &CPUController::cache_access_cb);

    SET_SIGNAL_CB(name, "_Queue_Access", queueAccess_, &CPUController::queue_access_cb);
>>>>>>> 375c1914
}

bool CPUController::handle_request_cb(void *arg)
{
	memdebug("Received message in controller: ", get_name(), endl);
	assert(0);
	return false;
}

bool CPUController::handle_interconnect_cb(void *arg)
{
	Message *message = (Message*)arg;

	memdebug("Received message in controller: ", get_name(), endl);

	// ignore the evict message
	if(message->request->get_type() == MEMORY_OP_EVICT)
		return true;

	CPUControllerQueueEntry *queueEntry = find_entry(message->request);
	if(queueEntry == NULL) {
		return true;
	}

	wakeup_dependents(queueEntry);
	finalize_request(queueEntry);

	return true;
}

CPUControllerQueueEntry* CPUController::find_entry(MemoryRequest *request)
{
	CPUControllerQueueEntry* entry;
	foreach_list_mutable(pendingRequests_.list(), entry, entry_t, prev_t) {
		if(entry->request == request)
			return entry;
	}
	return NULL;
}

void CPUController::annul_request(MemoryRequest *request)
{
	CPUControllerQueueEntry *entry;
	foreach_list_mutable(pendingRequests_.list(), entry,
			entry_t, nextentry_t) {
		if(entry->request->is_same(request)) {
			entry->annuled = true;
			entry->request->decRefCounter();
			pendingRequests_.free(entry);
		}
	}
}

int CPUController::flush()
{
	CPUControllerQueueEntry *entry;
	foreach_list_mutable(pendingRequests_.list(), entry,
			entry_t, nextentry_t) {
		if(entry->annuled) continue;
		entry->annuled = true;
		entry->request->decRefCounter();
		pendingRequests_.free(entry);
	}
	return 4;
}

bool CPUController::is_icache_buffer_hit(MemoryRequest *request)
{
	W64 lineAddress;
	assert(request->is_instruction());
	lineAddress = request->get_physical_address() >> icacheLineBits_;

	memdebug("Line Address is : ", lineAddress, endl);

	CPUControllerBufferEntry* entry;
	foreach_list_mutable(icacheBuffer_.list(), entry, entry_t,
			prev_t) {
		if(entry->lineAddress == lineAddress) {
			STAT_UPDATE(cpurequest.count.hit.read.hit.hit++, request->is_kernel());
			return true;
		}
	}

	STAT_UPDATE(cpurequest.count.miss.read++, request->is_kernel());
	return false;
}

int CPUController::access_fast_path(Interconnect *interconnect,
		MemoryRequest *request)
{
	int fastPathLat ;
	if(interconnect == NULL) {
		// From CPU
		if(request->is_instruction()) {

			bool bufferHit = is_icache_buffer_hit(request);
			if(bufferHit)
				return 0;

			fastPathLat = int_L1_i_->access_fast_path(this, request);
		} else {
			fastPathLat = int_L1_d_->access_fast_path(this, request);
		}
	}

	// if(fastPathLat == 0 && request->is_instruction())
    if(fastPathLat >= 0)
		return 0;

	CPUControllerQueueEntry *dependentEntry = find_dependency(request);

	CPUControllerQueueEntry* queueEntry = pendingRequests_.alloc();

	if(queueEntry == NULL) {
		memoryHierarchy_->add_event(&queueAccess_, 1, request);
		return -1;
	}

    /*
     * now check if pendingRequests_ buffer is full then
     * set the full flag in memory hierarchy
     */
	if(pendingRequests_.isFull()) {
		memoryHierarchy_->set_controller_full(this, true);
		STAT_UPDATE(queueFull++, request->is_kernel());
	}

	queueEntry->request = request;
	request->incRefCounter();
	ADD_HISTORY_ADD(request);

	if(dependentEntry &&
			dependentEntry->request->get_type() == request->get_type()) {
        /*
         * Found an entry with same line request and request type,
         * Now in dependentEntry->depends add current entry's
         * index value so it can wakeup this entry when
         * dependent entry is handled.
         */
		memdebug("Dependent entry is: ", *dependentEntry, endl);
		dependentEntry->depends = queueEntry->idx;
		queueEntry->cycles = -1;
        bool kernel_req = queueEntry->request->is_kernel();
		if unlikely(queueEntry->request->is_instruction()) {
			STAT_UPDATE(cpurequest.stall.read.dependency++, kernel_req);
		}
		else  {
			if(queueEntry->request->get_type() == MEMORY_OP_READ) {
				STAT_UPDATE(cpurequest.stall.read.dependency++, kernel_req);
            } else {
				STAT_UPDATE(cpurequest.stall.write.dependency++, kernel_req);
            }
		}
	} else {
		if(fastPathLat > 0) {
			queueEntry->cycles = fastPathLat;
		} else {
			cache_access_cb(queueEntry);
		}
	}
	memdebug("Added Queue Entry: ", *queueEntry, endl);
	return -1;
}

bool CPUController::is_cache_availabe(bool is_icache)
{
	assert(0);
	return false;
}

CPUControllerQueueEntry* CPUController::find_dependency(
		MemoryRequest *request)
{
	W64 requestLineAddr = get_line_address(request);

	CPUControllerQueueEntry* queueEntry;
	foreach_list_mutable(pendingRequests_.list(), queueEntry, entry_t,
			prev_t) {
		assert(queueEntry);
		if unlikely (request == queueEntry->request)
			continue;

		if(get_line_address(queueEntry->request) == requestLineAddr) {

            /*
             * The dependency is handled as chained, so all the
             * entries maintain an index to their next dependent
             * entry. Find the last entry of the chain which has
             * the depends value set to -1 and return that entry
             */

			CPUControllerQueueEntry *retEntry = queueEntry;
			while(retEntry->depends >= 0) {
				retEntry = &pendingRequests_[retEntry->depends];
			}
			return retEntry;
		}
	}
	return NULL;
}

void CPUController::wakeup_dependents(CPUControllerQueueEntry *queueEntry)
{
    /*
     * All the dependents are wakeup one after another in
     * sequence in which they were requested. The delay
     * for each entry to wakeup is 1 cycle
     * At first wakeup only next dependent in next cycle.
     * Following dependent entries will be waken up
     * automatically when the next entry is finalized.
     */
	CPUControllerQueueEntry *entry = queueEntry;
	CPUControllerQueueEntry *nextEntry;
	if(entry->depends >= 0) {
		nextEntry = &pendingRequests_[entry->depends];
		assert(nextEntry->request);
		memdebug("Setting cycles left to 1 for dependent\n");
		nextEntry->cycles = 1;
	}
}

void CPUController::finalize_request(CPUControllerQueueEntry *queueEntry)
{
	memdebug("Controller: ", get_name(), " Finalizing entry: ",
			*queueEntry, endl);
	MemoryRequest *request = queueEntry->request;

	int req_latency = sim_cycle - request->get_init_cycles();
	req_latency = (req_latency >= 200) ? 199 : req_latency;
    bool kernel_req = request->is_kernel();

	if(request->is_instruction()) {
		W64 lineAddress = get_line_address(request);
		if(icacheBuffer_.isFull()) {
			memdebug("Freeing icache buffer head\n");
			icacheBuffer_.free(icacheBuffer_.head());
			STAT_UPDATE(queueFull++, request->is_kernel());
		}
		CPUControllerBufferEntry *bufEntry = icacheBuffer_.alloc();
		bufEntry->lineAddress = lineAddress;
        if(kernel_req) {
            kernel_stats.memory.icache_latency[req_latency]++;
        } else {
            user_stats.memory.icache_latency[req_latency]++;
        }
		// memoryHierarchy_->icache_wakeup_wrapper(request);
	} else {
        if(kernel_req) {
            kernel_stats.memory.dcache_latency[req_latency]++;
        } else {
            user_stats.memory.dcache_latency[req_latency]++;
        }
		// memoryHierarchy_->dcache_wakeup_wrapper(request);
	}
    memoryHierarchy_->core_wakeup(request);

	memdebug("Entry finalized..\n");

	request->decRefCounter();
	ADD_HISTORY_REM(request);
	if(!queueEntry->annuled)
		pendingRequests_.free(queueEntry);

    /*
     * now check if pendingRequests_ buffer has space left then
     * clear the full flag in memory hierarchy
     */
	if(!pendingRequests_.isFull()) {
		memoryHierarchy_->set_controller_full(this, false);
		STAT_UPDATE(queueFull++, request->is_kernel());
	}
}

bool CPUController::cache_access_cb(void *arg)
{
	CPUControllerQueueEntry* queueEntry = (CPUControllerQueueEntry*)arg;

	if(queueEntry->cycles > 0)
		return true;

    /* Send request to corresponding interconnect */
	Interconnect *interconnect;
	if(queueEntry->request->is_instruction())
		interconnect = int_L1_i_;
	else
		interconnect = int_L1_d_;

	Message& message = *memoryHierarchy_->get_message();
	message.sender = this;
	message.request = queueEntry->request;
	bool success = interconnect->get_controller_request_signal()->
		emit(&message);
    /* Free the message */
	memoryHierarchy_->free_message(&message);

	if(!success) {
		memoryHierarchy_->add_event(&cacheAccess_, 1, queueEntry);
	}

	return true;
}

bool CPUController::queue_access_cb(void *arg)
{
	MemoryRequest *request = (MemoryRequest*)arg;

	CPUControllerQueueEntry* queueEntry = pendingRequests_.alloc();

	if(queueEntry == NULL) {
		memoryHierarchy_->add_event(&queueAccess_, 1, request);
		return true;
	}

    /*
     * now check if pendingRequests_ buffer is full then
     * set the full flag in memory hierarchy
     */
	if(pendingRequests_.isFull()) {
		memoryHierarchy_->set_controller_full(this, true);
		STAT_UPDATE(queueFull++, request->is_kernel());
	}

	queueEntry->request = request;
	request->incRefCounter();
	ADD_HISTORY_ADD(request);

	CPUControllerQueueEntry *dependentEntry = find_dependency(request);

	if(dependentEntry &&
			dependentEntry->request->get_type() == request->get_type()) {
        /*
         * Found an entry with same line request and request type,
         * Now in dependentEntry->depends add current entry's
         * index value so it can wakeup this entry when
         * dependent entry is handled.
         */
		memdebug("Dependent entry is: ", *dependentEntry, endl);
		dependentEntry->depends = queueEntry->idx;
		queueEntry->cycles = -1;
        bool kernel_req = queueEntry->request->is_kernel();
		if unlikely(queueEntry->request->is_instruction()) {
			STAT_UPDATE(cpurequest.stall.read.dependency++, kernel_req);
		}
		else  {
			if(queueEntry->request->get_type() == MEMORY_OP_READ) {
				STAT_UPDATE(cpurequest.stall.read.dependency++, kernel_req);
            } else {
				STAT_UPDATE(cpurequest.stall.write.dependency++, kernel_req);
            }
		}
	} else {
		cache_access_cb(queueEntry);
	}

	memdebug("Added Queue Entry: ", *queueEntry, endl);

	return true;
}

void CPUController::clock()
{
	CPUControllerQueueEntry* queueEntry;
	foreach_list_mutable(pendingRequests_.list(), queueEntry, entry_t,
			prev_t) {
		queueEntry->cycles--;
		if(queueEntry->cycles == 0) {
			memdebug("Finalizing from clock\n");
			finalize_request(queueEntry);
			wakeup_dependents(queueEntry);
		}
	}
}

void CPUController::print(ostream& os) const
{
	os << "---CPU-Controller: "<< get_name()<< endl;
	if(pendingRequests_.count() > 0)
		os << "Queue : "<< pendingRequests_ << endl;
	if(icacheBuffer_.count() > 0)
		os << "ICache Buffer: "<< icacheBuffer_<< endl;
	os << "---End CPU-Controller: "<< get_name()<< endl;
}

void CPUController::register_interconnect(Interconnect *interconnect,
        int type)
{
    switch(type) {
        case INTERCONN_TYPE_I:
            int_L1_i_ = interconnect;
            break;
        case INTERCONN_TYPE_D:
            int_L1_d_ = interconnect;
            break;
        default:
            assert(0);
    }
}

void CPUController::register_interconnect_L1_i(Interconnect *interconnect)
{
	int_L1_i_ = interconnect;
}

void CPUController::register_interconnect_L1_d(Interconnect *interconnect)
{
	int_L1_d_ = interconnect;
}

/* CPU Controller Builder */
struct CPUControllerBuilder : public ControllerBuilder
{
    CPUControllerBuilder(const char* name) :
        ControllerBuilder(name)
    {}

    Controller* get_new_controller(W8 coreid, W8 type,
            MemoryHierarchy& mem, const char *name) {
        return new CPUController(coreid, name, &mem);
    }
};

CPUControllerBuilder cpuBuilder("cpu");<|MERGE_RESOLUTION|>--- conflicted
+++ resolved
@@ -53,25 +53,9 @@
 	dcacheLineBits_ = log2(L1D_LINE_SIZE);
     SETUP_STATS(CPUController);
 
-<<<<<<< HEAD
-	stringbuf signal_name;
-	// signal_name = new stringbuf();
-	signal_name << name, "_Cache_Access";
-	cacheAccess_.set_name(signal_name.buf);
-	cacheAccess_.connect(signal_mem_ptr(*this,
-				&CPUController::cache_access_cb));
-
-    signal_name.reset();
-    signal_name << name, "_queue_Access";
-    queueAccess_.set_name(signal_name.buf);
-    queueAccess_.connect(signal_mem_ptr(*this,
-                &CPUController::queue_access_cb));
-    // delete signal_name;
-=======
     SET_SIGNAL_CB(name, "_Cache_Access", cacheAccess_, &CPUController::cache_access_cb);
 
     SET_SIGNAL_CB(name, "_Queue_Access", queueAccess_, &CPUController::queue_access_cb);
->>>>>>> 375c1914
 }
 
 bool CPUController::handle_request_cb(void *arg)
