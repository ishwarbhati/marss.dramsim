--- conflicted
+++ resolved
@@ -182,13 +182,8 @@
 	if(banksUsed_[bank_no] == 0) {
 		banksUsed_[bank_no] = 1;
 		queueEntry->inUse = true;
-<<<<<<< HEAD
-
 #ifndef DRAMSIM
-		memoryHierarchy_->add_event(&accessCompleted_, MEM_LATENCY,
-=======
 		memoryHierarchy_->add_event(&accessCompleted_, latency_,
->>>>>>> db7884e2
 				queueEntry);
 #endif
 	}
