--- conflicted
+++ resolved
@@ -45,29 +45,17 @@
 	Controller(coreid, name, memoryHierarchy)
     , new_stats(name, &memoryHierarchy->get_machine())
 {
-<<<<<<< HEAD
     memoryHierarchy_->add_cache_mem_controller(this);
 
     if(!memoryHierarchy_->get_machine().get_option(name, "latency", latency_)) {
         latency_ = 20;
     }
 
-	GET_STRINGBUF_PTR(access_name, name, "_access_completed");
-	accessCompleted_.set_name(access_name->buf);
-	accessCompleted_.connect(signal_mem_ptr(*this,
-				&MemoryController::access_completed_cb));
-
-	GET_STRINGBUF_PTR(wait_interconnect_name, name, "_wait_interconnect");
-	waitInterconnect_.set_name(wait_interconnect_name->buf);
-	waitInterconnect_.connect(signal_mem_ptr(*this,
-				&MemoryController::wait_interconnect_cb));
-=======
     SET_SIGNAL_CB(name, "_Access_Completed", accessCompleted_,
             &MemoryController::access_completed_cb);
 
     SET_SIGNAL_CB(name, "_Wait_Interconnect", waitInterconnect_,
             &MemoryController::wait_interconnect_cb);
->>>>>>> 375c1914
 
 	bankBits_ = log2(MEM_BANKS);
 
