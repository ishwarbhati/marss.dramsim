
/*
 * MARSSx86 : A Full System Computer-Architecture Simulator
 *
 * Permission is hereby granted, free of charge, to any person obtaining a copy
 * of this software and associated documentation files (the "Software"), to deal
 * in the Software without restriction, including without limitation the rights
 * to use, copy, modify, merge, publish, distribute, sublicense, and/or sell
 * copies of the Software, and to permit persons to whom the Software is
 * furnished to do so, subject to the following conditions:
 *
 * The above copyright notice and this permission notice shall be included in
 * all copies or substantial portions of the Software.
 *
 * THE SOFTWARE IS PROVIDED "AS IS", WITHOUT WARRANTY OF ANY KIND, EXPRESS OR
 * IMPLIED, INCLUDING BUT NOT LIMITED TO THE WARRANTIES OF MERCHANTABILITY,
 * FITNESS FOR A PARTICULAR PURPOSE AND NONINFRINGEMENT. IN NO EVENT SHALL
 * THE AUTHORS OR COPYRIGHT HOLDERS BE LIABLE FOR ANY CLAIM, DAMAGES OR OTHER
 * LIABILITY, WHETHER IN AN ACTION OF CONTRACT, TORT OR OTHERWISE, ARISING FROM,
 * OUT OF OR IN CONNECTION WITH THE SOFTWARE OR THE USE OR OTHER DEALINGS IN
 * THE SOFTWARE.
 *
 * Copyright 2009 Avadh Patel <apatel@cs.binghamton.edu>
 * Copyright 2009 Furat Afram <fafram@cs.binghamton.edu>
 *
 */

#ifndef CACHE_CONTROLLER_H
#define CACHE_CONTROLLER_H

#include <logic.h>

#include <controller.h>
#include <interconnect.h>
#include <cacheConstants.h>
#include <memoryStats.h>
#include <cacheLines.h>

#include <statsBuilder.h>

namespace Memory {

namespace SimpleWTCache {

    enum CacheLineState {
        LINE_NOT_VALID = 0, // has to be 0 as its default
        LINE_VALID,
        LINE_MODIFIED,
    };

// Cache Events enum used for Queue entry flags
enum {
	CACHE_HIT_EVENT=0,
	CACHE_MISS_EVENT,
	CACHE_ACCESS_EVENT,
	CACHE_INSERT_EVENT,
	CACHE_UPDATE_EVENT,
	CACHE_CLEAR_ENTRY_EVENT,
	CACHE_INSERT_COMPLETE_EVENT,
	CACHE_WAIT_INTERCONNECT_EVENT,
	CACHE_WAIT_RESPONSE,
	CACHE_NO_EVENTS
};

// CacheQueueEntry
// Cache has queue to maintain a list of pending requests
// that this caches has received.

struct CacheQueueEntry : public FixStateListObject
{
	public:
		int depends;
<<<<<<< HEAD
        W64 dependsAddr;
=======
		W64 dependsAddr;
>>>>>>> 1092d959

		bitvec<CACHE_NO_EVENTS> eventFlags;

		Interconnect *sender;
		Interconnect *sendTo;
		MemoryRequest *request;
		bool annuled;
		bool prefetch;
		bool prefetchCompleted;

		void init() {
			request = NULL;
			sender = NULL;
			sendTo = NULL;
			depends = -1;
<<<<<<< HEAD
            dependsAddr = -1;
=======
			dependsAddr = -1;
>>>>>>> 1092d959
			eventFlags.reset();
			annuled = false;
			prefetch = false;
			prefetchCompleted = false;
		}

		ostream& print(ostream& os) const {
			if(!request) {
				os << "Free Request Entry";
				return os;
			}

			os << "Request{", *request, "} ";

			os << "idx["<< this->idx <<"] ";
			if(sender)
				os << "sender[" << sender->get_name() << "] ";
			else
				os << "sender[none] ";

			if(sendTo)
				os << "sendTo[" << sendTo->get_name() << "] ";
			else
				os << "sendTo[none] ";

			os << "depends[" << depends;
			os << "] eventFlags[" << eventFlags;
			os << "] annuled[" << annuled;
			os << "] prefetch[" << prefetch;
			os << "] pfComp[" << prefetchCompleted;
			os << "] ";
			os << endl;
			return os;
		}
};

static inline ostream& operator <<(ostream& os, const CacheQueueEntry&
		entry)
{
	return entry.print(os);
}


class CacheController : public Controller
{
	private:

		CacheType type_;
		CacheLinesBase *cacheLines_;
		CacheStats *userStats_;
		CacheStats *totalUserStats_;
		CacheStats *kernelStats_;
		CacheStats *totalKernelStats_;


		// No of bits needed to find Cache Line address
		int cacheLineBits_;

		// Cache Access Latency
		int cacheAccessLatency_;

		// A Queue conatining pending requests for this cache
		FixStateList<CacheQueueEntry, 128> pendingRequests_;

		// Flag to indicate if this cache is lowest private
		// level cache
		bool isLowestPrivate_;

		// Flag to indicate if cache is write through or not
		bool wt_disabled_;

		// Prefetch related variables
		bool prefetchEnabled_;
		int prefetchDelay_;

		// This caches are connected to only two interconnects
		// upper and lower interconnect.
		Interconnect *upperInterconnect_;
		Interconnect *lowerInterconnect_;
		// second upper interconnect used to create private L2
		// caches where L2 is connected to L1i and L1d
		Interconnect *upperInterconnect2_;


		// All signals of cache
		Signal clearEntry_;
		Signal cacheHit_;
		Signal cacheMiss_;
		Signal cacheAccess_;
		Signal cacheInsert_;
		Signal cacheUpdate_;
		Signal cacheInsertComplete_;
		Signal waitInterconnect_;

        // Stats Objects
        BaseCacheStats new_stats;

		CacheQueueEntry* find_dependency(MemoryRequest *request);

		// This function is used to find pending request with either
		// same MemoryRequest or memory request with same address
		CacheQueueEntry* find_match(MemoryRequest *request);

		W64 get_line_address(MemoryRequest *request) {
			return request->get_physical_address() >> cacheLineBits_;
		}

		bool send_update_message(CacheQueueEntry *queueEntry,
				W64 tag=-1);

		void do_prefetch(MemoryRequest *request, int additional_delay=0);

	public:
		CacheController(W8 coreid, const char *name,
				MemoryHierarchy *memoryHierarchy, CacheType type);
        ~CacheController();
		bool handle_request_cb(void *arg);
		bool handle_interconnect_cb(void *arg);
		int access_fast_path(Interconnect *interconnect,
				MemoryRequest *request);

		void register_interconnect(Interconnect *interconnect, int type);
		void register_upper_interconnect(Interconnect *interconnect);
		void register_lower_interconnect(Interconnect *interconnect);
		void register_second_upper_interconnect(Interconnect
				*interconnect);

		void annul_request(MemoryRequest *request);

		// Callback functions for signals of cache
		bool cache_hit_cb(void *arg);
		bool cache_miss_cb(void *arg);
		bool cache_access_cb(void *arg);
		bool cache_insert_cb(void *arg);
		bool cache_update_cb(void *arg);
		bool cache_insert_complete_cb(void *arg);
		bool wait_interconnect_cb(void *arg);
		bool clear_entry_cb(void *arg);

		void set_lowest_private(bool flag) {
			isLowestPrivate_ = flag;
		}

		bool is_lowest_private() {
			return isLowestPrivate_;
		}

		void set_wt_disable(bool flag) {
			wt_disabled_ = flag;
		}

		void print(ostream& os) const;

		bool is_full(bool fromInterconnect = false, MemoryRequest *req = NULL) const {
			if(pendingRequests_.count() >= (
						pendingRequests_.size() - 4)) {
				return true;
			}
			return false;
		}

		void print_map(ostream& os)
		{
			os << "Cache-Controller: ", get_name(), endl;
			os << "\tconnected to: ", endl;
			if(upperInterconnect_)
				os << "\t\tupper: ", upperInterconnect_->get_name(), endl;
			if(upperInterconnect2_)
				os << "\t\tupper2: ", upperInterconnect2_->get_name(), endl;
			if(lowerInterconnect_)
				os << "\t\tlower: ",  lowerInterconnect_->get_name(), endl;
		}

};

};

};

#endif // CACHE_CONTROLLER_H<|MERGE_RESOLUTION|>--- conflicted
+++ resolved
@@ -70,11 +70,7 @@
 {
 	public:
 		int depends;
-<<<<<<< HEAD
-        W64 dependsAddr;
-=======
 		W64 dependsAddr;
->>>>>>> 1092d959
 
 		bitvec<CACHE_NO_EVENTS> eventFlags;
 
@@ -90,11 +86,7 @@
 			sender = NULL;
 			sendTo = NULL;
 			depends = -1;
-<<<<<<< HEAD
-            dependsAddr = -1;
-=======
 			dependsAddr = -1;
->>>>>>> 1092d959
 			eventFlags.reset();
 			annuled = false;
 			prefetch = false;
