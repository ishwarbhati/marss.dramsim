--- conflicted
+++ resolved
@@ -4,10 +4,7 @@
 import subprocess
 import platform
 import subprocess
-<<<<<<< HEAD
 import config_helper
-=======
->>>>>>> 1092d959
 
 # List of subdirectories where we have source code
 dirs = ['cache', 'core', 'lib', 'sim', 'stats', 'tools', 'x86']
