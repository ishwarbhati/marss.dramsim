# Top level SConstruct file for lib_mptlsim

import os
import platform
import subprocess
<<<<<<< HEAD
=======
import config_helper
>>>>>>> e3cf36c3

# List of subdirectories where we have source code
dirs = ['cache', 'core', 'lib', 'sim', 'stats', 'tools', 'x86']

try:
	Import('ptl_env')
	env = ptl_env
	qemu_dir = env['qemu_dir']
except:
	env = Environment()
	env['CC'] = 'g++'
	qemu_dir = "%s/../qemu" % os.getcwd()

# Setup the environment
# env = Environment()

env['CPPPATH'] = []
env['CPPPATH'].append(qemu_dir)
env['CPPPATH'].append("%s/%s" % (qemu_dir, "target-i386"))
env['CPPPATH'].append("%s/%s" % (qemu_dir, "fpu"))
env['CPPPATH'].append("%s/%s" % (qemu_dir, "x86_64-softmmu"))

optimization_defs = '-fno-trapping-math -fno-stack-protector -fno-exceptions '
optimization_defs += '-fno-rtti -funroll-loops -fno-strict-aliasing '

debug = ARGUMENTS.get('debug', 0)
if int(debug):
    env.Append(CCFLAGS = '-g')

    # If debugging level is 1 then do optimize
    if int(debug) == 1:
        env.Append(CCFLAGS = '-O')

    # Enable tests
    env.Append(CCFLAGS = '-DENABLE_TESTS')
    dirs.append('tests')
    # Add gtest directory in CPPPATH
    env['CPPPATH'].append(os.getcwd() + "/lib/gtest/include")
    env['CPPPATH'].append(os.getcwd() + "/lib/gtest")
    env['tests'] = True

else:
    env.Append(CCFLAGS = '-g3')
    env.Append(CCFLAGS = '-O3 -march=native -mtune=native')
    env.Append(CCFLAGS = '-DDISABLE_ASSERT')
    env.Append(CCFLAGS = '-DDISABLE_LOGGING')
    env.Append(CCFLAGS = optimization_defs)
    env['tests'] = False

# Include all the subdirectories into the CCFLAGS
for dir in dirs:
    env['CPPPATH'].append(os.getcwd() + "/" + dir)

num_sim_cores = ARGUMENTS.get('c', 1)
env.Append(CCFLAGS = '-DNUM_SIM_CORES=%d' % int(num_sim_cores))
env['num_cpus'] = int(num_sim_cores)
if int(num_sim_cores) == 1:
    env.Append(CCFLAGS = '-DSINGLE_CORE_MEM_CONFIG')


# Set all the -D flags
env.Append(CCFLAGS = '-DNEED_CPU_H')
env.Append(CCFLAGS = '-D__STDC_FORMAT_MACROS')
env.Append(CCFLAGS = '-DMARSS_QEMU')

# To use AMD ooocore file uncomment this
# env.Append(CCFLAGS = '-DUSE_AMD_OOOCORE')

# Check for 64bit machine
arch_type = platform.architecture()[0]
if arch_type == '64bit':
    env.Append(CCFLAGS = '-D__x86_64__')

# git information to bake into the binary
git_branch = "UNKNOWN"
git_comm = "0000000"
git_date = "UNKNOWN"

try:
    output = subprocess.Popen("git branch".split(),
            stdout=subprocess.PIPE).communicate()[0]
    for line in output.splitlines():
        if line.startswith('*'):
            git_branch = line[2:]
            break;

    output = subprocess.Popen("git log --abbrev-commit HEAD^..HEAD".split(),
            stdout=subprocess.PIPE).communicate()[0]
    for line in output.splitlines():
        if line.startswith('commit '):
            git_comm = line[8:]
        if line.startswith('Date:   '):
            git_date = line[8:-6]
            break;
except:
    pass

<<<<<<< HEAD
=======
if git_branch == "(no branch)":
    git_branch = "UNKNOWN"

>>>>>>> e3cf36c3
env.Append(CCFLAGS = "-DGITBRANCH=%s -DGITCOMMIT=%s -DGITDATE='%s'" %
        (git_branch, git_comm, git_date))

Export('env')

# print("Build Envrionment:")
# print("\tCC:%s" % env['CC'])
# print("\tCCFLAGS:%s" % env['CCFLAGS'])
# print("\tCPPPATH:%s" % env['CPPPATH'])

# Setup the build directory
# Save configuration to build/config.yaml
env['config_file'] = env.File('build/config')
env['config_gen'] = env.File('tools/config_gen.py')
config_helper.save_config(str(env['config_file']), env['config'])

# Now call the SConscript in all subdirectories to build object files
objs = []
for dir in dirs:
	# Skip the Tools directory
    if dir == "tools":
        continue
    o = SConscript('%s/SConscript' % dir, variant_dir='build/%s' % dir)
    if type(o) == list:
        objs.append(o[0])
    else:
        objs.append(o)

inc_str = ""
for i_s in env['CPPPATH']:
    inc_str += " -I%s" % i_s
env['incstr'] = inc_str

lib = objs

Return('lib')<|MERGE_RESOLUTION|>--- conflicted
+++ resolved
@@ -3,10 +3,7 @@
 import os
 import platform
 import subprocess
-<<<<<<< HEAD
-=======
 import config_helper
->>>>>>> e3cf36c3
 
 # List of subdirectories where we have source code
 dirs = ['cache', 'core', 'lib', 'sim', 'stats', 'tools', 'x86']
@@ -104,12 +101,9 @@
 except:
     pass
 
-<<<<<<< HEAD
-=======
 if git_branch == "(no branch)":
     git_branch = "UNKNOWN"
 
->>>>>>> e3cf36c3
 env.Append(CCFLAGS = "-DGITBRANCH=%s -DGITCOMMIT=%s -DGITDATE='%s'" %
         (git_branch, git_comm, git_date))
 
