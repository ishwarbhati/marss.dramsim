--- conflicted
+++ resolved
@@ -457,6 +457,10 @@
     ptl_rip_trace.flush();
     ptl_rip_trace.close();
 #endif
+#ifdef DRAMSIM
+    machine->simulation_done();
+#endif
+
     exit(0);
 }
 
@@ -1149,21 +1153,7 @@
     flush_stats();
 
 	if(config.kill || config.kill_after_run) {
-<<<<<<< HEAD
-		ptl_logfile << "Received simulation kill signal, stopped the simulation and killing the VM\n";
-#ifdef DRAMSIM
-		machine->simulation_done();
-#endif
-		ptl_logfile.flush();
-		ptl_logfile.close();
-#ifdef TRACE_RIP
-		ptl_rip_trace.flush();
-		ptl_rip_trace.close();
-#endif
-		exit(0);
-=======
         kill_simulation();
->>>>>>> a002d3ca
 	}
 
 	return 0;
