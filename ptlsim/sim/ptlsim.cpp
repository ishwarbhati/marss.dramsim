--- conflicted
+++ resolved
@@ -981,15 +981,9 @@
 void add_bson_PTLsimStats(PTLsimStats *stats, bson_buffer *bb, const char *snapshot_name);
 
 /* Write all the stats to MongoDB */
-<<<<<<< HEAD
 void write_mongo_stats() {
     bson *bout;
     bson_buffer *bb;
-=======
-static void write_mongo_stats() {
-    bson bout;
-    bson_buffer bb;
->>>>>>> a002d3ca
     char numstr[4];
     mongo_connection conn[1];
     mongo_connection_options opts;
@@ -1256,40 +1250,7 @@
 	cerr << endl;
 	print_stats_in_log();
 
-<<<<<<< HEAD
-    if(config.screenshot_file.buf != "") {
-        qemu_take_screenshot((char*)config.screenshot_file);
-    }
-
-	const char *user_name = "user";
-    strncpy(user_stats.snapshot_name, snapshot_names[0], sizeof(user_name));
-	user_stats.snapshot_uuid = statswriter.next_uuid();
-	statswriter.write(&user_stats, user_name);
-
-	const char *kernel_name = "kernel";
-    strncpy(kernel_stats.snapshot_name, snapshot_names[1], sizeof(kernel_name));
-	kernel_stats.snapshot_uuid = statswriter.next_uuid();
-	statswriter.write(&kernel_stats, kernel_name);
-
-	const char *global_name = "final";
-    strncpy(global_stats.snapshot_name, snapshot_names[2], sizeof(global_name));
-	global_stats.snapshot_uuid = statswriter.next_uuid();
-	statswriter.write(&global_stats, global_name);
-
-	statswriter.close();
-
-    setup_sim_stats();
-
-    if(config.yaml_stats_filename.set()) {
-        dump_yaml_stats();
-        yaml_stats_file.close();
-    }
-
-    if(config.enable_mongo)
-        write_mongo_stats();
-=======
     flush_stats();
->>>>>>> a002d3ca
 
 	if(config.kill || config.kill_after_run) {
         kill_simulation();
