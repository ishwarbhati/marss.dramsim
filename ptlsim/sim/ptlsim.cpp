//
// PTLsim: Cycle Accurate x86-64 Simulator
// Shared Functions and Structures
//
// Copyright 2000-2008 Matt T. Yourst <yourst@yourst.com>
//
// Modifications for MARSSx86
// Copyright 2009 Avadh Patel <avadh4all@gmail.com>
//

#include <globals.h>
#include <ptlsim.h>
#include <memoryStats.h>
#include <elf.h>
#include <netdb.h>
#include <arpa/inet.h>
#include <netinet/in.h>
#include <bson/bson.h>
#include <bson/mongo.h>
#include <machine.h>
#include <statelist.h>
#include <decode.h>

#include <fstream>
#include <syscalls.h>
#include <ptl-qemu.h>

#include <test.h>
/*
 * DEPRECATED CONFIG OPTIONS:
 perfect_cache
 verify_cache (this one implements 'data' in caches, it might be helpful to find bugs)
 */

#ifndef CONFIG_ONLY
//
// Global variables
//
PTLsimConfig config;
ConfigurationParser<PTLsimConfig> configparser;
PTLsimMachine ptl_machine;

ofstream ptl_logfile;
#ifdef TRACE_RIP
ofstream ptl_rip_trace;
#endif
ofstream trace_mem_logfile;
ofstream yaml_stats_file;
bool logenable = 0;
W64 sim_cycle = 0;
W64 unhalted_cycle_count = 0;
W64 iterations = 0;
W64 total_uops_executed = 0;
W64 total_uops_committed = 0;
W64 total_user_insns_committed = 0;
W64 total_basic_blocks_committed = 0;

W64 last_printed_status_at_ticks;
W64 last_printed_status_at_user_insn;
W64 last_printed_status_at_cycle;
W64 ticks_per_update;

W64 last_stats_captured_at_cycle = 0;
W64 tsc_at_start ;

const char *snapshot_names[] = {"user", "kernel", "global"};

Stats *user_stats;
Stats *kernel_stats;
Stats *global_stats;

ofstream *time_stats_file;

#endif

static void kill_simulation();
static void write_mongo_stats();
static void setup_sim_stats();

/* Stats structure for Simulation Statistics */
struct SimStats : public Statable
{
    struct version : public Statable
    {
        StatString git_commit;
        StatString git_branch;
        StatString git_timestamp;
        StatString build_timestamp;
        StatString build_hostname;
        StatString build_compiler;

        version(Statable *parent)
            : Statable("version", parent)
              , git_commit("git_commit", this)
              , git_branch("git_branch", this)
              , git_timestamp("git_timestamp", this)
              , build_timestamp("build_timestamp", this)
              , build_hostname("build_hostname", this)
              , build_compiler("build_compiler", this)
        { }
    } version;

    struct run : public Statable
    {
        StatObj<W64> timestamp;
        StatString   hostname;
        StatObj<W64> native_hz;
        StatObj<W64> seconds;

        run(Statable *parent)
            : Statable("run", parent)
              , timestamp("timestamp", this)
              , hostname("hostname", this)
              , native_hz("native_hz", this)
              , seconds("seconds", this)
        { }
    } run;

    struct performance : public Statable
    {
        StatObj<W64> cycles_per_sec;
        StatObj<W64> commits_per_sec;

        performance(Statable *parent)
            : Statable("performance", parent)
              , cycles_per_sec("cycles_per_sec", this)
              , commits_per_sec("commits_per_sec", this)
        { }
    } performance;

    StatString tags;

    SimStats()
        : Statable("simulator")
          , tags("tags", this)
          , version(this)
          , run(this)
          , performance(this)
    {
        tags.set_split(",");
    }
} simstats;


void PTLsimConfig::reset() {
  help=0;
  run = 0;
  stop = 0;
  kill = 0;
  flush_command_queue = 0;

  quiet = 0;
  core_name = "base"; /* core_name no longer user setable, the machine builder
                         will handle setting this */
  log_filename = "ptlsim.log";
  loglevel = 0;
  start_log_at_iteration = 0;
  start_log_at_rip = INVALIDRIP;
  log_on_console = 0;
  log_buffer_size = 524288;
  log_file_size = 1<<26;
  screenshot_file = "";
  log_user_only = 0;

  dump_state_now = 0;

  verify_cache = 0;
  stats_filename.reset();
  yaml_stats_filename="";
  snapshot_cycles = infinity;
  snapshot_now.reset();
  time_stats_logfile = "";
  time_stats_period = 10000;

  start_at_rip = INVALIDRIP;

  // memory model
  use_memory_model = 0;
  kill_after_run = 0;
  stop_at_user_insns = infinity;
  stop_at_cycle = infinity;
  stop_at_iteration = infinity;
  stop_at_rip = INVALIDRIP;
  stop_at_marker = infinity;
  stop_at_marker_hits = infinity;
  stop_at_user_insns_relative = infinity;
  insns_in_last_basic_block = 65536;
  flush_interval = infinity;
  event_trace_record_filename.reset();
  event_trace_record_stop = 0;
  event_trace_replay_filename.reset();

  core_freq_hz = 0;
  // default timer frequency is 100 hz in time-xen.c:

  perfect_cache = 0;

  dumpcode_filename = "test.dat";
  dump_at_end = 0;
  bbcache_dump_filename.reset();

  machine_config = "";

  ///
  /// memory hierarchy implementation
  ///

  checker_enabled = 0;
  checker_start_rip = INVALIDRIP;

  // MongoDB configuration
  enable_mongo = 0;
  mongo_server = "127.0.0.1";
  mongo_port = 27017;
  bench_name = "";
  tags = "";

  // Test Framework
  run_tests = 0;

  // Utilities/Tools
  execute_after_kill = "";
}

template <>
void ConfigurationParser<PTLsimConfig>::setup() {
  // Full system only
  section("PTLmon Control");
  add(help,                       "help",               "Print this message");

  section("Action (specify only one)");
  add(run,                          "run",                  "Run under simulation");
  add(stop,                         "stop",                 "Stop current simulation run and wait for command");
  add(kill,                         "kill",                 "Kill PTLsim inside domain (and ptlmon), then shutdown domain");
  add(flush_command_queue,          "flush",                "Flush all queued commands, stop the current simulation run and wait");

  section("General Logging Control");
  add(quiet,                        "quiet",                "Do not print PTLsim system information banner");
  add(log_filename,                 "logfile",              "Log filename (use /dev/fd/1 for stdout, /dev/fd/2 for stderr)");
  add(loglevel,                     "loglevel",             "Log level (0 to 99)");
  add(start_log_at_iteration,       "startlog",             "Start logging after iteration <startlog>");
  add(start_log_at_rip,             "startlogrip",          "Start logging after first translation of basic block starting at rip");
  add(log_on_console,               "consolelog",           "Replicate log file messages to console");
  add(log_buffer_size,              "logbufsize",           "Size of PTLsim ptl_logfile buffer (not related to -ringbuf)");
  add(log_file_size,                "logfilesize",           "Size of PTLsim ptl_logfile");
  add(dump_state_now,               "dump-state-now",       "Dump the event log ring buffer and internal state of the active core");
  add(screenshot_file,              "screenshot",           "Takes screenshot of VM window at the end of simulation");
  add(log_user_only,                "log-user-only",        "Only log the user mode activities");

  section("Statistics Database");
  add(stats_filename,               "stats",                "Statistics data store hierarchy root");
  add(yaml_stats_filename,          "yamlstats",                "Statistics data stores in YAML format");
  add(snapshot_cycles,              "snapshot-cycles",      "Take statistical snapshot and reset every <snapshot> cycles");
  add(snapshot_now,                 "snapshot-now",         "Take statistical snapshot immediately, using specified name");
  add(time_stats_logfile,           "time-stats-logfile",   "File to write time-series statistics (new)");
  add(time_stats_period,            "time-stats-period",    "Frequency of capturing time-stats (in cycles)");
  section("Trace Start/Stop Point");
  add(start_at_rip,                 "startrip",             "Start at rip <startrip>");
  add(stop_at_user_insns,           "stopinsns",            "Stop after executing <stopinsns> user instructions");
  add(stop_at_cycle,                "stopcycle",            "Stop after <stop> cycles");
  add(stop_at_iteration,            "stopiter",             "Stop after <stop> iterations (does not apply to cycle-accurate cores)");
  add(stop_at_rip,                  "stoprip",              "Stop before rip <stoprip> is translated for the first time");
  add(stop_at_marker,               "stop-at-marker",       "Stop after PTLCALL_MARKER with marker X");
  add(stop_at_marker_hits,          "stop-at-marker-hits",  "Stop after PTLCALL_MARKER is called N times");
  add(stop_at_user_insns_relative,  "stopinsns-rel",        "Stop after executing <stopinsns-rel> user instructions relative to start of current run");
  add(insns_in_last_basic_block,    "bbinsns",              "In final basic block, only translate <bbinsns> user instructions");
  add(flush_interval,               "flushevery",           "Flush the pipeline every N committed instructions");
  add(kill_after_run,               "kill-after-run",       "Kill PTLsim after this run");
  section("Event Trace Recording");
  add(event_trace_record_filename,  "event-record",         "Save replayable events (interrupts, DMAs, etc) to this file");
  add(event_trace_record_stop,      "event-record-stop",    "Stop recording events");
  add(event_trace_replay_filename,  "event-replay",         "Replay events (interrupts, DMAs, etc) to this file, starting at checkpoint");

  section("Timers and Interrupts");
  add(core_freq_hz,                 "corefreq",             "Core clock frequency in Hz (default uses host system frequency)");

  section("Validation");
  add(checker_enabled, 		"enable-checker", 		"Enable emulation based checker");
  add(checker_start_rip,          "checker-startrip",     "Start checker at specified RIP");

  section("Out of Order Core (ooocore)");
  add(perfect_cache,                "perfect-cache",        "Perfect cache performance: all loads and stores hit in L1");

  section("Miscellaneous");
  add(dumpcode_filename,            "dumpcode",             "Save page of user code at final rip to file <dumpcode>");
  add(dump_at_end,                  "dump-at-end",          "Set breakpoint and dump core before first instruction executed on return to native mode");
  add(bbcache_dump_filename,        "bbdump",               "Basic block cache dump filename");

 add(verify_cache,               "verify-cache",                   "run simulation with storing actual data in cache");

  section("Core Configuration");
  stringbuf* m_names = new stringbuf();
  *m_names << "Available Machine: ";
  MachineBuilder::get_all_machine_names(*m_names);
  add(machine_config, "machine", m_names->buf);

 ///
 /// following are for the new memory hierarchy implementation:
 ///

  section("Memory Hierarchy Configuration");
  //  add(memory_log,               "memory-log",               "log memory debugging info");

  // MongoDB
  section("bus configuration");
  add(enable_mongo,         "enable-mongo",         "Enable storing data to MongoDB serve");
  add(mongo_server,         "mongo-server",         "Server Address running MongoDB");
  add(mongo_port,           "mongo-port",           "MongoDB server's port address");
  add(bench_name,           "bench-name",           "Benchmark Name added to database");
  add(tags,              "tags",              "tags added to database");

  // Test Framework
  section("Unit Test Framework");
  add(run_tests,            "run-tests",            "Run Test cases");

  // Utilities/Tools
  section("options for tools/utilities");
  add(execute_after_kill,	"execute-after-kill" ,	"Execute a shell command (on the host shell) after simulation receives kill signal");
};

#ifndef CONFIG_ONLY

ostream& operator <<(ostream& os, const PTLsimConfig& config) {
  return configparser.print(os, config);
}

static void print_banner(ostream& os) {
  utsname hostinfo;
  sys_uname(&hostinfo);

  os << "//  ", endl;
  os << "//  MARSS: Cycle Accurate Systems simulator for x86", endl;
  os << "//  Copyright 1999-2007 Matt T. Yourst <yourst@yourst.com>", endl;
  os << "//  Copyright 2009-2011 Avadh Patel <avadh4all@gmail.com>", endl;
  os << "// ", endl;
  os << "//  Git branch '", stringify(GITBRANCH), "' on date ", stringify(GITDATE)," (HEAD: ", stringify(GITCOMMIT), ")", endl;
  os << "//  Built ", __DATE__, " ", __TIME__, " on ", stringify(BUILDHOST), " using gcc-",
    stringify(__GNUC__), ".", stringify(__GNUC_MINOR__), endl;
  os << "//  Running on ", hostinfo.nodename, ".", hostinfo.domainname, endl;
  os << "//  ", endl;
  os << endl;
  os << flush;
}

static void collect_common_sysinfo() {
  utsname hostinfo;
  sys_uname(&hostinfo);

  stringbuf sb;
  sb.reset(); sb << __DATE__, " ", __TIME__;
  simstats.version.build_timestamp = sb;
  simstats.version.build_hostname = stringify(BUILDHOST);
  sb.reset(); sb << "gcc-", __GNUC__, ".", __GNUC_MINOR__;
  simstats.version.build_compiler = sb;
  simstats.version.git_branch = stringify(GITBRANCH);
  simstats.version.git_commit = stringify(GITCOMMIT);
  simstats.version.git_timestamp = stringify(GITDATE);

  W64 time = sys_time(0);
  simstats.run.timestamp = time;
  sb.reset(); sb << hostinfo.nodename, ".", hostinfo.domainname;
  simstats.run.hostname = sb;
  W64 hz = get_core_freq_hz();
  simstats.run.native_hz = hz;
}

void print_usage() {
  cerr << "Syntax: simulate <arguments...>", endl;
  cerr << "In the monitor mode give the above command with options given below", endl, endl;

  configparser.printusage(cerr, config);
}

stringbuf current_stats_filename;
stringbuf current_log_filename;
stringbuf current_bbcache_dump_filename;
stringbuf current_trace_memory_updates_logfile;
stringbuf current_yaml_stats_filename;
W64 current_start_sim_rip;

void backup_and_reopen_logfile() {
  if (config.log_filename) {
    if (ptl_logfile) ptl_logfile.close();
    stringbuf oldname;
    oldname << config.log_filename, ".backup";
    sys_unlink(oldname);
    sys_rename(config.log_filename, oldname);
    ptl_logfile.open(config.log_filename);
  }
}

void backup_and_reopen_yamlstats() {
  if (config.yaml_stats_filename) {
    if (yaml_stats_file) yaml_stats_file.close();
    stringbuf oldname;
    oldname << config.yaml_stats_filename, ".backup";
    sys_unlink(oldname);
    sys_rename(config.yaml_stats_filename, oldname);
    yaml_stats_file.open(config.yaml_stats_filename);
  }
}

void force_logging_enabled() {
  logenable = 1;
  config.start_log_at_iteration = 0;
  config.loglevel = 99;
}

extern byte _binary_ptlsim_build_ptlsim_dst_start;
extern byte _binary_ptlsim_build_ptlsim_dst_end;

void capture_stats_snapshot(const char* name) {
  if (logable(100)|1) {
    if (name) ptl_logfile << "Snapshot named ", name;
    ptl_logfile << " at cycle ", sim_cycle, endl;
  }

  /* TODO: Support stats snapshot in new Stats module */
}

void print_sysinfo(ostream& os) {
	// TODO: In QEMU based system
}

void dump_yaml_stats()
{
    if(!config.yaml_stats_filename) {
        return;
    }

    YAML::Emitter k_out, u_out, g_out;

    (StatsBuilder::get()).dump(kernel_stats, k_out);
    yaml_stats_file << k_out.c_str() << "\n";

    (StatsBuilder::get()).dump(user_stats, u_out);
    yaml_stats_file << u_out.c_str() << "\n";

    (StatsBuilder::get()).dump(global_stats, g_out);
    yaml_stats_file << g_out.c_str() << "\n";

    yaml_stats_file.flush();
}

static void flush_stats()
{
    if(config.screenshot_file.buf != "") {
        qemu_take_screenshot((char*)config.screenshot_file);
    }

    PTLsimMachine* machine = PTLsimMachine::getmachine(config.core_name.buf);
    assert(machine);
    machine->update_stats();

    // Call this function to setup tags and other info
    setup_sim_stats();

    dump_yaml_stats();

    if(config.enable_mongo)
        write_mongo_stats();

    if(time_stats_file) {
        time_stats_file->close();
    }
}

static void kill_simulation()
{
    assert(config.kill || config.kill_after_run);

    ptl_logfile << "Received simulation kill signal, stopped the simulation and killing the VM\n";
#ifdef TRACE_RIP
    ptl_rip_trace.flush();
    ptl_rip_trace.close();
#endif

    if (config.execute_after_kill.size() > 0) {
        ptl_logfile << "Executing: " << config.execute_after_kill << endl;
        int ret = system(config.execute_after_kill.buf);
        if(ret != 0) {
            ptl_logfile << "execute-after-kill command return " << ret << endl;
        }
    }

    ptl_logfile.flush();
    ptl_logfile.close();

    ptl_quit();
}

bool handle_config_change(PTLsimConfig& config, int argc, char** argv) {
  static bool first_time = true;

  if (config.log_filename.set() && (config.log_filename != current_log_filename)) {
    // Can also use "-ptl_logfile /dev/fd/1" to send to stdout (or /dev/fd/2 for stderr):
    backup_and_reopen_logfile();
    current_log_filename = config.log_filename;
  }
#ifdef TRACE_RIP
	if(!ptl_rip_trace.is_open())
		ptl_rip_trace.open("ptl_rip_trace");
#endif

    if(config.stats_filename.set() && (config.stats_filename != current_yaml_stats_filename)) {
        config.yaml_stats_filename = config.stats_filename;
        backup_and_reopen_yamlstats();
        current_yaml_stats_filename = config.stats_filename;
    }

  if (config.yaml_stats_filename.set() &&
          (config.yaml_stats_filename != current_yaml_stats_filename) &&
          !config.stats_filename.set()) {
    backup_and_reopen_yamlstats();
    current_yaml_stats_filename = config.yaml_stats_filename;
  }

if ((config.loglevel > 0) & (config.start_log_at_rip == INVALIDRIP) & (config.start_log_at_iteration == infinity)) {
    config.start_log_at_iteration = 0;
  }

  //
  // Fix up parameter defaults:
  //
  if (config.start_log_at_rip != INVALIDRIP) {
    config.start_log_at_iteration = infinity;
    logenable = 0;
  } else if (config.start_log_at_iteration != infinity) {
    config.start_log_at_rip = INVALIDRIP;
    logenable = 0;
  }

  if (config.bbcache_dump_filename.set() && (config.bbcache_dump_filename != current_bbcache_dump_filename)) {
    // Can also use "-ptl_logfile /dev/fd/1" to send to stdout (or /dev/fd/2 for stderr):
    bbcache_dump_file.open(config.bbcache_dump_filename);
    current_bbcache_dump_filename = config.bbcache_dump_filename;
  }

#ifdef __x86_64__
  config.start_log_at_rip = signext64(config.start_log_at_rip, 48);
  config.start_at_rip = signext64(config.start_at_rip, 48);
  config.stop_at_rip = signext64(config.stop_at_rip, 48);
#endif

  if(config.run && !config.kill && !config.stop) {
	  start_simulation = 1;
  }

  if(config.start_at_rip != INVALIDRIP && current_start_sim_rip != config.start_at_rip) {
    ptl_start_sim_rip = config.start_at_rip;
    current_start_sim_rip = config.start_at_rip;
  }

  if((start_simulation || in_simulation) && config.stop) {
      if(config.run)
          config.run = false;
  }

  if(config.kill) {
	  config.run = false;
  }

  if (first_time) {
    if (!config.quiet) {
      print_sysinfo(cerr);
      if (!(config.run | config.kill))
        cerr << "Simulator is now waiting for a 'run' command.", endl, flush;
    }
    print_banner(ptl_logfile);
    print_sysinfo(ptl_logfile);
    cerr << flush;
    ptl_logfile << config;
    ptl_logfile.flush();
    first_time = false;
  }

  int total = config.run + config.stop + config.kill;
  if (total > 1) {
    ptl_logfile << "Warning: only one action (from -run, -stop, -kill) can be specified at once", endl, flush;
    cerr << "Warning: only one action (from -run, -stop, -kill) can be specified at once", endl, flush;
  }

  if(config.checker_enabled) {
    if(config.checker_start_rip == INVALIDRIP)
        enable_checker();
    else
        config.checker_enabled = false;
  }

  if (config.core_freq_hz == 0) {
      config.core_freq_hz = get_core_freq_hz();
  }

  return true;
}

Hashtable<const char*, PTLsimMachine*, 1>* machinetable = NULL;

bool PTLsimMachine::init(PTLsimConfig& config) { return false; }
int PTLsimMachine::run(PTLsimConfig& config) { return 0; }
void PTLsimMachine::update_stats() { return; }
void PTLsimMachine::dump_state(ostream& os) { return; }
void PTLsimMachine::flush_tlb(Context& ctx) { return; }
void PTLsimMachine::flush_tlb_virt(Context& ctx, Waddr virtaddr) { return; }

void PTLsimMachine::addmachine(const char* name, PTLsimMachine* machine) {
  if unlikely (!machinetable) {
    machinetable = new Hashtable<const char*, PTLsimMachine*, 1>();
  }
  machinetable->add(name, machine);
  machine->first_run = 0;
}
void PTLsimMachine::removemachine(const char* name, PTLsimMachine* machine) {
  machinetable->remove(name, machine);
}

PTLsimMachine* PTLsimMachine::getmachine(const char* name) {
  if unlikely (!machinetable) return NULL;
  PTLsimMachine** p = machinetable->get(name);
  if (!p) return NULL;
  return *p;
}

/* Currently executing machine model: */
PTLsimMachine* curr_ptl_machine = NULL;

PTLsimMachine* PTLsimMachine::getcurrent() {
  return curr_ptl_machine;
}

void ptl_reconfigure(char* config_str) {

	char* argv[1]; argv[0] = config_str;

	if(config_str == NULL || strlen(config_str) == 0) {
		print_usage();
		return;
	}

	configparser.parse(config, config_str);
	handle_config_change(config, 1, argv);
	ptl_logfile << "Configuration changed: ", config, endl;

    /*
	 * set the curr_ptl_machine to NULL so it will be automatically changed to
	 * new configured machine
     */
	curr_ptl_machine = NULL;
}

extern "C" void ptl_machine_configure(const char* config_str_) {

    static bool ptl_machine_configured=false;

    char *config_str = (char*)qemu_mallocz(strlen(config_str_) + 1);
    pstrcpy(config_str, strlen(config_str_)+1, config_str_);

    if(!ptl_machine_configured) {
        configparser.setup();
        config.reset();
    }

    // Setup the configuration
    ptl_reconfigure(config_str);

    // After reconfigure reset the machine's initalized variable
    if (config.help){
        configparser.printusage(cerr, config);
        config.help=0;
    }

    if(config.kill) {
        flush_stats();
        kill_simulation();
    }

    // reset machine's initalized variable only if it is the first run


    if(!ptl_machine_configured){
        ptl_machine_configured=true;
        PTLsimMachine* machine = NULL;
        char* machinename = config.core_name;
        if likely (curr_ptl_machine != NULL) {
            machine = curr_ptl_machine;
        } else {
            machine = PTLsimMachine::getmachine(machinename);
        }
        assert(machine);
        machine->initialized = 0;

        // Setup YAML Stats
        StatsBuilder& builder = StatsBuilder::get();
        user_stats = builder.get_new_stats();
        kernel_stats = builder.get_new_stats();
        global_stats = builder.get_new_stats();

        // time based stats
        if (config.time_stats_logfile.length > 0)
        {
            time_stats_file = new ofstream(config.time_stats_logfile.buf);
            builder.init_timer_stats();
        } else {
            time_stats_file = NULL;
        }
    }

    qemu_free(config_str);

    ptl_machine.disable_dump();

    if(config.run_tests) {
        in_simulation = 1;
    }
}

extern "C"
CPUX86State* ptl_create_new_context() {

    static int ctx_counter = 0;
	assert(ctx_counter < contextcount);

	// Create a new CPU context and add it to contexts array
	Context* ctx = new Context();
	ptl_contexts[ctx_counter] = ctx;
	ctx_counter++;

	return (CPUX86State*)(ctx);
}

/* Checker */
Context* checker_context = NULL;

void enable_checker() {

    if(checker_context != NULL) {
        delete checker_context;
    }

    checker_context = new Context();
    memset(checker_context, 0, sizeof(Context));
}

void setup_checker(W8 contextid) {

    /* First clear the old check_context */
    assert(checker_context);

    checker_context->setup_ptlsim_switch();

    if(checker_context->kernel_mode || checker_context->eip == 0) {
      in_simulation = 0;
      tb_flush(ptl_contexts[0]);
      in_simulation = 1;
      memset(checker_context, 0, sizeof(Context));

      /* Copy the context of given contextid */
      memcpy(checker_context, ptl_contexts[contextid], sizeof(Context));

      if(logable(10)) {
	ptl_logfile << "Checker context setup\n", *checker_context, endl;
      }
    }

    if(logable(10)) {
      ptl_logfile << "No change to checker context ", checker_context->kernel_mode, endl;
    }
}

void clear_checker() {
    assert(checker_context);
    memset(checker_context, 0, sizeof(Context));
}

bool is_checker_valid() {
    return (checker_context->eip == 0 ? false : true);
}

void execute_checker() {

    /* Fist make sure that checker context is in User mode */
    // TODO : Enable kernel mode checker
    assert(checker_context->kernel_mode == 0);

    /* Set the checker_context as global env */
    checker_context->setup_qemu_switch();

    /* We need to load eflag's condition flags manually */
    // load_eflags(checker_context->reg_flags, FLAG_ZAPS|FLAG_CF|FLAG_OF);

    checker_context->singlestep_enabled = SSTEP_ENABLE;

    in_simulation = 0;

    checker_context->interrupt_request = 0;
    checker_context->handle_interrupt = 0;
    checker_context->exception_index = 0;
    W64 old_eip = checker_context->eip;
    int old_exception_index = checker_context->exception_index;
    int ret;
    while(checker_context->eip == old_eip)
        ret = cpu_exec((CPUX86State*)checker_context);

    checker_context->exception_index = old_exception_index;

    checker_context->setup_ptlsim_switch();

    if(checker_context->interrupt_request != 0)
        ptl_contexts[0]->interrupt_request = checker_context->interrupt_request;

    if(checker_context->kernel_mode) {
      // TODO : currently we skip the context switch from checker
      // we 0 out the checker_context so it will setup when next time
      // some one calls setup_checker
      memset(checker_context, 0, sizeof(Context));
    }

    in_simulation = 1;

    if(logable(4)) {
        ptl_logfile << "Checker execution ret value: ", ret, endl;
        ptl_logfile << "Checker flags: ", (void*)checker_context->eflags, endl;
    }
}

void compare_checker(W8 context_id, W64 flagmask) {
    int ret, ret1, ret_x87;
    int check_size = (char*)(&(checker_context->eip)) - (char*)(checker_context);
    //ptl_logfile << "check_size: ", check_size, endl;

    if(checker_context->eip == 0) {
      return;
    }

    ret = memcmp(checker_context, ptl_contexts[context_id], check_size);

    check_size = (sizeof(XMMReg) * 16);
    //ptl_logfile << "check_size: ", check_size, endl;

    ret1 = memcmp(&checker_context->xmm_regs, &ptl_contexts[context_id]->xmm_regs, check_size);

    check_size = (sizeof(FPReg) * 8);
    ret_x87 = memcmp(&checker_context->fpregs, &ptl_contexts[context_id]->fpregs, check_size);
    ret_x87 = 0;

    bool fail = false;
    fail = (checker_context->eip != ptl_contexts[context_id]->eip);

    W64 flag1 = checker_context->reg_flags & flagmask & ~(FLAG_INV | FLAG_AF | FLAG_PF);
    W64 flag2 = ptl_contexts[context_id]->reg_flags & flagmask & ~(FLAG_INV | FLAG_AF | FLAG_PF);
    //fail |= (flag1 != flag2);

    if(ret != 0 || ret1 != 0 || ret_x87 != 0 || fail) {
        ptl_logfile << "Checker comparison failed [diff-chars: ", ret, "] ";
        ptl_logfile << "[xmm:", ret1, "] [x87:", ret_x87,"] ";
        ptl_logfile << "[flags:", fail, "]\n";
        ptl_logfile << "CPU Context:\n", *ptl_contexts[context_id], endl;
        ptl_logfile << "Checker Context:\n", *checker_context, endl, flush;

        cout << "\n*******************Failed checker***************\n";
        memset(checker_context, 0, sizeof(Context));
        // assert(0);
    }
}

void setup_qemu_switch_all_ctx(Context& last_ctx) {
	foreach(c, contextcount) {
		Context& ctx = contextof(c);
		if(&ctx != &last_ctx)
			ctx.setup_qemu_switch();
	}

	/* last_ctx must setup after all other ctx are set */
	last_ctx.setup_qemu_switch();
}

void setup_qemu_switch_except_ctx(const Context& const_ctx) {
	foreach(c, contextcount) {
		Context& ctx = contextof(c);
		if(&ctx != &const_ctx)
			ctx.setup_qemu_switch();
	}
}

void setup_ptlsim_switch_all_ctx(Context& last_ctx) {
	foreach(c, contextcount) {
		Context& ctx = contextof(c);
		if(&ctx != &last_ctx)
			ctx.setup_ptlsim_switch();
	}

	/* last_ctx must setup after all other ctx are set */
	last_ctx.setup_ptlsim_switch();
}

/* This function is auto-generated by dstbuild_bson.py script at compile time */
void add_bson_PTLsimStats(PTLsimStats *stats, bson_buffer *bb, const char *snapshot_name);

/* Write all the stats to MongoDB */
void write_mongo_stats() {
    bson *bout;
    bson_buffer *bb;
    char numstr[4];
    mongo_connection conn[1];
    mongo_connection_options opts;
    const char *ns = "marss.benchmarks";

    /* First setup the connection to MongoDB */
    strncpy(opts.host, config.mongo_server.buf , 255);
    opts.host[254] = '\0';
    opts.port = config.mongo_port;

    if(mongo_connect(conn, &opts)){
        cerr << "Failed to connect to MongoDB server at ", opts.host,
             ":", opts.port, " , **Skipping Mongo Datawrite**", endl;
        ptl_logfile << "Failed to connect to MongoDB server at ", opts.host,
             ":", opts.port, " , **Skipping Mongo Datawrite**", endl;
        config.enable_mongo = 0;
        return;
    }

    /* Now write user, kernel and global stats into database */
    foreach(i, 3) {
        Stats *stats_;

        bb = (bson_buffer*)qemu_mallocz(sizeof(bson_buffer));
        bout = (bson*)qemu_mallocz(sizeof(bson));

        bson_buffer_init(bb);
        bson_append_new_oid(bb, "_id");

        switch(i) {
            case 0: stats_ = user_stats; break;
            case 1: stats_ = kernel_stats; break;
            case 2: stats_ = global_stats; break;
        }

        bb = (StatsBuilder::get()).dump(stats_, bb);
        bson_from_buffer(bout, bb);

        mongo_insert(conn, ns, bout);
        bson_destroy(bout);

        qemu_free(bb);
        qemu_free(bout);
    }

    /* Close the connection with MongoDB */
    mongo_destroy(conn);
}

stringbuf get_date()
{
    time_t rawtime;
    struct tm *timeinfo;
    char buf[80];
    stringbuf date;

    time(&rawtime);
    timeinfo = localtime(&rawtime);
    strftime(buf, 80, "%F", timeinfo);
    date << buf;

    return date;
}

static void set_run_stats()
{
    static W64 seconds = 0;
    W64 tsc_at_end = rdtsc();
    seconds += W64(ticks_to_seconds(tsc_at_end - tsc_at_start));
    W64 cycles_per_sec = W64(double(sim_cycle) / double(seconds));
    W64 commits_per_sec = W64(
            double(total_user_insns_committed) / double(seconds));

#define RUN_STAT(stat) \
    simstats.set_default_stats(stat); \
    simstats.run.seconds = seconds; \
    simstats.performance.cycles_per_sec = cycles_per_sec; \
    simstats.performance.commits_per_sec = commits_per_sec;

    RUN_STAT(user_stats);
    RUN_STAT(kernel_stats);
    RUN_STAT(global_stats);
#undef RUN_STAT
}

static void setup_sim_stats()
{
    set_run_stats();

    /* Simlation tags contains benchmark name, host name, simulation-date,
     * user specified tags */
    stringbuf base_tags, kernel_tags, user_tags, total_tags;
    utsname hostinfo;
    stringbuf date;

    sys_uname(&hostinfo);
    date = get_date();

    base_tags << config.machine_config << ",";

    if(config.bench_name.size() > 0)
        base_tags << config.bench_name << ",";
    base_tags << hostinfo.nodename << "." << hostinfo.domainname << ",";
    base_tags << date << ",";

    if(config.tags.size() > 0)
        base_tags << config.tags << ",";

    kernel_tags << base_tags << "kernel";
    user_tags << base_tags << "user";
    total_tags << base_tags << "total";
    ptl_logfile << "Total Tags: " << total_tags << endl;

    simstats.tags.set(kernel_stats, kernel_tags);
    simstats.tags.set(user_stats, user_tags);
    simstats.tags.set(global_stats, total_tags);

#define COLLECT_SYSINFO(stat) \
    simstats.set_default_stats(stat); \
    collect_common_sysinfo();

    COLLECT_SYSINFO(user_stats);
    COLLECT_SYSINFO(kernel_stats);
    COLLECT_SYSINFO(global_stats);
#undef COLLECT_SYSINFO
}

extern "C" uint8_t ptl_simulate() {
	PTLsimMachine* machine = NULL;
	char* machinename = config.core_name;
	if likely (curr_ptl_machine != NULL) {
		machine = curr_ptl_machine;
	} else {
		machine = PTLsimMachine::getmachine(machinename);
	}

	if (!machine) {
		ptl_logfile << "Cannot find core named '", machinename, "'", endl;
		cerr << "Cannot find core named '", machinename, "'", endl;
		return 0;
	}

    // If config.run_tests is enabled, then run testcases
    if(config.run_tests) {
        run_tests();
    }

	if (!machine->initialized) {
		ptl_logfile << "Initializing core '", machinename, "'", endl;
		if (!machine->init(config)) {
			ptl_logfile << "Cannot initialize core model; check its configuration!", endl;
			return 0;
		}
		machine->initialized = 1;
		machine->first_run = 1;

		if(logable(1)) {
			ptl_logfile << "Switching to simulation core '", machinename, "'...", endl, flush;
			cerr <<  "Switching to simulation core '", machinename, "'...", endl, flush;
			ptl_logfile << "Stopping after ", config.stop_at_user_insns, " commits", endl, flush;
			cerr << "Stopping after ", config.stop_at_user_insns, " commits", endl, flush;
		}

		/* Update stats every half second: */
		ticks_per_update = seconds_to_ticks(0.2);
		last_printed_status_at_ticks = 0;
		last_printed_status_at_user_insn = 0;
		last_printed_status_at_cycle = 0;

		tsc_at_start = rdtsc();
		curr_ptl_machine = machine;

        if(config.enable_mongo) {
            // Check MongoDB connection
            hostent *host;
            mongo_connection conn[1];
            mongo_connection_options opts;

            host = gethostbyname(config.mongo_server.buf);
            if(host == NULL) {
                cerr << "MongoDB Server host ", config.mongo_server, " is unreachable.", endl;
                config.enable_mongo = 0;
            } else {
                config.mongo_server = inet_ntoa(*((in_addr *)host->h_addr));
                strncpy(opts.host, config.mongo_server.buf , 255);
                opts.host[254] = '\0';
                opts.port = config.mongo_port;

                if (mongo_connect( conn , &opts )){
                    cerr << "Failed to connect to MongoDB server at ", opts.host,
                         ":", opts.port, " , **Disabling Mongo Support**", endl;
                    config.enable_mongo = 0;
                } else {
                    mongo_destroy(conn);
                }
            }
        }
	}

	foreach(ctx_no, contextcount) {
		Context& ctx = contextof(ctx_no);
		ctx.setup_ptlsim_switch();
		ctx.running = 1;
	}

	ptl_logfile << flush;
    if(ptl_stable_state == 0) {
        machine->dump_state(ptl_logfile);
        assert_fail(__STRING(ptl_stable_state == 0), __FILE__,
            __LINE__, __PRETTY_FUNCTION__);
    }

    /*
	 * Set ret_qemu_env to NULL, it will be set at the exit of simulation 'run'
	 * to the Context that has interrupts/exceptions pending
     */
	machine->ret_qemu_env = NULL;
	ptl_stable_state = 0;

	if(machine->stopped != 0)
		machine->stopped = 0;

    if(logable(1)) {
		ptl_logfile << "Starting simulation at rip: ";
		foreach(i, contextcount) {
			ptl_logfile  << "[cpu ", i, "]", (void*)(contextof(i).eip), " ";
		}
        ptl_logfile << " sim_cycle: ", sim_cycle;
		ptl_logfile << endl;
    }

	machine->run(config);

	if (config.stop_at_user_insns <= total_user_insns_committed || config.kill == true
			|| config.stop == true || config.stop_at_cycle < sim_cycle) {
		machine->stopped = 1;
	}

	ptl_stable_state = 1;

    if(machine->ret_qemu_env)
        setup_qemu_switch_all_ctx(*machine->ret_qemu_env);

	if (!machine->stopped) {
        if(logable(1)) {
			ptl_logfile << "Switching back to qemu rip: ", (void *)contextof(0).get_cs_eip(), " exception: ", contextof(0).exception_index,
						" ex: ", contextof(0).exception, " running: ",
						contextof(0).running;
            ptl_logfile << " sim_cycle: ", sim_cycle;
            ptl_logfile << endl, flush;
        }

		/* Tell QEMU that we will come back to simulate */
		return 1;
	}


	W64 tsc_at_end = rdtsc();
	curr_ptl_machine = NULL;

	W64 seconds = W64(ticks_to_seconds(tsc_at_end - tsc_at_start));
	stringbuf sb;
	sb << endl, "Stopped after ", sim_cycle, " cycles, ", total_user_insns_committed, " instructions and ",
	   seconds, " seconds of sim time (cycle/sec: ", W64(double(sim_cycle) / double(seconds)), " Hz, insns/sec: ", W64(double(total_user_insns_committed) / double(seconds)), ", insns/cyc: ",  double(total_user_insns_committed) / double(sim_cycle), ")", endl;

	ptl_logfile << sb, flush;
	cerr << sb, flush;

	if (config.dumpcode_filename.set()) {
		//    byte insnbuf[256];
		//    PageFaultErrorCode pfec;
		//    Waddr faultaddr;
		//    Waddr rip = contextof(0).eip;
		//    int n = contextof(0).copy_from_user(insnbuf, rip, sizeof(insnbuf), pfec, faultaddr);
		//    ptl_logfile << "Saving ", n, " bytes from rip ", (void*)rip, " to ", config.dumpcode_filename, endl, flush;
		//    ostream(config.dumpcode_filename).write(insnbuf, n);
	}

	last_printed_status_at_ticks = 0;
	cerr << endl;

    flush_stats();

    flush_stats();

	if(config.kill || config.kill_after_run) {
        kill_simulation();
	}

    machine->first_run = 1;

    if(config.stop) {
        config.stop = false;
    }

<<<<<<< HEAD
=======
    foreach(ctx_no, contextcount) {
        Context& ctx = contextof(ctx_no);
        tb_flush((CPUX86State*)(&ctx));
        ctx.old_eip = 0;
    }

>>>>>>> e3cf36c3
	return 0;
}

extern "C" void update_progress() {
  W64 ticks = rdtsc();
  W64s delta = (ticks - last_printed_status_at_ticks);
  if unlikely (delta < 0) delta = 0;
  if unlikely (delta >= ticks_per_update) {
    double seconds = ticks_to_seconds(delta);
    double cycles_per_sec = (sim_cycle - last_printed_status_at_cycle) / seconds;
    double insns_per_sec = (total_user_insns_committed - last_printed_status_at_user_insn) / seconds;

    stringbuf sb;
    sb << "Completed ", intstring(sim_cycle, 13), " cycles, ", intstring(total_user_insns_committed, 13), " commits: ",
      intstring((W64)cycles_per_sec, 9), " Hz, ", intstring((W64)insns_per_sec, 9), " insns/sec";

    sb << ": rip";
    foreach (i, contextcount) {
      Context& ctx = contextof(i);
      if (!ctx.running) {

		  static const char* runstate_names[] = {"stopped", "running"};
		  const char* runstate_name = runstate_names[ctx.running];

		  sb << " (", runstate_name, ":",ctx.running, ")";
		  if(!sim_cycle){
			  ctx.running = 1;
		  }
		  continue;
      }
      sb << ' ', hexstring(contextof(i).get_cs_eip(), 64);
    }

    //while (sb.size() < 160) sb << ' ';

    ptl_logfile << sb, endl;
    if (!config.quiet) {
        cerr << "\r  ", sb;
    }

    last_printed_status_at_ticks = ticks;
    last_printed_status_at_cycle = sim_cycle;
    last_printed_status_at_user_insn = total_user_insns_committed;
  }

  if unlikely ((sim_cycle - last_stats_captured_at_cycle) >= config.snapshot_cycles) {
    last_stats_captured_at_cycle = sim_cycle;
    capture_stats_snapshot();
  }

  if unlikely (config.snapshot_now.set()) {
    capture_stats_snapshot(config.snapshot_now);
    config.snapshot_now.reset();
  }

}

void dump_all_info() {
	if(curr_ptl_machine) {
		curr_ptl_machine->dump_state(ptl_logfile);
		ptl_logfile.flush();
	}
}

/* IO Signal Support */

struct QemuIOSignal : public FixStateListObject
{
    QemuIOCB fn;
    void *arg;
    W64 cycle;

    void init()
    {
        fn = 0;
        arg = 0;
        cycle = 0;
    }

    void setup(QemuIOCB fn, void *arg, int delay)
    {
        this->fn = fn;
        this->arg = arg;
        this->cycle = sim_cycle + delay;
    }
};

static FixStateList<QemuIOSignal, 32> *qemuIOEvents = NULL;

void init_qemu_io_events()
{
    qemuIOEvents = new FixStateList<QemuIOSignal, 32>();
}

void clock_qemu_io_events()
{
    QemuIOSignal *signal;
    foreach_list_mutable(qemuIOEvents->list(), signal, entry, prev) {
        if (signal->cycle <= sim_cycle) {
            ptl_logfile << "Executing QEMU IO Event at " << sim_cycle << endl;
            signal->fn(signal->arg);
            qemuIOEvents->free(signal);
        }
    }
}

extern "C" void add_qemu_io_event(QemuIOCB fn, void *arg, int delay)
{
    QemuIOSignal* signal = qemuIOEvents->alloc();
    assert(signal);

    signal->setup(fn, arg, delay);

    ptl_logfile << "Added QEMU IO event for " << (sim_cycle + delay) << endl;
}

W64 ns_to_simcycles(W64 ns)
{
    return (config.core_freq_hz/1e9) * ns;
}

#endif // CONFIG_ONLY<|MERGE_RESOLUTION|>--- conflicted
+++ resolved
@@ -1195,15 +1195,12 @@
         config.stop = false;
     }
 
-<<<<<<< HEAD
-=======
     foreach(ctx_no, contextcount) {
         Context& ctx = contextof(ctx_no);
         tb_flush((CPUX86State*)(&ctx));
         ctx.old_eip = 0;
     }
 
->>>>>>> e3cf36c3
 	return 0;
 }
 
