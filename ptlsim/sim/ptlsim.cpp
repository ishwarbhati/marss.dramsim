--- conflicted
+++ resolved
@@ -179,19 +179,14 @@
   enable_mongo = 0;
   mongo_server = "127.0.0.1";
   mongo_port = 27017;
-<<<<<<< HEAD
   bench_name = "";
   tags = "";
 
   // Test Framework
   run_tests = 0;
-=======
-  bench_name = "unknown";
-  db_tags = "";
 
   // Utilities/Tools
   execute_after_kill = "";
->>>>>>> 375c1914
 }
 
 template <>
@@ -321,19 +316,15 @@
   add(mongo_server,         "mongo-server",         "Server Address running MongoDB");
   add(mongo_port,           "mongo-port",           "MongoDB server's port address");
   add(bench_name,           "bench-name",           "Benchmark Name added to database");
-<<<<<<< HEAD
   add(tags,              "tags",              "tags added to database");
 
   // Test Framework
   section("Unit Test Framework");
   add(run_tests,            "run-tests",            "Run Test cases");
-=======
-  add(db_tags,              "db-tags",              "tags added to database");
 
   // Utilities/Tools
   section("options for tools/utilities");
   add(execute_after_kill,	"execute-after-kill" ,	"Execute a shell command (on the host shell) after simulation receives kill signal");
->>>>>>> 375c1914
 };
 
 #ifndef CONFIG_ONLY
@@ -501,12 +492,9 @@
     assert(machine);
     machine->update_stats(stats);
 
-<<<<<<< HEAD
     // Call this function to setup tags and other info
     setup_sim_stats();
 
-=======
->>>>>>> 375c1914
 	const char *user_name = "user";
     strncpy(user_stats.snapshot_name, snapshot_names[0], sizeof(user_name));
 	user_stats.snapshot_uuid = statswriter.next_uuid();
@@ -1267,12 +1255,8 @@
 
     stats = &global_stats;
 	W64 tsc_at_end = rdtsc();
-<<<<<<< HEAD
 	machine->update_stats(stats);
 	curr_ptl_machine = NULL;
-=======
-	curr_ptl_machine = null;
->>>>>>> 375c1914
 
 	W64 seconds = W64(ticks_to_seconds(tsc_at_end - tsc_at_start));
 	stats->elapse_seconds = seconds;
@@ -1373,74 +1357,6 @@
 	}
 }
 
-<<<<<<< HEAD
-
-bool simulate(const char* machinename) {
-  PTLsimMachine* machine = PTLsimMachine::getmachine(machinename);
-
-  if (!machine) {
-    ptl_logfile << "Cannot find core named '", machinename, "'", endl;
-    cerr << "Cannot find core named '", machinename, "'", endl;
-    return 0;
-  }
-
-  if (!machine->initialized) {
-    ptl_logfile << "Initializing core '", machinename, "'", endl;
-    if (!machine->init(config)) {
-      ptl_logfile << "Cannot initialize core model; check its configuration!", endl;
-      return 0;
-    }
-    machine->initialized = 1;
-  }
-
-  ptl_logfile << "Switching to simulation core '", machinename, "'...", endl, flush;
-  cerr <<  "Switching to simulation core '", machinename, "'...", endl, flush;
-  ptl_logfile << "Stopping after ", config.stop_at_user_insns, " commits", endl, flush;
-  cerr << "Stopping after ", config.stop_at_user_insns, " commits", endl, flush;
-
-  /* Update stats every half second: */
-  ticks_per_update = seconds_to_ticks(0.2);
-  //ticks_per_update = seconds_to_ticks(0.1);
-  last_printed_status_at_ticks = 0;
-  last_printed_status_at_user_insn = 0;
-  last_printed_status_at_cycle = 0;
-
-  W64 tsc_at_start = rdtsc();
-  curr_ptl_machine = machine;
-  machine->run(config);
-  W64 tsc_at_end = rdtsc();
-  machine->update_stats(stats);
-  curr_ptl_machine = NULL;
-
-  W64 seconds = W64(ticks_to_seconds(tsc_at_end - tsc_at_start));
-  stats->elapse_seconds = seconds;
-  stringbuf sb;
-  sb << endl, "Stopped after ", sim_cycle, " cycles, ", total_user_insns_committed, " instructions and ",
-    seconds, " seconds of sim time (cycle/sec: ", W64(double(sim_cycle) / double(seconds)), " Hz, insns/sec: ", W64(double(total_user_insns_committed) / double(seconds)), ", insns/cyc: ",  double(total_user_insns_committed) / double(sim_cycle), ")", endl;
-
-  ptl_logfile << sb, flush;
-  cerr << sb, flush;
-
-  if (config.dumpcode_filename.set()) {
-//    byte insnbuf[256];
-//    PageFaultErrorCode pfec;
-//    Waddr faultaddr;
-//    Waddr rip = contextof(0).eip;
-//    int n = contextof(0).copy_from_user(insnbuf, rip, sizeof(insnbuf), pfec, faultaddr);
-//    ptl_logfile << "Saving ", n, " bytes from rip ", (void*)rip, " to ", config.dumpcode_filename, endl, flush;
-//    ostream(config.dumpcode_filename).write(insnbuf, n);
-  }
-
-  last_printed_status_at_ticks = 0;
-  update_progress();
-  cerr << endl;
-  print_stats_in_log();
-
-  return 0;
-}
-
-=======
->>>>>>> 375c1914
 extern void shutdown_uops();
 
 void shutdown_subsystems() {
