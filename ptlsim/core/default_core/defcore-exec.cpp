--- conflicted
+++ resolved
@@ -1848,16 +1848,13 @@
 
     bool L1hit = core.memoryHierarchy->access_cache(request);
 
-<<<<<<< HEAD
     if(L1hit) {
         changestate(thread.rob_cache_miss_list); // This is hack for 'dcache_wakeup' to work
         core.dcache_wakeup((void*)request);
+        thread.thread_stats.dcache.load.issue.hit++;
     } else {
         per_context_ooocore_stats_update(threadid, dcache.load.issue.miss++);
-=======
-    per_context_ooocore_stats_update(threadid, dcache.load.issue.miss++);
-    thread.thread_stats.dcache.load.issue.miss++;
->>>>>>> 9cb736e0
+        thread.thread_stats.dcache.load.issue.miss++;
 
         cycles_left = 0;
         changestate(thread.rob_cache_miss_list); // TODO: change to cache access waiting list
